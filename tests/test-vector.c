--- conflicted
+++ resolved
@@ -25,11 +25,7 @@
 void test_vector_insert_item_here(void);
 void test_vector_delete_item(void);
 void do_test_insert(const int rider);
-<<<<<<< HEAD
-int sort_cmp(void const* const* a, void const* const* b);
-=======
 int sort_cmp(const void* const* a, const void* const* b);
->>>>>>> e20f7ccd
 void test_vector_sort(void);
 void test_vector_bsearch(void);
 void test_vector_move_item_here(void);
@@ -554,11 +550,7 @@
 }
 
 int
-<<<<<<< HEAD
-sort_cmp(void const* const* a, void const* const* b)
-=======
 sort_cmp(const void* const* a, const void* const* b)
->>>>>>> e20f7ccd
 {
   return strcmp(*a, *b);
 }
