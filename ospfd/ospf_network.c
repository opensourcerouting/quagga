--- conflicted
+++ resolved
@@ -197,15 +197,7 @@
 #elif defined (IPTOS_PREC_INTERNETCONTROL)
 #warning "IP_HDRINCL not available on this system"
 #warning "using IPTOS_PREC_INTERNETCONTROL"
-<<<<<<< HEAD
-  {
-  /* Set precedence field. */
-  int tos = IPTOS_PREC_INTERNETCONTROL;
-  ret = setsockopt (ospf_sock, IPPROTO_IP, IP_TOS,
-		    (char *) &tos, sizeof (int));
-=======
   ret = setsockopt_ipv4_tos(ospf_sock, IPTOS_PREC_INTERNETCONTROL);
->>>>>>> d3e384e4
   if (ret < 0)
     {
       int save_errno = errno;
