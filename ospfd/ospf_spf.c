/* OSPF SPF calculation.
   Copyright (C) 1999, 2000 Kunihiro Ishiguro, Toshiaki Takada

This file is part of GNU Zebra.

GNU Zebra is free software; you can redistribute it and/or modify it
under the terms of the GNU General Public License as published by the
Free Software Foundation; either version 2, or (at your option) any
later version.

GNU Zebra is distributed in the hope that it will be useful, but
WITHOUT ANY WARRANTY; without even the implied warranty of
MERCHANTABILITY or FITNESS FOR A PARTICULAR PURPOSE.  See the GNU
General Public License for more details.

You should have received a copy of the GNU General Public License
along with GNU Zebra; see the file COPYING.  If not, write to the Free
Software Foundation, Inc., 59 Temple Place - Suite 330, Boston, MA
02111-1307, USA.  */

#include <zebra.h>

#include "thread.h"
#include "memory.h"
#include "hash.h"
#include "linklist.h"
#include "prefix.h"
#include "if.h"
#include "table.h"
#include "log.h"
#include "sockunion.h"          /* for inet_ntop () */
#include "pqueue.h"

#include "ospfd/ospfd.h"
#include "ospfd/ospf_interface.h"
#include "ospfd/ospf_ism.h"
#include "ospfd/ospf_asbr.h"
#include "ospfd/ospf_lsa.h"
#include "ospfd/ospf_lsdb.h"
#include "ospfd/ospf_neighbor.h"
#include "ospfd/ospf_nsm.h"
#include "ospfd/ospf_spf.h"
#include "ospfd/ospf_route.h"
#include "ospfd/ospf_ia.h"
#include "ospfd/ospf_ase.h"
#include "ospfd/ospf_abr.h"
#include "ospfd/ospf_dump.h"

static void ospf_vertex_free (void *);
/* List of allocated vertices, to simplify cleanup of SPF.
 * Not thread-safe obviously. If it ever needs to be, it'd have to be
 * dynamically allocated at begin of ospf_spf_calculate
 */
static struct list vertex_list = { .del = ospf_vertex_free };

/* Heap related functions, for the managment of the candidates, to
 * be used with pqueue. */
static int
cmp (void * node1 , void * node2)
{
  struct vertex * v1 = (struct vertex *) node1;
  struct vertex * v2 = (struct vertex *) node2;
  if (v1 != NULL && v2 != NULL )
    {
      /* network vertices must be chosen before router vertices of same
       * cost in order to find all shortest paths
       */
      if ( ((v1->distance - v2->distance) == 0)
          && (v1->type != v2->type))
        {
          switch (v1->type)
            {
              case OSPF_VERTEX_NETWORK:
                return -1;
              case OSPF_VERTEX_ROUTER:
                return 1;
            }
        }
      else
        return (v1->distance - v2->distance);
    }
  return 0;
}

static void
update_stat (void *node , int position)
{
  struct vertex *v = node;

  /* Set the status of the vertex, when its position changes. */
  *(v->stat) = position;
}

static struct vertex_nexthop *
vertex_nexthop_new (void)
{
  return XCALLOC (MTYPE_OSPF_NEXTHOP, sizeof (struct vertex_nexthop));
}

static void
vertex_nexthop_free (struct vertex_nexthop *nh)
{
  XFREE (MTYPE_OSPF_NEXTHOP, nh);
}

/* Free the canonical nexthop objects for an area, ie the nexthop objects
 * attached to the first-hop router vertices, and any intervening network
 * vertices.
 */
static void
ospf_canonical_nexthops_free (struct vertex *root)
{
  struct listnode *node, *nnode;
  struct vertex *child;
  
  for (ALL_LIST_ELEMENTS (root->children, node, nnode, child))
    {
      struct listnode *n2, *nn2;
      struct vertex_parent *vp;
      
      /* router vertices through an attached network each
       * have a distinct (canonical / not inherited) nexthop
       * which must be freed.
       *
       * A network vertex can only have router vertices as its
       * children, so only one level of recursion is possible.
       */
      if (child->type == OSPF_VERTEX_NETWORK)
        ospf_canonical_nexthops_free (child);
      
      /* Free child nexthops pointing back to this root vertex */
      for (ALL_LIST_ELEMENTS (child->parents, n2, nn2, vp))
        if (vp->parent == root && vp->nexthop)
          vertex_nexthop_free (vp->nexthop);
    }
}      

/* TODO: Parent list should be excised, in favour of maintaining only
 * vertex_nexthop, with refcounts.
 */
static struct vertex_parent *
vertex_parent_new (struct vertex *v, int backlink, struct vertex_nexthop *hop)
{
  struct vertex_parent *new;
  
  new = XMALLOC (MTYPE_OSPF_VERTEX_PARENT, sizeof (struct vertex_parent));
  
  if (new == NULL)
    return NULL;
  
  new->parent = v;
  new->backlink = backlink;
  new->nexthop = hop;
  return new;
}

static void
vertex_parent_free (void *p)
{
  XFREE (MTYPE_OSPF_VERTEX_PARENT, p);
}

static struct vertex *
ospf_vertex_new (struct ospf_lsa *lsa)
{
  struct vertex *new;

  new = XCALLOC (MTYPE_OSPF_VERTEX, sizeof (struct vertex));

  new->flags = 0;
  new->stat = &(lsa->stat);
  new->type = lsa->data->type;
  new->id = lsa->data->id;
  new->lsa = lsa->data;
  new->children = list_new ();
  new->parents = list_new ();
  new->parents->del = vertex_parent_free;
  
  listnode_add (&vertex_list, new);
  
  if (IS_DEBUG_OSPF_EVENT)
    zlog_debug ("%s: Created %s vertex %s", __func__,
                new->type == OSPF_VERTEX_ROUTER ? "Router" : "Network",
                inet_ntoa (new->lsa->id));
  return new;
}

static void
ospf_vertex_free (void *data)
{
  struct vertex *v = data;
  
  if (IS_DEBUG_OSPF_EVENT)
    zlog_debug ("%s: Free %s vertex %s", __func__,
                v->type == OSPF_VERTEX_ROUTER ? "Router" : "Network",
                inet_ntoa (v->lsa->id));
  
  /* There should be no parents potentially holding references to this vertex
   * Children however may still be there, but presumably referenced by other
   * vertices
   */
  //assert (listcount (v->parents) == 0);
<<<<<<< HEAD:ospfd/ospf_spf.c
=======
  
  if (v->children)
    list_delete (v->children);
  v->children = NULL;
>>>>>>> 41dc3488cf127a1e23333459a0c316ded67f7ff3:ospfd/ospf_spf.c
  
<<<<<<< HEAD:ospfd/ospf_spf.c
  if (v->children)
    list_delete (v->children);
  v->children = NULL;
  
=======
>>>>>>> 41dc3488cf127a1e23333459a0c316ded67f7ff3:ospfd/ospf_spf.c
  if (v->parents)
    list_delete (v->parents);
  v->parents = NULL;
  
  v->lsa = NULL;
  
  XFREE (MTYPE_OSPF_VERTEX, v);
}

static void
ospf_vertex_dump(const char *msg, struct vertex *v,
		 int print_parents, int print_children)
{
  if ( ! IS_DEBUG_OSPF_EVENT)
    return;

  zlog_debug("%s %s vertex %s  distance %u flags %u",
            msg,
	    v->type == OSPF_VERTEX_ROUTER ? "Router" : "Network",
	    inet_ntoa(v->lsa->id),
	    v->distance,
	    (unsigned int)v->flags);

  if (print_parents)
    {
      struct listnode *node;
      struct vertex_parent *vp;
      
      for (ALL_LIST_ELEMENTS_RO (v->parents, node, vp))
        {
	  char buf1[BUFSIZ];
	  
	  if (vp)
	    {
	      zlog_debug ("parent %s backlink %d nexthop %s  interface %s",
	                 inet_ntoa(vp->parent->lsa->id), vp->backlink,
			 inet_ntop(AF_INET, &vp->nexthop->router, buf1, BUFSIZ),
			 vp->nexthop->oi ? IF_NAME(vp->nexthop->oi) : "NULL");
	    }
	}
    }

  if (print_children)
    {
      struct listnode *cnode;
      struct vertex *cv;
      
      for (ALL_LIST_ELEMENTS_RO (v->children, cnode, cv))
        ospf_vertex_dump(" child:", cv, 0, 0);
    }
}


/* Add a vertex to the list of children in each of its parents. */
static void
ospf_vertex_add_parent (struct vertex *v)
{
  struct vertex_parent *vp;
  struct listnode *node;
  
  assert (v && v->parents);
  
  for (ALL_LIST_ELEMENTS_RO (v->parents, node, vp))
    {
      assert (vp->parent && vp->parent->children);
      
      /* No need to add two links from the same parent. */
      if (listnode_lookup (vp->parent->children, v) == NULL)
        listnode_add (vp->parent->children, v);
    }
}

static void
ospf_spf_init (struct ospf_area *area)
{
  struct vertex *v;
  
  /* Create root node. */
  v = ospf_vertex_new (area->router_lsa_self);
  
  area->spf = v;

  /* Reset ABR and ASBR router counts. */
  area->abr_count = 0;
  area->asbr_count = 0;
}

/* return index of link back to V from W, or -1 if no link found */
static int
ospf_lsa_has_link (struct lsa_header *w, struct lsa_header *v)
{
  unsigned int i, length;
  struct router_lsa *rl;
  struct network_lsa *nl;

  /* In case of W is Network LSA. */
  if (w->type == OSPF_NETWORK_LSA)
    {
      if (v->type == OSPF_NETWORK_LSA)
        return -1;

      nl = (struct network_lsa *) w;
      length = (ntohs (w->length) - OSPF_LSA_HEADER_SIZE - 4) / 4;

      for (i = 0; i < length; i++)
        if (IPV4_ADDR_SAME (&nl->routers[i], &v->id))
          return i;
      return -1;
    }

  /* In case of W is Router LSA. */
  if (w->type == OSPF_ROUTER_LSA)
    {
      rl = (struct router_lsa *) w;

      length = ntohs (w->length);

      for (i = 0;
           i < ntohs (rl->links) && length >= sizeof (struct router_lsa);
           i++, length -= 12)
        {
          switch (rl->link[i].type)
            {
            case LSA_LINK_TYPE_POINTOPOINT:
            case LSA_LINK_TYPE_VIRTUALLINK:
              /* Router LSA ID. */
              if (v->type == OSPF_ROUTER_LSA &&
                  IPV4_ADDR_SAME (&rl->link[i].link_id, &v->id))
                {
                  return i;
                }
              break;
            case LSA_LINK_TYPE_TRANSIT:
              /* Network LSA ID. */
              if (v->type == OSPF_NETWORK_LSA &&
                  IPV4_ADDR_SAME (&rl->link[i].link_id, &v->id))
                {
                  return i;
                }
              break;
            case LSA_LINK_TYPE_STUB:
              /* Stub can't lead anywhere, carry on */
              continue;
            default:
              break;
            }
        }
    }
  return -1;
}

#define ROUTER_LSA_MIN_SIZE 12
#define ROUTER_LSA_TOS_SIZE 4

/* Find the next link after prev_link from v to w.  If prev_link is
 * NULL, return the first link from v to w.  Ignore stub and virtual links;
 * these link types will never be returned.
 */
static struct router_lsa_link *
ospf_get_next_link (struct vertex *v, struct vertex *w,
                    struct router_lsa_link *prev_link)
{
  u_char *p;
  u_char *lim;
  struct router_lsa_link *l;

  if (prev_link == NULL)
    p = ((u_char *) v->lsa) + OSPF_LSA_HEADER_SIZE + 4;
  else
    {
      p = (u_char *) prev_link;
      p += (ROUTER_LSA_MIN_SIZE +
            (prev_link->m[0].tos_count * ROUTER_LSA_TOS_SIZE));
    }

  lim = ((u_char *) v->lsa) + ntohs (v->lsa->length);

  while (p < lim)
    {
      l = (struct router_lsa_link *) p;

      p += (ROUTER_LSA_MIN_SIZE + (l->m[0].tos_count * ROUTER_LSA_TOS_SIZE));

      if (l->m[0].type == LSA_LINK_TYPE_STUB)
        continue;

      /* Defer NH calculation via VLs until summaries from
         transit areas area confidered             */

      if (l->m[0].type == LSA_LINK_TYPE_VIRTUALLINK)
        continue;

      if (IPV4_ADDR_SAME (&l->link_id, &w->id))
        return l;
    }

  return NULL;
}

static void
ospf_spf_flush_parents (struct vertex *w)
{
  struct vertex_parent *vp;
  struct listnode *ln, *nn;
  
  /* delete the existing nexthops */
  for (ALL_LIST_ELEMENTS (w->parents, ln, nn, vp))
    {
      list_delete_node (w->parents, ln);
      vertex_parent_free (vp);
    }
}

/* 
 * Consider supplied next-hop for inclusion to the supplied list of
 * equal-cost next-hops, adjust list as neccessary.  
 */
static void
ospf_spf_add_parent (struct vertex *v, struct vertex *w,
                     struct vertex_nexthop *newhop,
                     unsigned int distance)
{
  struct vertex_parent *vp;
    
  /* we must have a newhop, and a distance */
  assert (v && w && newhop);
  assert (distance);
<<<<<<< HEAD:ospfd/ospf_spf.c
=======
  
  /* IFF w has already been assigned a distance, then we shouldn't get here
   * unless callers have determined V(l)->W is shortest / equal-shortest
   * path (0 is a special case distance (no distance yet assigned)).
   */
  if (w->distance)
    assert (distance <= w->distance);
  else
    w->distance = distance;
>>>>>>> 41dc3488cf127a1e23333459a0c316ded67f7ff3:ospfd/ospf_spf.c
  
<<<<<<< HEAD:ospfd/ospf_spf.c
  /* IFF w has already been assigned a distance, then we shouldn't get here
   * unless callers have determined V(l)->W is shortest / equal-shortest
   * path (0 is a special case distance (no distance yet assigned)).
   */
  if (w->distance)
    assert (distance <= w->distance);
  else
    w->distance = distance;
  
=======
>>>>>>> 41dc3488cf127a1e23333459a0c316ded67f7ff3:ospfd/ospf_spf.c
  if (IS_DEBUG_OSPF_EVENT)
    {
      char buf[2][INET_ADDRSTRLEN];
      zlog_debug ("%s: Adding %s as parent of %s",
                __func__,
                inet_ntop(AF_INET, &v->lsa->id, buf[0], sizeof(buf[0])),
                inet_ntop(AF_INET, &w->lsa->id, buf[1], sizeof(buf[1])));
    }           

  /* Adding parent for a new, better path: flush existing parents from W. */
  if (distance < w->distance)
    {
      if (IS_DEBUG_OSPF_EVENT)
        zlog_debug ("%s: distance %d better than %d, flushing existing parents",
                    __func__, distance, w->distance);
      ospf_spf_flush_parents (w);
      w->distance = distance;
    }
  
  /* new parent is <= existing parents, add it to parent list */  
  vp = vertex_parent_new (v, ospf_lsa_has_link (w->lsa, v->lsa), newhop);
  listnode_add (w->parents, vp);

  return;
}

/* 16.1.1.  Calculate nexthop from root through V (parent) to
 * vertex W (destination), with given distance from root->W.
 *
 * The link must be supplied if V is the root vertex. In all other cases
 * it may be NULL.
 *
 * Note that this function may fail, hence the state of the destination
 * vertex, W, should /not/ be modified in a dependent manner until
 * this function returns. This function will update the W vertex with the
 * provided distance as appropriate.
 */
static unsigned int
ospf_nexthop_calculation (struct ospf_area *area, struct vertex *v,
                          struct vertex *w, struct router_lsa_link *l,
                          unsigned int distance)
{
  struct listnode *node, *nnode;
  struct vertex_nexthop *nh;
  struct vertex_parent *vp;
  struct ospf_interface *oi = NULL;
  unsigned int added = 0;

  if (IS_DEBUG_OSPF_EVENT)
    {
      zlog_debug ("ospf_nexthop_calculation(): Start");
      ospf_vertex_dump("V (parent):", v, 1, 1);
      ospf_vertex_dump("W (dest)  :", w, 1, 1);
      zlog_debug ("V->W distance: %d", distance);
    }

  if (v == area->spf)
    {      
      /* 16.1.1 para 4.  In the first case, the parent vertex (V) is the
	 root (the calculating router itself).  This means that the 
	 destination is either a directly connected network or directly
	 connected router.  The outgoing interface in this case is simply 
         the OSPF interface connecting to the destination network/router.
      */

      if (w->type == OSPF_VERTEX_ROUTER)
        {
          /* l  is a link from v to w
           * l2 will be link from w to v
           */
          struct router_lsa_link *l2 = NULL;
          
          /* we *must* be supplied with the link data */
          assert (l != NULL);
          
          if (IS_DEBUG_OSPF_EVENT)
            {
              char buf1[BUFSIZ];
              char buf2[BUFSIZ];
              
              zlog_debug("ospf_nexthop_calculation(): considering link "
                        "type %d link_id %s link_data %s",
                        l->m[0].type,
                        inet_ntop (AF_INET, &l->link_id, buf1, BUFSIZ),
                        inet_ntop (AF_INET, &l->link_data, buf2, BUFSIZ));
            }

          if (l->m[0].type == LSA_LINK_TYPE_POINTOPOINT)
            {
              /* If the destination is a router which connects to
                 the calculating router via a Point-to-MultiPoint
                 network, the destination's next hop IP address(es)
                 can be determined by examining the destination's
                 router-LSA: each link pointing back to the
                 calculating router and having a Link Data field
                 belonging to the Point-to-MultiPoint network
                 provides an IP address of the next hop router.

                 At this point l is a link from V to W, and V is the
                 root ("us").  Find the local interface associated 
                 with l (its address is in l->link_data).  If it
                 is a point-to-multipoint interface, then look through
                 the links in the opposite direction (W to V).  If
                 any of them have an address that lands within the
                 subnet declared by the PtMP link, then that link
                 is a constituent of the PtMP link, and its address is 
                 a nexthop address for V.
              */
              oi = ospf_if_is_configured (area->ospf, &l->link_data);
              if (oi && oi->type == OSPF_IFTYPE_POINTOMULTIPOINT)
                {
                  struct prefix_ipv4 la;

                  la.family = AF_INET;
                  la.prefixlen = oi->address->prefixlen;

                  /* V links to W on PtMP interface
                     - find the interface address on W */
                  while ((l2 = ospf_get_next_link (w, v, l2)))
                    {
                      la.prefix = l2->link_data;

                      if (prefix_cmp ((struct prefix *) &la,
                                      oi->address) == 0)
                        /* link_data is on our PtMP network */
                        break;
                    }
                } /* end l is on point-to-multipoint link */
              else
                {
                  /* l is a regular point-to-point link.
                     Look for a link from W to V.
                   */
                  while ((l2 = ospf_get_next_link (w, v, l2)))
                    {
                      oi = ospf_if_is_configured (area->ospf,
                                                  &(l2->link_data));

                      if (oi == NULL)
                        continue;

                      if (!IPV4_ADDR_SAME (&oi->address->u.prefix4,
                                           &l->link_data))
                        continue;

                      break;
                    }
                }

              if (oi && l2)
                {
                  /* found all necessary info to build nexthop */
                  nh = vertex_nexthop_new ();
                  nh->oi = oi;
                  nh->router = l2->link_data;
                  ospf_spf_add_parent (v, w, nh, distance);
                  return 1;
                }
              else
                zlog_info("ospf_nexthop_calculation(): "
                          "could not determine nexthop for link");
            } /* end point-to-point link from V to W */
          else if (l->m[0].type == LSA_LINK_TYPE_VIRTUALLINK)
            {
              struct ospf_vl_data *vl_data;
              
              /* VLink implementation limitations: 
               * a) vl_data can only reference one nexthop, so no ECMP
               *    to backbone through VLinks. Though transit-area 
               *    summaries may be considered, and those can be ECMP.
               * b) We can only use /one/ VLink, even if multiple ones
               *    exist this router through multiple transit-areas.
               */
              vl_data = ospf_vl_lookup (area->ospf, NULL, l->link_id);
              
              if (vl_data 
                  && CHECK_FLAG (vl_data->flags, OSPF_VL_FLAG_APPROVED))
                {
                  nh = vertex_nexthop_new ();
                  nh->oi = vl_data->nexthop.oi;
                  nh->router = vl_data->nexthop.router;
                  ospf_spf_add_parent (v, w, nh, distance);
                  return 1;
                }
              else
                  zlog_info("ospf_nexthop_calculation(): "
                            "vl_data for VL link not found");
            } /* end virtual-link from V to W */
          return 0;
        } /* end W is a Router vertex */
      else
        {
          assert(w->type == OSPF_VERTEX_NETWORK);
          oi = ospf_if_is_configured (area->ospf, &(l->link_data));
          if (oi)
            {
              nh = vertex_nexthop_new ();
              nh->oi = oi;
              nh->router.s_addr = 0;
              ospf_spf_add_parent (v, w, nh, distance);
              return 1;
            }
        }
      zlog_info("ospf_nexthop_calculation(): "
                "Unknown attached link");
      return 0;
    } /* end V is the root */
  /* Check if W's parent is a network connected to root. */
  else if (v->type == OSPF_VERTEX_NETWORK)
    {
      /* See if any of V's parents are the root. */
      for (ALL_LIST_ELEMENTS (v->parents, node, nnode, vp))
        {
          if (vp->parent == area->spf) /* connects to root? */
	    {
	      /* 16.1.1 para 5. ...the parent vertex is a network that
	       * directly connects the calculating router to the destination
	       * router.  The list of next hops is then determined by
	       * examining the destination's router-LSA...
	       */

	      assert(w->type == OSPF_VERTEX_ROUTER);
              while ((l = ospf_get_next_link (w, v, l)))
                {
		  /* ...For each link in the router-LSA that points back to the
		   * parent network, the link's Link Data field provides the IP
		   * address of a next hop router.  The outgoing interface to
		   * use can then be derived from the next hop IP address (or 
		   * it can be inherited from the parent network).
		   */
		  nh = vertex_nexthop_new ();
		  nh->oi = vp->nexthop->oi;
		  nh->router = l->link_data;
		  added = 1;
                  ospf_spf_add_parent (v, w, nh, distance);
                }
            }
        }
      if (added)
        return added;
    }

  /* 16.1.1 para 4.  If there is at least one intervening router in the
   * current shortest path between the destination and the root, the
   * destination simply inherits the set of next hops from the
   * parent.
   */
  if (IS_DEBUG_OSPF_EVENT)
    zlog_debug ("%s: Intervening routers, adding parent(s)", __func__);

  for (ALL_LIST_ELEMENTS (v->parents, node, nnode, vp))
    {
      added = 1;
      ospf_spf_add_parent (v, w, vp->nexthop, distance);
    }
  
  return added;
}

/* RFC2328 Section 16.1 (2).
 * v is on the SPF tree.  Examine the links in v's LSA.  Update the list
 * of candidates with any vertices not already on the list.  If a lower-cost
 * path is found to a vertex already on the candidate list, store the new cost.
 */
static void
ospf_spf_next (struct vertex *v, struct ospf_area *area,
	       struct pqueue * candidate)
{
  struct ospf_lsa *w_lsa = NULL;
  u_char *p;
  u_char *lim;
  struct router_lsa_link *l = NULL;
  struct in_addr *r;
  int type = 0;

  /* If this is a router-LSA, and bit V of the router-LSA (see Section
     A.4.2:RFC2328) is set, set Area A's TransitCapability to TRUE.  */
  if (v->type == OSPF_VERTEX_ROUTER)
    {
      if (IS_ROUTER_LSA_VIRTUAL ((struct router_lsa *) v->lsa))
        area->transit = OSPF_TRANSIT_TRUE;
    }
  
  if (IS_DEBUG_OSPF_EVENT)
    zlog_debug ("%s: Next vertex of %s vertex %s",
                __func__, 
                v->type == OSPF_VERTEX_ROUTER ? "Router" : "Network",
                inet_ntoa(v->lsa->id));
  
  p = ((u_char *) v->lsa) + OSPF_LSA_HEADER_SIZE + 4;
  lim = ((u_char *) v->lsa) + ntohs (v->lsa->length);

  while (p < lim)
    {
      struct vertex *w;
      unsigned int distance;
      
      /* In case of V is Router-LSA. */
      if (v->lsa->type == OSPF_ROUTER_LSA)
        {
          l = (struct router_lsa_link *) p;

          p += (ROUTER_LSA_MIN_SIZE +
                (l->m[0].tos_count * ROUTER_LSA_TOS_SIZE));

          /* (a) If this is a link to a stub network, examine the next
             link in V's LSA.  Links to stub networks will be
             considered in the second stage of the shortest path
             calculation. */
          if ((type = l->m[0].type) == LSA_LINK_TYPE_STUB)
            continue;
          
          /* Infinite distance links shouldn't be followed, except
           * for local links (a stub-routed router still wants to
           * calculate tree, so must follow its own links).
           */
          if ((v != area->spf) && l->m[0].metric >= OSPF_OUTPUT_COST_INFINITE)
            continue;

          /* (b) Otherwise, W is a transit vertex (router or transit
             network).  Look up the vertex W's LSA (router-LSA or
             network-LSA) in Area A's link state database. */
          switch (type)
            {
            case LSA_LINK_TYPE_POINTOPOINT:
            case LSA_LINK_TYPE_VIRTUALLINK:
              if (type == LSA_LINK_TYPE_VIRTUALLINK)
                {
                  if (IS_DEBUG_OSPF_EVENT)
                    zlog_debug ("looking up LSA through VL: %s",
                               inet_ntoa (l->link_id));
                }

              w_lsa = ospf_lsa_lookup (area, OSPF_ROUTER_LSA, l->link_id,
                                       l->link_id);
              if (w_lsa)
                {
                  if (IS_DEBUG_OSPF_EVENT)
                    zlog_debug ("found Router LSA %s", inet_ntoa (l->link_id));
                }
              break;
            case LSA_LINK_TYPE_TRANSIT:
              if (IS_DEBUG_OSPF_EVENT)
                zlog_debug ("Looking up Network LSA, ID: %s",
                           inet_ntoa (l->link_id));
              w_lsa = ospf_lsa_lookup_by_id (area, OSPF_NETWORK_LSA,
                                             l->link_id);
              if (w_lsa)
                if (IS_DEBUG_OSPF_EVENT)
                  zlog_debug ("found the LSA");
              break;
            default:
              zlog_warn ("Invalid LSA link type %d", type);
              continue;
            }
        }
      else
        {
          /* In case of V is Network-LSA. */
          r = (struct in_addr *) p;
          p += sizeof (struct in_addr);

          /* Lookup the vertex W's LSA. */
          w_lsa = ospf_lsa_lookup_by_id (area, OSPF_ROUTER_LSA, *r);
          if (w_lsa)
            {
              if (IS_DEBUG_OSPF_EVENT)
                zlog_debug ("found Router LSA %s", inet_ntoa (w_lsa->data->id));
            }
        }

      /* (b cont.) If the LSA does not exist, or its LS age is equal
         to MaxAge, or it does not have a link back to vertex V,
         examine the next link in V's LSA.[23] */
      if (w_lsa == NULL)
        {
          if (IS_DEBUG_OSPF_EVENT)
            zlog_debug ("No LSA found");
          continue;
        }

      if (IS_LSA_MAXAGE (w_lsa))
        {
          if (IS_DEBUG_OSPF_EVENT)
            zlog_debug ("LSA is MaxAge");
          continue;
        }

      if (ospf_lsa_has_link (w_lsa->data, v->lsa) < 0 )
        {
          if (IS_DEBUG_OSPF_EVENT)
            zlog_debug ("The LSA doesn't have a link back");
          continue;
        }

      /* (c) If vertex W is already on the shortest-path tree, examine
         the next link in the LSA. */
      if (w_lsa->stat == LSA_SPF_IN_SPFTREE)
	{
	  if (IS_DEBUG_OSPF_EVENT)
	    zlog_debug ("The LSA is already in SPF");
	  continue;
	}

      /* (d) Calculate the link state cost D of the resulting path
         from the root to vertex W.  D is equal to the sum of the link
         state cost of the (already calculated) shortest path to
         vertex V and the advertised cost of the link between vertices
         V and W.  If D is: */

      /* calculate link cost D. */
      if (v->lsa->type == OSPF_ROUTER_LSA)
	distance = v->distance + ntohs (l->m[0].metric);
      else /* v is not a Router-LSA */
	distance = v->distance;

      /* Is there already vertex W in candidate list? */
      if (w_lsa->stat == LSA_SPF_NOT_EXPLORED)
	{
          /* prepare vertex W. */
          w = ospf_vertex_new (w_lsa);

          /* Calculate nexthop to W. */
          if (ospf_nexthop_calculation (area, v, w, l, distance))
            pqueue_enqueue (w, candidate);
          else if (IS_DEBUG_OSPF_EVENT)
            zlog_debug ("Nexthop Calc failed");
	}
      else if (w_lsa->stat >= 0)
	{
	  /* Get the vertex from candidates. */
	  w = candidate->array[w_lsa->stat];

	  /* if D is greater than. */  
	  if (w->distance < distance)
            {
              continue;
            }
          /* equal to. */
	  else if (w->distance == distance)
            {
	      /* Found an equal-cost path to W.  
               * Calculate nexthop of to W from V. */
              ospf_nexthop_calculation (area, v, w, l, distance);
            }
           /* less than. */
	  else
            {
              /* Found a lower-cost path to W.
               * nexthop_calculation is conditional, if it finds
               * valid nexthop it will call spf_add_parents, which
               * will flush the old parents
               */
              if (ospf_nexthop_calculation (area, v, w, l, distance))
                /* Decrease the key of the node in the heap.
                 * trickle-sort it up towards root, just in case this
                 * node should now be the new root due the cost change. 
                 * (next pqueu_{de,en}queue will fully re-heap the queue).
                 */
                trickle_up (w_lsa->stat, candidate);
            }
        } /* end W is already on the candidate list */
    } /* end loop over the links in V's LSA */
}

static void
ospf_spf_dump (struct vertex *v, int i)
{
  struct listnode *cnode;
  struct listnode *nnode;
  struct vertex_parent *parent;

  if (v->type == OSPF_VERTEX_ROUTER)
    {
      if (IS_DEBUG_OSPF_EVENT)
        zlog_debug ("SPF Result: %d [R] %s", i, inet_ntoa (v->lsa->id));
    }
  else
    {
      struct network_lsa *lsa = (struct network_lsa *) v->lsa;
      if (IS_DEBUG_OSPF_EVENT)
        zlog_debug ("SPF Result: %d [N] %s/%d", i, inet_ntoa (v->lsa->id),
                   ip_masklen (lsa->mask));
    }

  if (IS_DEBUG_OSPF_EVENT)
    for (ALL_LIST_ELEMENTS_RO (v->parents, nnode, parent))
      {
        zlog_debug (" nexthop %p %s %s", 
                    parent->nexthop,
                    inet_ntoa (parent->nexthop->router),
                    parent->nexthop->oi ? IF_NAME(parent->nexthop->oi)
                                        : "NULL");
      }

  i++;

  for (ALL_LIST_ELEMENTS_RO (v->children, cnode, v))
    ospf_spf_dump (v, i);
}

/* Second stage of SPF calculation. */
static void
ospf_spf_process_stubs (struct ospf_area *area, struct vertex *v,
                        struct route_table *rt,
                        int parent_is_root)
{
  struct listnode *cnode, *cnnode;
  struct vertex *child;

  if (IS_DEBUG_OSPF_EVENT)
    zlog_debug ("ospf_process_stub():processing stubs for area %s",
               inet_ntoa (area->area_id));
  if (v->type == OSPF_VERTEX_ROUTER)
    {
      u_char *p;
      u_char *lim;
      struct router_lsa_link *l;
      struct router_lsa *rlsa;

      if (IS_DEBUG_OSPF_EVENT)
        zlog_debug ("ospf_process_stubs():processing router LSA, id: %s",
                   inet_ntoa (v->lsa->id));
      rlsa = (struct router_lsa *) v->lsa;


      if (IS_DEBUG_OSPF_EVENT)
        zlog_debug ("ospf_process_stubs(): we have %d links to process",
                   ntohs (rlsa->links));
      p = ((u_char *) v->lsa) + OSPF_LSA_HEADER_SIZE + 4;
      lim = ((u_char *) v->lsa) + ntohs (v->lsa->length);

      while (p < lim)
        {
          l = (struct router_lsa_link *) p;

          p += (ROUTER_LSA_MIN_SIZE +
                (l->m[0].tos_count * ROUTER_LSA_TOS_SIZE));

          if (l->m[0].type == LSA_LINK_TYPE_STUB)
            ospf_intra_add_stub (rt, l, v, area, parent_is_root);
        }
    }

  ospf_vertex_dump("ospf_process_stubs(): after examining links: ", v, 1, 1);

  for (ALL_LIST_ELEMENTS (v->children, cnode, cnnode, child))
    {
      if (CHECK_FLAG (child->flags, OSPF_VERTEX_PROCESSED))
        continue;
      
      /* the first level of routers connected to the root
       * should have 'parent_is_root' set, including those 
       * connected via a network vertex.
       */
      if (area->spf == v)
        parent_is_root = 1;
      else if (v->type == OSPF_VERTEX_ROUTER)
        parent_is_root = 0;
        
      ospf_spf_process_stubs (area, child, rt, parent_is_root);

      SET_FLAG (child->flags, OSPF_VERTEX_PROCESSED);
    }
}

void
ospf_rtrs_free (struct route_table *rtrs)
{
  struct route_node *rn;
  struct list *or_list;
  struct ospf_route *or;
  struct listnode *node, *nnode;

  if (IS_DEBUG_OSPF_EVENT)
    zlog_debug ("Route: Router Routing Table free");

  for (rn = route_top (rtrs); rn; rn = route_next (rn))
    if ((or_list = rn->info) != NULL)
      {
        for (ALL_LIST_ELEMENTS (or_list, node, nnode, or))
          ospf_route_free (or);

        list_delete (or_list);

        /* Unlock the node. */
        rn->info = NULL;
        route_unlock_node (rn);
      }
  route_table_finish (rtrs);
}

#if 0
static void
ospf_rtrs_print (struct route_table *rtrs)
{
  struct route_node *rn;
  struct list *or_list;
  struct listnode *ln;
  struct listnode *pnode;
  struct ospf_route *or;
  struct ospf_path *path;
  char buf1[BUFSIZ];
  char buf2[BUFSIZ];

  if (IS_DEBUG_OSPF_EVENT)
    zlog_debug ("ospf_rtrs_print() start");

  for (rn = route_top (rtrs); rn; rn = route_next (rn))
    if ((or_list = rn->info) != NULL)
      for (ALL_LIST_ELEMENTS_RO (or_list, ln, or))
        {
          switch (or->path_type)
            {
            case OSPF_PATH_INTRA_AREA:
              if (IS_DEBUG_OSPF_EVENT)
                zlog_debug ("%s   [%d] area: %s",
                           inet_ntop (AF_INET, &or->id, buf1, BUFSIZ),
                           or->cost, inet_ntop (AF_INET, &or->u.std.area_id,
                                                buf2, BUFSIZ));
              break;
            case OSPF_PATH_INTER_AREA:
              if (IS_DEBUG_OSPF_EVENT)
                zlog_debug ("%s IA [%d] area: %s",
                           inet_ntop (AF_INET, &or->id, buf1, BUFSIZ),
                           or->cost, inet_ntop (AF_INET, &or->u.std.area_id,
                                                buf2, BUFSIZ));
              break;
            default:
              break;
            }

          for (ALL_LIST_ELEMENTS_RO (or->paths, pnode, path))
            {
              if (path->nexthop.s_addr == 0)
                {
                  if (IS_DEBUG_OSPF_EVENT)
                    zlog_debug ("   directly attached to %s\r\n",
                               IF_NAME (path->oi));
                }
              else
                {
                  if (IS_DEBUG_OSPF_EVENT)
                    zlog_debug ("   via %s, %s\r\n",
                               inet_ntoa (path->nexthop), IF_NAME (path->oi));
                }
            }
        }

  zlog_debug ("ospf_rtrs_print() end");
}
#endif

/* Calculating the shortest-path tree for an area. */
static void
ospf_spf_calculate (struct ospf_area *area, struct route_table *new_table,
                    struct route_table *new_rtrs)
{
  struct pqueue *candidate;
  struct vertex *v;
  
  if (IS_DEBUG_OSPF_EVENT)
    {
      zlog_debug ("ospf_spf_calculate: Start");
      zlog_debug ("ospf_spf_calculate: running Dijkstra for area %s",
                 inet_ntoa (area->area_id));
    }

  /* Check router-lsa-self.  If self-router-lsa is not yet allocated,
     return this area's calculation. */
  if (!area->router_lsa_self)
    {
      if (IS_DEBUG_OSPF_EVENT)
        zlog_debug ("ospf_spf_calculate: "
                   "Skip area %s's calculation due to empty router_lsa_self",
                   inet_ntoa (area->area_id));
      return;
    }

  /* RFC2328 16.1. (1). */
  /* Initialize the algorithm's data structures. */
  
  /* This function scans all the LSA database and set the stat field to
   * LSA_SPF_NOT_EXPLORED. */
  ospf_lsdb_clean_stat (area->lsdb);
  /* Create a new heap for the candidates. */ 
  candidate = pqueue_create();
  candidate->cmp = cmp;
  candidate->update = update_stat;

  /* Initialize the shortest-path tree to only the root (which is the
     router doing the calculation). */
  ospf_spf_init (area);
  v = area->spf;
  /* Set LSA position to LSA_SPF_IN_SPFTREE. This vertex is the root of the
   * spanning tree. */
  *(v->stat) = LSA_SPF_IN_SPFTREE;

  /* Set Area A's TransitCapability to FALSE. */
  area->transit = OSPF_TRANSIT_FALSE;
  area->shortcut_capability = 1;
  
  for (;;)
    {
      /* RFC2328 16.1. (2). */
      ospf_spf_next (v, area, candidate);

      /* RFC2328 16.1. (3). */
      /* If at this step the candidate list is empty, the shortest-
         path tree (of transit vertices) has been completely built and
         this stage of the procedure terminates. */
      if (candidate->size == 0)
        break;

      /* Otherwise, choose the vertex belonging to the candidate list
         that is closest to the root, and add it to the shortest-path
         tree (removing it from the candidate list in the
         process). */
      /* Extract from the candidates the node with the lower key. */
      v = (struct vertex *) pqueue_dequeue (candidate);
      /* Update stat field in vertex. */
      *(v->stat) = LSA_SPF_IN_SPFTREE;

      ospf_vertex_add_parent (v);

      /* Note that when there is a choice of vertices closest to the
         root, network vertices must be chosen before router vertices
         in order to necessarily find all equal-cost paths. */
      /* We don't do this at this moment, we should add the treatment
         above codes. -- kunihiro. */

      /* RFC2328 16.1. (4). */
      if (v->type == OSPF_VERTEX_ROUTER)
        ospf_intra_add_router (new_rtrs, v, area);
      else
        ospf_intra_add_transit (new_table, v, area);

      /* RFC2328 16.1. (5). */
      /* Iterate the algorithm by returning to Step 2. */

    } /* end loop until no more candidate vertices */

  if (IS_DEBUG_OSPF_EVENT)
    {
      ospf_spf_dump (area->spf, 0);
      ospf_route_table_dump (new_table);
    }

  /* Second stage of SPF calculation procedure's  */
  ospf_spf_process_stubs (area, area->spf, new_table, 0);

  /* Free candidate queue. */
  pqueue_delete (candidate);
  
  ospf_vertex_dump (__func__, area->spf, 0, 1);
  /* Free nexthop information, canonical versions of which are attached
   * the first level of router vertices attached to the root vertex, see
   * ospf_nexthop_calculation.
   */
  ospf_canonical_nexthops_free (area->spf);
  
  /* Free SPF vertices, but not the list. List has ospf_vertex_free
   * as deconstructor.
   */
  list_delete_all_node (&vertex_list);
  
  /* Increment SPF Calculation Counter. */
  area->spf_calculation++;

  quagga_gettime (QUAGGA_CLK_MONOTONIC, &area->ospf->ts_spf);

  if (IS_DEBUG_OSPF_EVENT)
    zlog_debug ("ospf_spf_calculate: Stop. %ld vertices",
                mtype_stats_alloc(MTYPE_OSPF_VERTEX));
}

/* Timer for SPF calculation. */
static int
ospf_spf_calculate_timer (struct thread *thread)
{
  struct ospf *ospf = THREAD_ARG (thread);
  struct route_table *new_table, *new_rtrs;
  struct ospf_area *area;
  struct listnode *node, *nnode;

  if (IS_DEBUG_OSPF_EVENT)
    zlog_debug ("SPF: Timer (SPF calculation expire)");

  ospf->t_spf_calc = NULL;

  /* Allocate new table tree. */
  new_table = route_table_init ();
  new_rtrs = route_table_init ();

  ospf_vl_unapprove (ospf);

  /* Calculate SPF for each area. */
  for (ALL_LIST_ELEMENTS (ospf->areas, node, nnode, area))
    {
      /* Do backbone last, so as to first discover intra-area paths
       * for any back-bone virtual-links
       */
      if (ospf->backbone && ospf->backbone == area)
        continue;
      
      ospf_spf_calculate (area, new_table, new_rtrs);
    }
  
  /* SPF for backbone, if required */
  if (ospf->backbone)
    ospf_spf_calculate (ospf->backbone, new_table, new_rtrs);
  
  ospf_vl_shut_unapproved (ospf);

  ospf_ia_routing (ospf, new_table, new_rtrs);

  ospf_prune_unreachable_networks (new_table);
  ospf_prune_unreachable_routers (new_rtrs);

  /* AS-external-LSA calculation should not be performed here. */

  /* If new Router Route is installed,
     then schedule re-calculate External routes. */
  if (1)
    ospf_ase_calculate_schedule (ospf);

  ospf_ase_calculate_timer_add (ospf);

  /* Update routing table. */
  ospf_route_install (ospf, new_table);

  /* Update ABR/ASBR routing table */
  if (ospf->old_rtrs)
    {
      /* old_rtrs's node holds linked list of ospf_route. --kunihiro. */
      /* ospf_route_delete (ospf->old_rtrs); */
      ospf_rtrs_free (ospf->old_rtrs);
    }

  ospf->old_rtrs = ospf->new_rtrs;
  ospf->new_rtrs = new_rtrs;

  if (IS_OSPF_ABR (ospf))
    ospf_abr_task (ospf);

  if (IS_DEBUG_OSPF_EVENT)
    zlog_debug ("SPF: calculation complete");

  return 0;
}

/* Add schedule for SPF calculation.  To avoid frequenst SPF calc, we
   set timer for SPF calc. */
void
ospf_spf_calculate_schedule (struct ospf *ospf)
{
  unsigned long delay, elapsed, ht;
  struct timeval result;

  if (IS_DEBUG_OSPF_EVENT)
    zlog_debug ("SPF: calculation timer scheduled");

  /* OSPF instance does not exist. */
  if (ospf == NULL)
    return;
  
  /* SPF calculation timer is already scheduled. */
  if (ospf->t_spf_calc)
    {
      if (IS_DEBUG_OSPF_EVENT)
        zlog_debug ("SPF: calculation timer is already scheduled: %p",
                   ospf->t_spf_calc);
      return;
    }
  
  /* XXX Monotic timers: we only care about relative time here. */
  result = tv_sub (recent_relative_time (), ospf->ts_spf);
  
  elapsed = (result.tv_sec * 1000) + (result.tv_usec / 1000);
  ht = ospf->spf_holdtime * ospf->spf_hold_multiplier;
  
  if (ht > ospf->spf_max_holdtime)
    ht = ospf->spf_max_holdtime;
  
  /* Get SPF calculation delay time. */
  if (elapsed < ht)
    {
      /* Got an event within the hold time of last SPF. We need to
       * increase the hold_multiplier, if it's not already at/past
       * maximum value, and wasn't already increased..
       */
      if (ht < ospf->spf_max_holdtime)
        ospf->spf_hold_multiplier++;
      
      /* always honour the SPF initial delay */
      if ( (ht - elapsed) < ospf->spf_delay)
        delay = ospf->spf_delay;
      else
        delay = ht - elapsed;
    }
  else
    {
      /* Event is past required hold-time of last SPF */
      delay = ospf->spf_delay;
      ospf->spf_hold_multiplier = 1;
    }
  
  if (IS_DEBUG_OSPF_EVENT)
    zlog_debug ("SPF: calculation timer delay = %ld", delay);

  ospf->t_spf_calc =
    thread_add_timer_msec (master, ospf_spf_calculate_timer, ospf, delay);
}<|MERGE_RESOLUTION|>--- conflicted
+++ resolved
@@ -204,21 +204,11 @@
    * vertices
    */
   //assert (listcount (v->parents) == 0);
-<<<<<<< HEAD:ospfd/ospf_spf.c
-=======
   
   if (v->children)
     list_delete (v->children);
   v->children = NULL;
->>>>>>> 41dc3488cf127a1e23333459a0c316ded67f7ff3:ospfd/ospf_spf.c
-  
-<<<<<<< HEAD:ospfd/ospf_spf.c
-  if (v->children)
-    list_delete (v->children);
-  v->children = NULL;
-  
-=======
->>>>>>> 41dc3488cf127a1e23333459a0c316ded67f7ff3:ospfd/ospf_spf.c
+  
   if (v->parents)
     list_delete (v->parents);
   v->parents = NULL;
@@ -447,8 +437,6 @@
   /* we must have a newhop, and a distance */
   assert (v && w && newhop);
   assert (distance);
-<<<<<<< HEAD:ospfd/ospf_spf.c
-=======
   
   /* IFF w has already been assigned a distance, then we shouldn't get here
    * unless callers have determined V(l)->W is shortest / equal-shortest
@@ -458,20 +446,7 @@
     assert (distance <= w->distance);
   else
     w->distance = distance;
->>>>>>> 41dc3488cf127a1e23333459a0c316ded67f7ff3:ospfd/ospf_spf.c
-  
-<<<<<<< HEAD:ospfd/ospf_spf.c
-  /* IFF w has already been assigned a distance, then we shouldn't get here
-   * unless callers have determined V(l)->W is shortest / equal-shortest
-   * path (0 is a special case distance (no distance yet assigned)).
-   */
-  if (w->distance)
-    assert (distance <= w->distance);
-  else
-    w->distance = distance;
-  
-=======
->>>>>>> 41dc3488cf127a1e23333459a0c316ded67f7ff3:ospfd/ospf_spf.c
+  
   if (IS_DEBUG_OSPF_EVENT)
     {
       char buf[2][INET_ADDRSTRLEN];
@@ -1064,7 +1039,6 @@
   route_table_finish (rtrs);
 }
 
-#if 0
 static void
 ospf_rtrs_print (struct route_table *rtrs)
 {
@@ -1123,7 +1097,6 @@
 
   zlog_debug ("ospf_rtrs_print() end");
 }
-#endif
 
 /* Calculating the shortest-path tree for an area. */
 static void
