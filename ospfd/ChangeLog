<<<<<<< HEAD
2005-06-08 Hasso Tepper <hasso at quagga.net>
=======
2005-05-20 Hasso Tepper <hasso at quagga.net>

	* ospf_nsm.c: Make database exchange for NSSA database work. 

2005-06-13 Paul Jakma <paul.jakma@sun.com>

	* ospf_spf.c: Try get more information on a SEGV under 
	  ospf_spf_vertex_add_parent.
	  (ospf_vertex_free) NULL out the child and nexthop lists
	  (ospf_vertex_add_parent) nexthop and child can not be NULL
	  vertex_nexthop's parent->child list can not be NULL
	  (ospf_spf_next) w and cw are per-loop iteration variables, move
	  declarations into loop body.
	  
2005-06-07 Hasso Tepper <hasso at quagga.net>
>>>>>>> 09e2c80a

	* ospf_apiserver.c: Fix obvious error in notifying clients about ISM
	  changes - oi->ifp->status doesn't give to us info about ISM,
	  oi->state does.

2005-05-19 Paul Jakma <paul.jakma@sun.com>

	* ospf_interface.c: [ospf_if_table_lookup] Fix a serious bug
	  a less serious one.
	  1: this function is supposed to lookup
	  entries in the oifs ospf_interface route_table and return either
	  an existing oi or NULL to indicate not found, its caller depends
	  on this, yet this function uses route_node_get which /always/
	  returns a route_node - one is created if none exists. Use
	  route_node_lookup instead. This should fix root cause of the
	  reports of the [ospf_add_to_if] assert being hit.
	  2: ois are inserted into this table with prefixlength set to
	  /32 [indeed, it should be a hash table, not a route_table],
	  however prefixlength to lookup was not changed, if no valid entry
	  can be inserted other than /32, then nothng but /32 should be
	  looked up. This possibly only worked by fluke..
	  Fix confirmed by 2 reporters [one list, one IRC], definitely a
	  backport candidate once it has been incubated in HEAD for a while.
	  Thanks to Patrick Friedel and Ivan Warren for testing.

2005-04-15 Zhipeng Gong <zpgong@cdc.3upsystems.com>

	* ospf_abr.c: (ospf_abr_announce_network_to_area) dont forget
	  to approve LSAs for the case where metric has changed, lsa gets
	  flushed otherwise.

2005-04-01 Andrew J. Schorr <ajschorr@alumni.princeton.edu>

	* ospf_dump.c: (show_debugging_ospf) Show if ospf event debugging
	  is turned on.

2005-03-29 Andrew J. Schorr <ajschorr@alumni.princeton.edu>

	* ospf_zebra.c: (ospf_interface_state_up) If the MTU of an operative
	  interface changes, print a debug message and call ospf_if_reset()
	  to simulate down/up on the interface.
	* ospf_interface.h: Declare new function ospf_if_reset().
	* ospf_interface.c: (ospf_if_reset) New function to call ospf_if_down
	  and ospf_if_up for all ospf interfaces attached to an interface.

2005-03-27 Hasso Tepper <hasso at quagga.net>

	* ospf_snmp.c: Don't crash in snmp query if ospf instance doesn't
	  exist at all.

2005-03-25 Hasso Tepper <hasso at quagga.net>

	* ospfd.h: Include log.h, fixes compile with gcc-4.0.

2005-03-14 Andrew J. Schorr <ajschorr@alumni.princeton.edu>

	* ospf_lsa.c: (ospf_lsa_refresh_walker) If the system clock jumps
	  backward, then current time may be less than
	  ospf->lsa_refresher_started.  This was causing invalid values
	  for ospf->lsa_refresh_queue.index resulting in infinite loops.
	  Problem fixed by casting the expression to unsigned before taking
	  the modulus.

2005-03-05 Andrew J. Schorr <ajschorr@alumni.princeton.edu>

	* ospf_network.c: (ospf_sock_init) Save errno before calling
	  ospfd_privs.change.

2005-02-19 Hasso Tepper <hasso at quagga.net>

	* ospf_api.h: char isnt always signed, but it has to be it here.

2005-02-11 Hasso Tepper <hasso at quagga.net>

	* ospf_lsdb.c: Fix sum of checksums calculation.

2005-02-02 Andrew J. Schorr <ajschorr@alumni.princeton.edu>

	* ospf_packet.c: (ospf_read) Fix bug: must check for state ISM_Down,
	  not for event ISM_InterfaceDown.  And improve the message by
	  adding the interface flags.

2005-01-30 Andrew J. Schorr <ajschorr@alumni.princeton.edu>

	* ospf_packet.c: (ospf_packet_add) If oi->obuf is NULL, print
	an error message and return.
	(ospf_read) If the interface state is ISM_InterfaceDown, issue
	a warning message and ignore the packet.

2005-01-10  Greg Troxel  <gdt@fnord.ir.bbn.com>

	* ospf_packet.h: Remove commented out definition of
	OSPF_MAX_PACKET; neither it or the uncommented one are used any more.

	* ospf_packet.c (ospf_make_ls_upd): Leave room for authentication
	when deciding if an update will fit.
	(ospf_packet_authspace): Factor out calculation of size required
	for authentication.
	(ospf_make_db_desc): Use ospf_max_packet, not OSPF_MAX_PACKET.
	Don't confuse readers that there is a macro.

2004-12-30 Andrew J. Schorr <ajschorr@alumni.princeton.edu>

	* ospf_network.c: Improve all setsockopt error messages to give detailed
	  information on the arguments.

2004-12-29 Andrew J. Schorr <ajschorr@alumni.princeton.edu>

	* ospf_packet.c: (ospf_db_desc) Reduce severity of "Negotiation done"
	  messages from LOG_WARNING to LOG_INFO, since this seems to be
	  normal.

2004-12-29 Andrew J. Schorr <ajschorr@alumni.princeton.edu>

	* ospf_packet.c: (ospf_read) Always look up the interface if
	  ospf_recv_packet returns NULL ifp, since some platforms such
	  as Solaris 8 appear to support ifindex retrieval but don't.

2004-12-22 Hasso Tepper <hasso at quagga.net>

	* ospf_dump.c: Show debug configuration in vtysh.
	* ospf_vty.c: Fix "show ip ospf" output. Router can't be elected in
	  any case if it's configured as "translate-never".
	* ospf_lsdb.[ch]: New function to calculate sum of checksums.
	* ospf_vty.c: Bugfix to show really number of AS external LSAs, not
	  number of all LSAs with AS scope, this includes opaque as LSAs as
	  well, show this number separately. Show numbers and sums of
	  checksums for each type of LSAs.
	* ospf_lsa.c: Calculate checksum before putting LSA into database.

2004-12-15 Andrew J. Schorr <ajschorr@alumni.princeton.edu>

	* ospf_interface.h: Declare new function ospf_default_iftype.
	* ospf_interface.c: (ospf_default_iftype) New function to centralize
	  this logic in one place.
	* ospf_zebra.c: (ospf_interface_add) Use new function
	  ospf_default_iftype.
	* ospf_vty.c: (no_ip_ospf_network,config_write_interface) Fix logic
	  by using new function ospf_default_iftype.

2004-12-11 Andrew J. Schorr <ajschorr@alumni.princeton.edu>

	* ospf_packet.c: (ospf_db_desc) Should be static, not global.
	  (ospf_hello,ospf_db_desc,ospf_ls_upd,ospf_ls_ack) Improve warning
	  messages to include identifying information (e.g. router id).
	* ospf_nsm.c: (nsm_change_state) Improve info message to include
	  router id and state names.

2004-12-09  Greg Troxel  <gdt@fnord.ir.bbn.com>

	* ospf_apiserver.c (ospf_apiserver_term): Obtain struct
	ospf_apiserver * from listnode.  Remove unused variables.  Follows
	suggestion from Jay Fenlason.

2004-12-08 Andrew J. Schorr <ajschorr@alumni.princeton.edu>

	* *.c: Change level of debug messages to LOG_DEBUG.

2004-12-07 Andrew J. Schorr <ajschorr@alumni.princeton.edu>

	* ospf_main.c: (main) The 2nd argument to openzlog has been removed.

2004-12-03 Andrew J. Schorr <ajschorr@alumni.princeton.edu>

	* ospf_packet.c: (ospf_db_desc) Reduce priority on a debug message
	  from LOG_NOTICE to LOG_DEBUG.

2004-12-03 Andrew J. Schorr <ajschorr@alumni.princeton.edu>

	* ospf_main.c: (sigint) Use zlog_notice for termination message.
	  (main) Issue a startup announcement using zlog_notice.

2004-11-30 Andrew J. Schorr <ajschorr@alumni.princeton.edu>

	* ospf_packet.c: (ospf_db_desc_proc) Fix spelling of packet in warning
	  message and in comment.
	  (ospf_db_desc) Warning message that a packet is being discarded
	  should give the router id of the packet source.  Fix spelling
	  of packet in two warning messages.
	  (ospf_ls_req) Warning message that a link state request is being
	  discarded should give the router id of the neighbor that sent it.

2004-11-26 Andrew J. Schorr <ajschorr@alumni.princeton.edu>

	* ospf_main.c: Remove #include "debug.h" (was not being used, and
	  lib/debug.h has now been deleted).

2004-11-25 Hasso Tepper <hasso at quagga.net>

	* ospf_main.c: Make group to run as configurable.

2004-11-15  Greg Troxel  <gdt@fnord.ir.bbn.com>

	* ospf_packet.c (ospf_recv_packet): Assume CMSG_SPACE is present
	and works (lib/zebra.h provides if OS doesn't).

2004-11-15 Paul Jakma <paul@dishone.st>

	* ospf_{apiserver,te}.c: ospf_lsa_free's should be ospf_lsa_unlock.

2004-11-12 Paul Jakma <paul@dishone.st>

	* ospf_ia.c: (process_summary_lsa) Only an ABR has any reason to
          ignore stub area summary default. Even so it seems a strange
          check, add a comment to that effect.

2004-11-04 Paul Jakma <paul@dishone.st>

	* ospfd.c: (ospf_network_match_iface) revert to previous network
          statement match behaviour.

2004-11-02 Paul Jakma <paul@dishone.st>

	* ospf_packet.c: (ospf_write_frags) remove iov arg, msg already points
	  to it. Add convenience pointer to msg->msg_iov[1], and use this,
	  fixing the unfortunate borkenness introduced in moving of this code 
	  to a function.
	  (ospf_write) remove iovp and fix up call to previous.
	  (ospf_ls_upd_packet_new) cast size to long int - unfortunately 
          glibc's size_t format modifier is not portable.

2004-10-31 Paul Jakma <paul@dishone.st>

	* ospf_packet.c: (ospf_write_frags) Add debug output
	  (ospf_write) set type early, so we can pass it to
	  ospf_write_frags.
	  (ospf_ls_upd_packet_new) print size in debug output when too large
	  packet is encountered.
	* ospf_zebra.c: (ospf_distribute_list_update_timer) Ugly misuse of
	  THREAD_ARG to store an integer, but it should at least use same
          same type to retrieve the value. Assert value is sane.

2004-10-22 Paul Jakma <paul@dishone.st>

	* ospf_network.c: (ospf_sock_init) call neutral setsock_ifindex()
          function.
        * ospf_packet.c: (ospf_read) manually look up ifindex
          if system could not have returned one, eg openbsd, thanks to Rivo
	  Nurges for highlighting problem and fix.
          Change setsockopt_pktinfo to setsockopt_ifindex.

2004-10-19 Andrew J. Schorr <aschorr@telemetry-investments.com>

	* ospf_snmp.c: (ospf_snmp_if_update) Fix logic to handle PtP links
	  with dedicated subnets properly.
	* ospf_lsa.c: (lsa_link_ptop_set) ditto.
	* ospfd.c: (ospf_network_match_iface) ditto.
	  (ospf_network_run) ditto.
	* ospf_interface.c: (ospf_if_is_configured) ditto.
	  (ospf_if_lookup_by_prefix) ditto.
	  (ospf_if_lookup_recv_if) ditto.
	* ospf_vty.c: (show_ip_ospf_interface_sub) Display the peer or
	  broadcast address if present.

2004-10-13 Hasso Tepper <hasso at quagga.net>

	* ospf_main.c: Unbreak compilation with ospfapi disabled.
	* ospf_snmp.c: Remove defaults used to initialize smux connection to
	  snmpd. Connection is initialized only if smux peer is configured.

2004-10-12 Hasso Tepper <hasso at quagga.net>

	* ospf_main.c, ospf_opaque.c: Unbreak ospfclient compilation - move
	  static variable from ospf_main.c into ospf_opaque.c.

2004-10-11 Hasso Tepper <hasso at quagga.net>

	* ospf_main.c, ospf_opaque.c: Disable ospfapi init by default. New
	  command line switch to enable it.

2004-10-11 Paul Jakma <paul@dishone.st>

	* ospf_dump.c: (ospf_ip_header_dump) Assume header is in host order
	  remove ntohs that should have dissappeared. Take struct ip
	  as argument, caller has to know there's an IP header at start of
	  stream anyway.
	* ospf_dump.h: update declaration of ospf_ip_header_dump.
	* ospf_packet.c: (ospf_write) correct call to 
	  sockopt_iphdrincl_swab_htosys which was munging the header.
	  (ospf_recv_packet) ip_len is needed for old OpenBSD fixup.
	  (ospf_read) sockopt_iphdrincl_swab_systoh ip header as soon as
	  we have it.
	* (global) Const char update and signed/unsigned fixes.
	* (various headers) size defines should be unsigned.
	* ospf_interface.h: remove duplicated defines, include the
	  authoritative header - though, these defines should probably
          be moved to a dedicated header, or ospfd.h.
	* ospf_lsa.h: (struct lsa) ls_seqnum should be unsigned.
	* ospf_packet.c: (ospf_write) cast result of shift to unsigned.
	  
2004-10-08 Hasso Tepper <hasso at quagga.net>
	
	* *.[c|h]: Fix compiler warnings: make some strings const, signed ->
	  unsigned, remove unused variables etc.

2004-10-07  Greg Troxel  <gdt@claude.ir.bbn.com>

	* ospf_apiserver.c (ospf_apiserver_unregister_opaque_type): Don't
	use of variable names 'node' and 'nextnode' to avoid possible
	conflict with list macros.  Move variable declaration inside for
	loop after a statement to top of function.

2004-10-07 Paul Jakma <paul@dishone.st>

	* ospf_snmp.c: Missed list typedef update
	* ospf_dump.c: Include sockopt.h for header swab functions.

2004-10-05 Paul Jakma <paul@dishone.st>

	* ospf_packet.c: replace ospf_swap_iph_to... with
          sockopt_iphdrincl_swab_...

2004-10-03 James R. Leu <jleu at mindspring.com>

	* ospf_zebra.c: Read router id related messages from zebra daemon.
	  Schedule router-id update thread if it's changed.
	* ospfd.c: Remove own router-id selection function. Use router id from
	  zebra daemon if it isn't manually overriden in configuration.

2004-09-27 Paul Jakma <paul@dishone.st>

	* ospf_dump.c: (ospf_ip_header_dump) Use HAVE_IP_HDRINCL_BSD_ORDER
	  Apply to offset too. Print ip_cksum, lets not worry about
	  possible 2.0.37 compile problems.
	* ospf_packet.c: (ospf_swap_iph_to{n,h}) Use
	  HAVE_IP_HDRINCL_BSD_ORDER.
	  (ospf_recv_packet) ditto.
	  (ospf_write) Fixup iov argument to ospf_write_frags.
          (struct msghdr).msg_name is caddr_t on most platforms.
	  (ospf_recv_packet) ditto. And msg_flags is not always there
          memset struct then set fields we care about rather than 
          initialise all fields individually.

2004-09-26 Hasso Tepper <hasso at quagga.net>

	* ospf_abr.c, ospf_dump.c, ospf_lsa.c, ospf_packet.c, ospf_vty.c,
	  ospf_zebra.c: Fix compiler warnings.

2004-09-24 Paul Jakma <paul@dishone.st>

        * ospf_apiserver.{c,h}: lists typedef removal cleanup.
          update some list loops to LIST_LOOP. some miscellaneous indent
          fixups.
          (ospf_apiserver_unregister_opaque_type) fix listnode_delete of
          referenced node in loop.
 	  (ospf_apiserver_term) loops calling ospf_apiserver_free, which
          deletes referenced nodes from apiserver_list, fixed.
        * ospf_interface.h: lists typedef removal cleanup.
        * ospf_opaque.{c,h}: lists typedef removal cleanup. update some list 
          loops to LIST_LOOP. miscellaneous style and indent fixups.
        * ospf_te.{c,h}: ditto
	* ospf_packet.c: lists typedef removal cleanup.
          (ospf_write) ifdef fragmentation support. move actual
	  fragmentation out to a new, similarly ifdefed, function.
	  (ospf_write_frags) fragmented write support, moved from previous.

2004-09-23 Hasso Tepper <hasso at quagga.net>

	* *.[c|h]: list -> struct list *, listnode -> struct listnode *.

2004-09-12 Paul Jakma <paul@dishone.st>

	* ospf_packet.c: Fix bugzilla #107
 	  (ospf_packet_max) get rid of the magic 88 constant
	  (ospf_swab_iph_ton) new function. set ip header to network order,
	  taking BSDisms into account.  
	  (ospf_swab_iph_toh) the inverse. 
	  (ospf_write) Add support for IP fragmentation, will only work on
	  linux though, other kernels make it impossible. get rid of the
	  magic 4 constant.  
	  (ospf_make_ls_upd) Bound check to end of stream, not to 
	  interface mtu.  
	  (ospf_ls_upd_packet_new) New function, allocate upd packet
	  taking oversized LSAs into account.
	  (ospf_ls_upd_queue_send) use ospf_ls_upd_packet_new to allocate,
	  rather than statically allocating mtu sized packet buffer, which
	  actually was wrong - it didnt take ip header into account, which
	  should not be included in packet buffer.
	  (ospf_ls_upd_send_queue_event) minor tweaks and remove
	  TODO comment.
	  
2004-08-31  David Wiggins  <dwiggins@bbn.com>

	* ospf_spf.c (ospf_spf_calculate): Many more comments and debug
	  print statements.  New function ospf_vertex_dump used in debugging.

2004-08-31  David Wiggins  <dwiggins@bbn.com>

	* ospf_spf.h (struct vertex): Comments for flags and structure members.

2004-08-31  David Wiggins  <dwiggins@bbn.com>

	* ospf_route.c: When finding an alternate route, log cost as well.

2004-08-31  David Wiggins  <dwiggins@bbn.com>

	* ospf_interface.c (ospf_lookup_if_params): Initialize af in
	  struct prefix allocated on stack.

2004-08-31  David Wiggins  <dwiggins@bbn.com>

	* ospf_packet.c (ospf_ls_ack_send_delayed): In p2mp mode, send
	  acks to AllSPFRouters, rather than All-DR.

2004-08-27  Hasso Tepper  <hasso at quagga.net>

	* ospf_vty.c: Don't print ospf network type under interface only
	  if interface is in broadcast mode and interface type really is
	  broadcast. Fixes Bugzilla #108.

2004-08-27  David Wiggins  <dwiggins@bbn.com>

	* ospf_spf.c (ospf_nexthop_calculation): Initialize address family
	  in on-stack struct prefix_ipv4.  Fixes point-to-multipoint SPF
	  calculation.

2004-08-26  Greg Troxel  <gdt@fnord.ir.bbn.com>

	* ospf_packet.c (ospf_recv_packet): adjust size declaration of
	  buffer used to get interface index so that it compiles on other
	  than Linux and includes the required alignment space.  Probably
	  this was only working on sparc/sparc64 because most of
	  sockaddr_dl was not being written.

2004-08-19 Paul Jakma <paul@dishone.st>

	* ospf_packet.c: update to match sockopt renames.
	
2004-08-04 Paul Jakma <paul@dishone.st>

	* ospf_spf.c: (ospf_spf_consider_nexthop) Add comment about issue.
	  Compare only against list head - all nexthops must be same cost
	  anyway, fixes a reference-listnode-after-delete bug noted by
	  Kir Kostuchenko.
	  (ospf_nexthop_calculation) Use ospf_spf_consider_nexthop for all
	  candidates attached to root.
	  
2004-07-27 Paul Jakma <paul@dishone.st>

        * ospf_packet.c: (ospf_ls_upd_send_queue_event) fix thinko from
          last fix for ospfd wedging due to oversize LSAs: dont list loop on
          ospf_ls_upd_queue_send() - guaranteed segfault.
          
2004-07-27 Paul Jakma <paul@dishone.st>

	* ospf_opaque.c: (ospf_opaque_lsa_flush_schedule) do not NULL out
	  the LSA as then free_opaque_info_per_id() can never unlock (and
	  free) the LSA. Reported by Gunnar Stigen.
	  
2004-07-23 Paul Jakma <paul@dishone.st>

	* ospf_network.c: Replace PKTINFO/RECVIF with call to
	  setsockopt_pktinfo
	* ospf_packet.c: Use getsockopt_pktinfo_ifindex and
	  SOPT_SIZE_CMSG_PKTINFO_IPV4.

2004-07-14 Paul Jakma <paul@dishone.st>

	* ospf_packet.c: (ospf_ls_upd_send_queue_event) Partial fix for 
	  problem reported by Peter Frost amongst others, where function
	  will spin indefinitely if update list contains LSAs greater than
	  MTU-headers or other condition leading to update list never being
          cleared. Problem of what to do with these LSAs remains.
          (ospf_make_ls_upd) add comment about large LSA problem,
	  indentation cleanup.

2004-07-01  Greg Troxel  <gdt@fnord.ir.bbn.com>

	* Makefile.am (lib_LTLIBRARIES): make libospf shared

2004-06-30  Greg Troxel  <gdt@poblano.ir.bbn.com>

	* Makefile.am: Add shlib support.

2004-06-10 Hasso Tepper <hasso@estpak.ee>

	* *: Removed ifdefs HAVE_NSSA.

2004-06-06 Paul Jakma <paul@dishone.st>

	* ospf_dump.c,ospf_lsa.c: Fix typos of merge of previous.
	  ospf_flood.c: (ospf_process_self_originated_lsa) fix zlog format

2004-05-31 Sagun Shakya <sagun.shakya@sun.com>

	* ospf_dump.c: (ospf_lsa_header_dump) LOOKUP can return null if
	  index is out of range.
	  ospf_flood.c: endianness fix
	  ospf_lsa.c: Missing ntohl's on (struct lsa *)->data->ls_seqnum
	  in various places.
	  
2004-05-10 Hasso Tepper <hasso@estpak.ee>

	* ospf_zebra.c, ospfd.c: Move ospf_prefix_list_update() function
	  to ospf_zebra.c from ospfd.c and add redistribution updates if
	  route-map is used in redistribution.
	* ospf_main.c: Remove now useless call to ospf_init().

2004-05-08 Paul Jakma <paul@dishone.st>

	* ospf_zebra.c: Sync with lib/zclient changes
	
2004-05-05 Paul Jakma <paul@dishone.st>

	* ospf_network.c: (ospf_sock_init) Check whether IP_HDRINCL is
	  defined. Warn at compile and runtime. Use 
	  IPTOS_PREC_INTERNETCONTROL otherwise.
	* ospf_packet.c:  (ospf_associate_packet_vl) cleanup, move 
	  some of the checks up to ospf_read, return either a 
	  virtual link oi, or NULL. 
	  (ospf_read) Cleanup, make it responsible for checks. Remove
	  the nbr lookup - moved to ospf_neighbor. Adjust all nbr
	  lookups to use new wrappers exported by ospf_neighbor.
	* ospf_neighbor.h: Add ospf_neigbour_get and ospf_nbr_lookup.
	* ospf_neighbor.c: (ospf_neigbour_get) Index ospf_interface 
	  neighbour table by router-id for virtual-link ospf_interfaces, 
	  not by peer_addr (which breaks for asymmetric vlinks)
	  (ospf_nbr_lookup) add a wrapper for nbr lookups to deal with
	  above.
	* ospf_interface.c: (ospf_vl_set_params) Catch changes of interface
	  address for either end of a virtual-link, and hence potential cost
	  changes.
	  
2004-04-22 Hasso Tepper <hasso@estpak.ee>

	* ospf_zebra.c: Don't ignore reject/bh routes, it's the only way
	  to "summarize" routes in ASBR at the moment.

2004-04-20 Hasso Tepper <hasso@estpak.ee>

	* ospfd.c: Unset NP flag if area is going to be normal or stub.
	  Fixes UNH OSPF_NSSA.1.2a comment.
	* ospf_abr.c: Originate default into stub/nssa area even if
	  summaries are disabled.
	* ospf_zebra.c: Don't attempt to redistribute 127.0.0.0/8.

2004-04-19 Hasso Tepper <hasso@estpak.ee>

	* ospf_vty.c: Don't warn that export- and import-list can't be
	  configured to backbone area if they are applied and are working
	  fine.

2004-02-19 Sowmini Varadhan <sowmini.varadhan@sun.com>

	* ospf_packet.c: Don't drop packets in Solaris x86.
	  [quagga-dev 1005].

2004-03-18 Amir Guindehi <amir@datacore.ch>

	* ospf_opaque.c: Attempt to correct the incorrect behavior of
	Quagga's ospfd in the special situation that a node's opaque
	capability has changed as "ON -> OFF -> ON". [quagga-dev 843].

2004-02-19 Sowmini Varadhan <sowmini.varadhan@sun.com>

	* ospf_abr.c: (ospf_abr_update_aggregate) UNH 3.12b,c, address range
	  should be configured with the highest cost path within the range,
	  not lowest.
	  
2004-02-17 Paul Jakma <paul@dishone.st>

	* ospf_zebra.c: (ospf_interface_delete) Do not delete the interface
	  params, nor the interface structure, if an interface delete 
	  message is received from zebra.
	* ospf_interface.c: (ospf_if_delete_hook) Delete the interface
	  params and interface, ie that which was previously removed in
	  (ospf_interface_delete) above.

2004-02-11 Hasso Tepper <hasso@estpak.ee>
	* ospf_interface.c, ospf_zebra.c: Don't attempt to read path->oi->ifp
	  if oi doesn't exist any more.

2004-02-11 Vadim Suraev <vadim.suraev@terayon.com>
	* ospf_packet.c (ospf_ls_upd): Router should flush received network
	  LSA if it was originated with older router-id ([zebra 14710] #6).

2003-12-08 Mattias Amnefelt <mattiasa@kth.se>

	* ospf_packet.c: (ospf_recv_packet) OpenBSD now leaves iph.ip_len 
	  network byte order.

2003-12-05  Greg Troxel  <gdt@poblano.ir.bbn.com>

	* ospfd.c (ospf_network_match_iface): Rewrite code for clarity
	while trying not to change semantics.  Add ifdefed-out code to
	avoid matching ppp interfaces whose destination address does not
	also match the prefix under consideration, to help out people with
	problems due to as-yet-unfixed bugs with p2p interfaces coming and
	going.

2003-07-25 kamatchi soundaram <kamatchi@tdd.sj.nec.com>

        * ospf_packet.c (ospf_ls_upd_send_queue_event): get next route
          node in body of the loop to avoid chance that route node
          is unlocked and deleted before the next iteration tries to 
          get next route node.

2003-05-24 Kenji Yabuuchi

	* ospf_interface.c(ospf_if_lookup_recv_if): Use the most specific
	  match for interface lookup.

2003-05-18 Hasso Tepper <hasso@estpak.ee>

	* ospf_vty.c: Show NSSA LSA route info in "show ip ospf database"
	output

2003-05-16 Hasso Tepper <hasso@estpak.ee>

	* ospf_lsa.c: Fix handling of NSSA

2003-04-23 Hasso Tepper <hasso@estpak.ee>

	* ospf_vty.c: fix "router xxx" node commands in vtysh

2003-04-19 Hasso Tepper <hasso@estpak.ee>

	* {ospf_abr,ospfd}.c: area id's DECIMAL -> ADDRESS
	* ospf_routemap.c: sync daemon's route-map commands to have same
	  syntax.
	
2003-04-19 Sergey Vyshnevetskiy <serg@vostok.net>

	* ospf_packet.c: Add missing param to zlog
	* ospf_flood.c: remove unused vars

2003-04-17 Denis Ovsienko <zebra@pilot.org.ua>

	* ospf_interface.c: fix incorrect memset

2003-04-10 Amir Guindehi <amir@datacore.ch>

	* ospf_lsa.[ch]: opaque LSA fix, use ospf_lookup.

2003-04-03 David Watson <dwatson@eecs.umich.edu>

	* ospf_lsa.c: byte order fix

2002-03-17  Amir Guindehi <amir@datacore.ch>

        * ospf_apiserver.[ch]: Merge Ralph Keller's OSPFAPI support.
        * ospf_api.[ch]: Merge Ralph Keller's OSPFAPI support.
	* ospfclient: OSPFAPI demonstration client.

2003-01-23  Masahiko Endo <endo@suri.co.jp>

	* ospf_ism.c: NSM event schedule bug fix.

2002-10-30  Greg Troxel <gdt@ir.bbn.com>

	* ospf_packet.c (ospf_make_md5_digest): MD5 length fix. 

2002-10-23  endo@suri.co.jp (Masahiko Endo)

	* ospf_opaque.c: Update Opaque LSA patch.

2002-10-23  Ralph Keller <keller@tik.ee.ethz.ch>

	* ospf_vty.c (show_ip_ospf_database): Fix CLI parse.

2002-10-23  Juris Kalnins <juris@mt.lv>

	* ospf_interface.c (ospf_if_stream_unset): When write queue
	becomes empty stop write timer.

2002-10-10  Greg Troxel <gdt@ir.bbn.com>

	* ospf_packet.c (ospf_check_md5_digest): Change >= to > to make it
	conform to RFC.

2002-07-07  Kunihiro Ishiguro  <kunihiro@ipinfusion.com>

	* zebra-0.93 released.

2002-06-19  Kunihiro Ishiguro  <kunihiro@ipinfusion.com>

	* ospf_spf.c (ospf_nexthop_calculation): Add NULL set to oi and
	check of l2.  Reported by: Daniel Drown <dan-zebra@drown.org>
	(ospf_lsa_has_link): LSA Length calculation fix.  Reported by:
	Paul Jakma <paulj@alphyra.ie>.

	* ospfd.c (ospf_if_update): Fix nextnode reference bug.  Reported
	by: juris@mt.lv.

2002-01-21  Kunihiro Ishiguro  <kunihiro@ipinfusion.com>

	* ospfd.c: Merge [zebra 11445] Masahiko ENDO's Opaque-LSA support.

2001-08-27  Kunihiro Ishiguro  <kunihiro@zebra.org>

	* ospf_interface.c (ospf_add_to_if): Use /32 address to register
	OSPF interface information.
	(ospf_delete_from_if): Likewise.

	* ospf_zebra.c (ospf_interface_address_delete): Likewise.

2001-08-23  Kunihiro Ishiguro  <kunihiro@ipinfusion.com>

	* ospf_zebra.c (ospf_redistribute_unset): When redistribute type
	is OSPF, do not unset redistribute flag.

2001-08-19  Kunihiro Ishiguro  <kunihiro@ipinfusion.com>

	* zebra-0.92a released.

2001-08-15  Kunihiro Ishiguro  <kunihiro@ipinfusion.com>

	* zebra-0.92 released.

2001-08-12  Kunihiro Ishiguro  <kunihiro@ipinfusion.com>

	* ospfd.c (ospf_config_write): auto-cost reference-bandwidth
	configuration display.

2001-07-24  David Watson <dwatson@eecs.umich.edu>

	* ospf_spf.c (ospf_spf_next): Modify ospf_vertex_add_parent to
	check for an existing link before connecting the parent and child.
	ospf_nexthop_calculation is also modified to check for duplicate
	entries when copying from the parent.  Finally, ospf_spf_next
	removes duplicates when it merges two equal cost candidates.

2001-07-23  itojun@iijlab.net

	* ospfd.c (show_ip_ospf_neighbor): Check ospf_top before use it
	[zebra 8549].

2001-07-23  Kunihiro Ishiguro  <kunihiro@ipinfusion.com>

	* ospf_packet.c (ospf_write): Remove defined(__OpenBSD__) to make
	it work on OpenBSD.

2001-06-26  Kunihiro Ishiguro  <kunihiro@zebra.org>

	* ospf_zebra.c (config_write_ospf_default_metric): Display
	default-metric configuration.

2001-06-18  Kunihiro Ishiguro  <kunihiro@ipinfusion.com>

	* ospf_ia.h (OSPF_EXAMINE_SUMMARIES_ALL): Remove old macros.

2001-05-28  Kunihiro Ishiguro  <kunihiro@ipinfusion.com>

	* ospf_snmp.c (ospfIfEntry): Fix interface lookup bug to avoid
	crush.
	(ospfIfMetricEntry): Likewise.

2001-03-18  Kunihiro Ishiguro  <kunihiro@zebra.org>

	* ospf_packet.c (ospf_read): Fix typo.  Reported by: "Jen B
	Lin'Kova" <jen@stack.net>.

2001-03-15  Gleb Natapov <gleb@nbase.co.il>

	* ospf_interface.c (ip_ospf_network): Set interface parameter.
	(interface_config_write): Add check for OSPF_IFTYPE_LOOPBACK.

	* ospf_zebra.c (ospf_interface_add): Set interface parameter.

2001-02-21  Kunihiro Ishiguro  <kunihiro@zebra.org>

	* ospf_packet.c (ospf_recv_packet): Solaris also need to add
	(iph.ip_hl << 2) to iph.ip_len.

2001-02-09  Kunihiro Ishiguro  <kunihiro@zebra.org>

	* ospfd.h (OSPF_LS_REFRESH_TIME): Fix OSPF_LS_REFRESH_TIME value.
	Suggested by: David Watson <dwatson@eecs.umich.edu>.

	* ospf_zebra.c (zebra_init): Remove zebra node.

	* ospfd.c (ospf_area_range_set): Function name is changed from
	ospf_ara_range_cmd.
	(ospf_area_range_unset): New function which separated from DEFUN.
	New commands are added:
	"no area A.B.C.D range A.B.C.D/M advertise"
	"no area <0-4294967295> range A.B.C.D/M advertise"
	"no area A.B.C.D range A.B.C.D/M not-advertise"
	"no area <0-4294967295> range A.B.C.D/M not-advertise"
	
	* ospf_lsa.c (ospf_lsa_more_recent): Fix previous change.

2001-02-08  Matthew Grant <grantma@anathoth.gen.nz>

	* ospf_network.c (ospf_if_add_allspfrouters): Use
	setsockopt_multicast_ipv4.
	(ospf_if_drop_allspfrouters): Likewise.

	* ospf_lsa.c (ospf_router_lsa_install): Add rt_recalc flag.
	(ospf_network_lsa_install): Likewise.
	(ospf_summary_lsa_install): Likewise.
	(ospf_summary_asbr_lsa_install): Likewise.
	(ospf_external_lsa_install): Likewise.
	(ospf_lsa_install): Call ospf_lsa_different to check this LSA is
	new one or not.

2001-02-08  Kunihiro Ishiguro  <kunihiro@zebra.org>

	* ospf_zebra.c (ospf_interface_delete): Do not free interface
	structure when ospfd receive interface delete message to support
	pseudo interface.

2001-02-01  Dick Glasspool <dick@ipinfusion.com>

	* ospfd.c (area_range_notadvertise): Change area range "suppress"
	command to "not-advertise".

	* ospfd.h (OSPF_LS_REFRESH_TIME): Change OSPF_LS_REFRESH_TIME from
	1800 to 60.

	* ospf_abr.c (ospf_abr_update_aggregate): When update_aggregate is
	updating the area-range, the lowest cost is now saved.

	* ospf_lsa.c (ospf_lsa_more_recent): Routing to compare sequence
	numbers rather than creating overflow during calculation.

2001-02-01  Kunihiro Ishiguro  <kunihiro@zebra.org>

	* zebra-0.91 is released.

2001-01-31  Kunihiro Ishiguro  <kunihiro@zebra.org>

	* ospf_packet.c (ospf_db_desc_proc): Do not continue process when
	NSM_SeqNumberMismatch is scheduled.
	(ospf_ls_req): Free ls_upd when return from this function.
	(ospf_ls_upd_timer): When update list is empty do not call
	ospf_ls_upd_send().  Suggested by: endo@suri.co.jp (Masahiko
	Endo).

2001-01-26  Kunihiro Ishiguro  <kunihiro@zebra.org>

	* ospf_lsa.c (ospf_maxage_flood): Flood LSA when it reaches
	MaxAge.  RFC2328 Section 14.
	(ospf_maxage_lsa_remover): Call above function during removing
	MaxAge LSA.

2001-01-26  Dick Glasspool <dick@ipinfusion.com>

	* ospf_flood.c (ospf_flood_through_as): Function is updated for
	NSSA Translations now done at ospf_abr.c with no change in P-bit.

	* ospf_lsa.c (ospf_get_nssa_ip): Get 1st IP connection for Forward
	Addr.
	(ospf_install_flood_nssa):  Leave Type-7 LSA at Lock Count = 2. 

	* ospf_ase.c (ospf_ase_calculate_route): Add debug codes.

	* ospf_abr.c (ospf_abr_translate_nssa): Recalculate LSA checksum.

	* ospf_packet.h (OSPF_SEND_PACKET_LOOP): Added for test packet.

	* ospf_dump.c (ospf_lsa_type_msg): Add OSPF_GROUP_MEMBER_LSA and
	OSPF_AS_NSSA_LSA.

	* ospfd.c (data_injection): Function to inject LSA.  This is
	debugging command.

2001-01-11  Kunihiro Ishiguro  <kunihiro@zebra.org>

	* ospf_route.c (ospf_route_match_same): Remove function.
	(ospf_route_match_same_new): Renamed to ospf_route_match_same.

	* ospf_zebra.c (ospf_interface_address_delete): Add check for
	oi->address.  Suggested by Matthew Grant
	<grantma@anathoth.gen.nz>.
	(ospf_zebra_add): Remove function.
	(ospf_zebra_add_multipath): Rename to ospf_zebra_add.

	* ospf_interface.c: Remove HAVE_IF_PSEUDO part.

	* ospf_zebra.c: Likewise.

2001-01-10  Kunihiro Ishiguro  <kunihiro@zebra.org>

	* ospf_ase.c: Remove OLD_RIB part.

	* ospf_route.c: Likewise.

	* zebra-0.90 is released.

	* ospf_packet.c (ospf_recv_packet): Use ip_len adjestment code to
	NetBSD.

2001-01-09  Kunihiro Ishiguro  <kunihiro@zebra.org>

	* ospf_route.c (ospf_route_delete): Use
	ospf_zebra_delete_multipath.

2001-01-09  Matthew Grant <grantma@anathoth.gen.nz>

	* ospf_interface.c (ospf_if_cleanup): Function name is renamed
	from ospf_if_free().  Rewrite whole procudure to support primary
	address deletion.

	* ospf_zebra.c (ospf_interface_address_delete): Add primary
	address deletion process.

2001-01-09  Kunihiro Ishiguro  <kunihiro@zebra.org>

	* ospf_packet.c (ospf_recv_packet): OpenBSD has same ip_len
	treatment like FreeBSD.

2001-01-09  endo@suri.co.jp (Masahiko Endo)

	* ospf_packet.c (ospf_recv_packet): FreeBSD kernel network code
	strips IP header size from receiving IP Packet.  So we adjust
	ip_len to whole IP packet size by adding IP header size.

2001-01-08  endo@suri.co.jp (Masahiko Endo)

	* ospf_network.c (ospf_serv_sock): When socket() is failed return
	immediately.
	(ospf_serv_sock): Close socket when it is not used.

	* ospf_packet.c (ospf_write): Set sin_len when HAVE_SIN_LEN is
	defined.
	(ospf_write): When bind is fined, close sock.

2001-01-07  Gleb Natapov <gleb@nbase.co.il>

	* ospf_zebra.c (ospf_interface_state_up): Fixes coredump that
	appears when you try to configure bandwidth on the ppp interface
	that is not yet configured in ospfd.

2001-01-07  Michael Rozhavsky <mrozhavsky@opticalaccess.com>

	* ospf_route.c (show_ip_ospf_route_external): "show ip ospf route"
	will print nexthops for AS-external routes.

	* ospf_ase.c (ospf_ase_route_match_same): New function to compare
	ASE route under multipath environment.
	(ospf_ase_compare_tables): Likewise.

2001-01-01  Kunihiro Ishiguro  <kunihiro@zebra.org>

	* ospfd.h (OSPF_VTYSH_PATH): Change "/tmp/ospfd" to "/tmp/.ospfd".

2000-12-28  Kunihiro Ishiguro  <kunihiro@zebra.org>

	* ospf_route.c (ospf_route_install): Install multipath information
	to zebra daemon.

	* ospf_zebra.c (ospf_zebra_add_multipath): Function for passing
	multipath information to zebra daemon.

2000-12-25  Dick Glasspool <dick@ipinfusion.com>

	* ospf_packet.c (ospf_write): Call ospf_packet_delete when sendto
	fail.
	(DISCARD_LSA): Add argument N for logging point of DISCARD_LSA is
	called.

	* ospf_lsa.c (ospf_external_lsa_refresh): NSSA install_flood will
	leave Type-7 LSA at Lock Count = 2.

	* ospf_flood.c (ospf_flood_through): Flood_though_as updated for
	NSSA no P-bit off during Area flooding, but P-bit is turned off
	for mulitple NSSA AS flooding.

	* ospf_ase.c (ospf_ase_calculate_timer): Added calculations for
	Type-7 LSDB.

	* ospf_abr.c (ospf_abr_translate_nssa): Removed one unlock call.
	(ospf_abr_announce_nssa_defaults): Corrected Debug from EVENT to
	NSSA.

2000-12-25  Michael Rozhavsky <mrozhavsky@opticalaccess.com>

	* ospf_zebra.c (ospf_zebra_read_ipv4): Checking the age of the
	found LSA and if the LSA is MAXAGE we should call refresh instead
	of originate.

2000-12-18  Dick Glasspool <dick@ipinfusion.com>
	   	   
	* ospf_abr.c: Removed redundant "...flood" in
	announce_network_to_area().  Repaired nssa Unlock by using
	discard.

	* ospf_packet.c: Removed old NSSA translate during mk_ls_update.
	
	* ospfd.c: Free up all data bases including NSSA.

	* ospf_lsa.c: Now allow removal of XLATE LSA's Check in
	discard_callback. Added routine to get ip addr from within the
	ifp.

	* ospf_flood.c: Now set Forward Address for outgoing Type-7.

	* ospf_lsa.h: Added prototype for the below. struct in_addr
	ospf_get_ip_from_ifp (struct interface *ifp).

2000-12-14  Gleb Natapov <gleb@nbase.co.il>

	* ospf_packet.c (ospf_recv_packet): New OSPF pakcet read method.
	Now maximum packet length may be 65535 bytes (maximum IP packet
	length).

	* ospf_interface.c (ospf_if_stream_set): Don't make input buffer.

	* ospfd.c (config_write_network_area): Remove unnecessary area
	lookup code.

2000-12-13  Kunihiro Ishiguro  <kunihiro@zebra.org>

	* ospf_packet.c (ospf_read): Accept packet bigger than MTU value.

2000-12-13  Gleb Natapov <gleb@nbase.co.il>

	* ospfd.c (config_write_network_area): Fix bug in
	config_write_network_area function.

2000-12-12  Gleb Natapov <gleb@nbase.co.il>

	* ospf_abr.c (ospf_abr_announce_network_to_area): Make Summary
	LSA's origination and refreshment as same as other type of LSA.

	* ospf_lsa.c (ospf_summary_lsa_refresh): Return struct ospf_lsa *.

	* ospf_lsa.c (ospf_summary_asbr_lsa_refresh): Likewise.

2000-12-08  Dick Glasspool <dick@ipinfusion.com>

	The bulk of NSSA changes are contained herein; This version will
	require manual setting of "always" for NSSA Translator, and will
	not perform aggregation yet.

	* ospf_dump.c: "debug ospf nssa" is added.

	* ospf_dump.h: Likewise.

	* ospf_packet.c (ospf_hello): Display router ID on Bad NSSA Hello.

	* ospfd.c: Discard_LSA to stay away from LOCAL_XLT Process NSSA
	'never, candidate, always'.  Change "suppress" to "not-advertise".

	* ospfd.h: Add TranslatorRole to struct ospf_area.  Add anyNSSA to
	struct ospf.

	* ospf_ase.c (ospf_ase_calculate_route): External to stay away
	from LOCAL_XLT

	* ospf_nsm.c (ospf_db_summary_add): External to stay away from
	LOCAL_XLT

	* ospf_abr.c: Major logic added for abr_nssa_task().  If ABR, and
	NSSA translator, then do it.  Approve the global list, and flush
	any unapproved.
	
	* ospf_lsa.h: New LSA flag OSPF_LSA_LOCAL_XLT to indicate that the
	Type-5 resulted from a Local Type-7 translation; not used for
	flooding, but used for flushing.

	* ospf_flood.c: New NSSA flooding.

2000-12-08  Michael Rozhavsky <mrozhavsky@opticalaccess.com>

	* ospfd.c (ospf_find_vl_data): New function for looking up virtual
	link data.
	(ospf_vl_set_security): Virtual link configuration with
	authentication.
	(ospf_vl_set_timers): Set timers for virtual link.

	* New commands are added.
	"area A.B.C.D virtual-link A.B.C.D"
	"area A.B.C.D virtual-link A.B.C.D hello-interval <1-65535> retransmit-interval <3-65535> transmit-delay <1-65535> dead-interval <1-65535>"
	"area A.B.C.D virtual-link A.B.C.D hello-interval <1-65535> retransmit-interval <3-65535> transmit-delay <1-65535> dead-interval <1-65535> authentication-key AUTH_KEY"
	"area A.B.C.D virtual-link A.B.C.D authentication-key AUTH_KEY"
	"area A.B.C.D virtual-link A.B.C.D hello-interval <1-65535> retransmit-interval <3-65535> transmit-delay <1-65535> dead-interval <1-65535> message-digest-key <1-255> md5 KEY"
	"area A.B.C.D virtual-link A.B.C.D message-digest-key <1-255> md5 KEY"

	* ospf_packet.c (ospf_check_md5_digest): Add neighbor's
	cryptographic sequence number treatment.
	(ospf_check_auth): OSPF input buffer is added to argument.
	(ospf_read): Save neighbor's cryptographic sequence number.

	* ospf_nsm.c (nsm_change_status): Clear cryptographic sequence
	number when neighbor status is changed to NSM down.

	* ospf_neighbor.c (ospf_nbr_new): Set zero to crypt_seqnum.

	* ospf_neighbor.h (struct ospf_neighbor): Add cryptographic
	sequence number to neighbor structure.

2000-11-29  Kunihiro Ishiguro  <kunihiro@zebra.org>

	* ospf_snmp.c (ospfIfLookup): OSPF MIB updates.
	(ospfExtLsdbEntry): Add OspfExtLsdbTable treatment.

2000-11-28  Michael Rozhavsky <mrozhavsky@opticalaccess.com>

	* ospfd.c (ospf_interface_down): Clear a ls_upd_queue queue of the
	interface.
	(ospf_ls_upd_queue_empty): New function to empty ls update queue
	of the OSPF interface.
	(no_router_ospf): 'no router ospf' unregister redistribution
	requests from zebra.

2000-11-28  Kunihiro Ishiguro  <kunihiro@zebra.org>

	* ospf_ism.c (ism_change_status): Increment status change number.

	* ospf_interface.h (struct ospf_interface): Add new member for
	status change statistics.

	* Makefile.am: Update dependencies.

	* ospf_zebra.c (ospf_interface_add): OSPF SNMP interface update.
	(ospf_interface_delete): OSPF SNMP interface delete.

	* ospf_snmp.h: New file is added.

2000-11-23  Dick Glasspool <dick@ipinfusion.com>

	* ospfd.h: Add new ospf_area structure member for
	NSSATranslatorRole and NSSATranslator state.

	* ospfd.c: Provided for eventual commands to specify NSSA
	elections for "translator- ALWAYS/NEVER/CANDIDATE". Provided for
	decimal integer version of area-suppress.

	* ospf_flood.c: Flood Type-7's only into NSSA (not AS).

	* ospf_lsa.c: Undo some previous changes for NSSA.  If NSSA
	translator, advertise Nt bit.

	* ospf_route.c: 1st version of "sh ip os border-routers".

2000-11-23  Michael Rozhavsky <mrozhavsky@opticalaccess.com>

	* ospfd.c (area_vlink): Virtual link can not configured in stub
	area.

2000-11-23  Gleb Natapov <gleb@nbase.co.il>

	* ospf_packet.c (ospf_db_desc): In states Loading and Full the
	slave must resend its last Database Description packet in response
	to duplicate Database Description packets received from the
	master.  For this reason the slave must wait RouterDeadInterval
	seconds before freeing the last Database Description packet.
	Reception of a Database Description packet from the master after
	this interval will generate a SeqNumberMismatch neighbor
	event. RFC2328 Section 10.8
	(ospf_make_db_desc): DD Master flag treatment.

	* ospf_nsm.c (nsm_twoway_received): Move DD related procedure to
	nsm_change_status().
	(nsm_bad_ls_req): Likewise.
	(nsm_adj_ok): Likewise.
	(nsm_seq_number_mismatch): Likewise.
	(nsm_oneway_received): Likewise.

	* ospf_neighbor.h (struct ospf_neighbor): New structure member
	last_send_ts for timestemp when last Database Description packet
	was sent.

	* ospf_nsm.c (ospf_db_desc_timer): Make it sure nbr->last_send is
	there.  Call ospf_db_desc_resend() in any case.

2000-11-16  Michael Rozhavsky <mrozhavsky@opticalaccess.com>

	* ospf_lsa.c (lsa_link_broadcast_set): When there is no DR on
	network (suppose you have only one router with interface priority
	0). It's router LSA does not contain the link information about
	this network.

	* ospf_nsm.c (nsm_timer_set): When you change a priority of
	interface from/to 0 ISM_NeighborChange event should be scheduled
	in order to elect new DR/BDR on the network.

	* ospf_interface.c (ip_ospf_priority): Likewise.

	* ospf_flood.c (ospf_ls_retransmit_add): When we add some LSA into
	retransmit list we need to check whether the present old LSA in
	retransmit list is not more recent than the new
	one.

2000-11-09  Dick Glasspool <dick@ipinfusion.com>

	* ospf_packet.c: Allows for NSSA Type-7 LSA's throughout the NSSA
	area.  Any that exit the NSSA area are translated to type-5 LSA's.
	The instantiated image is restored after translation.
	(ospf_ls_upd_send_list): Renamed to ospf_ls_upd_queu_send().
	(ospf_ls_upd_send): Old function which enclosed by #ifdef 0 is
	removed.
	(ospf_ls_ack_send): Likewise.

	* ospf_flood.c: NSSA-LSA's without P-bit will be restricted to
	local area.  Otherwise they are allowed out the area to be
	translated by ospf_packet.c.

	* ospf_lsa.c: Undo some previous changes for NSSA.

	* ospf_lsdb.h: New access for type 7.

2000-11-07  Kunihiro Ishiguro  <kunihiro@zebra.org>

	* ospf_route.c (ospf_path_exist): New function to check nexthop
	and interface are in current OSPF path or not.
	(ospf_route_copy_nexthops_from_vertex): Add nexthop to OSPF path
	when it is not there.  Reported by Michael Rozhavsky
	<mrozhavsky@opticalaccess.com>

2000-11-06  Kunihiro Ishiguro  <kunihiro@zebra.org>

	* ospf_dump.c (config_write_debug): Add seventh string "detail" is
	added for flag is OSPF_DEBUG_SEND | OSPF_DEBUG_RECV |
	OSPF_DEBUG_DETAIL.

2000-11-06   Michael Rozhavsky <mrozhavsky@opticalaccess.com>

	* ospf_lsa.c (router_lsa_flags): ASBR can't exit in stub area.

2000-11-06  Kunihiro Ishiguro  <kunihiro@zebra.org>

	* ospf_lsa.c (ospf_router_lsa_originate): Reduce unconditional
	logging.

2000-11-06  Dick Glasspool <dick@ipinfusion.com>

	* ospfd.h: Add ait_ntoa function prototype.

	* ospfd.c (ait_ntoa): New function for displaying area ID and
	Stub/NSSA status.
	(show_ip_ospf_interface_sub): Use ait_ntoa.
	(show_ip_ospf_nbr_static_detail_sub): Likewise.
	(show_ip_ospf_neighbor_detail_sub): Likewise.

	* ospf_route.c (ospf_intra_route_add): Set external routing type
	to ospf route.
	(ospf_intra_add_router): Likewise.
	(ospf_intra_add_transit): Likewise.
	(ospf_intra_add_stub): Likewise.
	(ospf_add_discard_route): Likewise.
	(show_ip_ospf_route_network): Use ait_ntoa.
	(show_ip_ospf_route_network): Likewise.
	(show_ip_ospf_route_router): Likewise.

	* ospf_lsa.c (show_lsa_detail): Use ait_ntoa.
	(show_lsa_detail_adv_router): Likewise.
	(show_ip_ospf_database_summary): Likewise.

	* ospf_route.h (struct route_standard): Add new member
	external_routing.

	* ospf_ia.c (process_summary_lsa): Set external routing tyep to ospf
	route.
	(ospf_update_network_route): Likewise.
	(ospf_update_router_route): Likewise.

2000-11-04  Kunihiro Ishiguro  <kunihiro@zebra.org>

	* ospf_flood.c (ospf_process_self_originated_lsa): Enclose
	OSPF_AS_NSSA_LSA treatment with #ifdef HAVE_NSSA.

2000-11-03  Kunihiro Ishiguro  <kunihiro@zebra.org>

	* Unconditional logging is enclosed with if (IS_DEBUG_OSPF_EVENT).
	Please specify "debug ospf event" for enable logging.

	* ospf_ism.c: Do not extern debug flag varible.  It is done by
	ospf_debug.h
	* ospf_asbr.c: Likewise.
	* ospf_lsa.c: Likewise.
	* ospf_nsm.c: Likewise.
	* ospf_zebra.c: Likewise.

	* ospf_dump.c (debug_ospf_event): New command "debug ospf event"
	is added.

	* ospfd.c (router_ospf): Change logging from vty_out() to
	zlog_info().
	(ospf_area_stub_cmd): Likewise.

	* ospf_dump.h: Extern term_debug flags.
	(OSPF_DEBUG_EVENT): Add new flag.
	(IS_DEBUG_OSPF_EVENT): Add new macro.

2000-11-03  Dick Glasspool <dick@ipinfusion.com>

	* ospf_flood.c (ospf_process_self_originated_lsa):
	OSPF_AS_NSSA_LSA is treated as same as OSPF_AS_EXTERNAL_LSA.
	(ospf_flood): Type-5's have no change.  Type-7's can be received,
	and will Flood the AS as Type-5's They will also flood the local
	NSSA Area as Type-7's.  The LSDB will be updated as Type-5's, and
	during re-fresh will be converted back to Type-7's (if within an
	NSSA).
	(ospf_flood_through): Incoming Type-7's were allowed here if our
	neighbor was an NSSA.  So Flood our area with the Type-7 and also
	if we are an ABR, flood thru AS as Type-5.

	* ospf_lsa.c (ospf_external_lsa_refresh): Flood NSSA both NSSA
	area and other area.

	* ospf_packet.c (ospf_db_desc_proc): When AS External LSA is
	exists in DD packet, make it sure that this area is not stub.
	(ospf_ls_upd_list_lsa): When LSA type is NSSA then set lsa's area
	to NULL.
	(ospf_ls_upd): If the LSA is AS External LSA and the area is stub
	then discard the lsa.  If the LSA is NSSA LSA and the area is not
	NSSA then discard the lsa.

2000-11-03  Kunihiro Ishiguro  <kunihiro@zebra.org>

	* ospfd.c (ospf_interface_run): Fix bug of Hello packet's option
	is not properly set when interface comes up.

2000-11-02  Kunihiro Ishiguro  <kunihiro@zebra.org>

	* ospfd.h (OSPF_OPTION_O): Add new hello header option.

2000-11-01  Dick Glasspool <dick@ipinfusion.com>

	* ospf_lsa.h: Define OSPF_MAX_LSA to 8 when HAVE_NSSA is enabled.
	(OSPF_GROUP_MEMBER_LSA): Define OSPF_GROUP_MEMBER_LSA.

	* ospf_lsa.c (show_database_desc): Add "Group Membership LSA"
	string.

2000-10-31  Dick Glasspool <dick@ipinfusion.com>

	* ospf_lsa.h (OSPF_AS_NSSA_LSA): Define OSPF_AS_NSSA_LSA.
	
	* ospf_lsa.c (show_ip_ospf_database): NSSA database display
	function is added.  ALIASES which have "show ip ospf database
	nssa-external" is added.
	(show_ip_ospf_border_routers): New command "show ip ospf
	border-routers" is added.

2000-10-30  Dick Glasspool <dick@ipinfusion.com>

	* ospfd.c (router_ospf): NSSA Enabled message is added for
	testing.
	(ospf_area_type_set): Are type set for NSSA area.
	(ospf_area_stub_cmd): Special translation of no_summary into NSSA
	and summary information. If NSSA is enabled pass the information
	to ospf_area_type_set().
	(area_nssa): New commands are added:
	"area A.B.C.D nssa"
	"area <0-4294967295> nssa"
	"area A.B.C.D nssa no-summary"
	"area <0-4294967295> nssa no-summary"
	(ospf_no_area_stub_cmd): Special translation of no_summary into
	NSSA and summary information.  If external_routing is
	OSPF_AREA_NSSA unset area with ospf_area_type_set (area,
	OSPF_AREA_DEFAULT).
	(show_ip_ospf_area): Display NSSA status.
	(config_write_ospf_area): Show NSSA configuration.

	* ospf_packet.c (ospf_hello): For NSSA support, ensure that NP is
	on and E is off.

2000-10-26  Gleb Natapov <gleb@nbase.co.il>

	* ospf_lsa.c (ospf_network_lsa_body_set): The network-LSA lists
	those routers that are fully adjacent to the Designated Router;
	each fully adjacent router is identified by its OSPF Router ID.
	The Designated Router includes itself in this list. RFC2328,
	Section 12.4.2.

2000-10-23  Jochen Friedrich <jochen@scram.de>

	* ospf_snmp.c: ospf_oid and ospfd_oid are used in smux_open after
	it is registered.  So those variables must be static.

2000-10-18  K N Sridhar <sridhar@euler.ece.iisc.ernet.in>

	* ospfd.c: Add area_default_cost_decimal_cmd and
	no_area_default_cost_decimal_cmd alias.

2000-10-05  Gleb Natapov <gleb@nbase.co.il>

	* ospfd.c (ospf_network_new): Fix setting area format.
	(no_router_ospf): Check area existance when calling
	ospf_interface_down().

	* ospf_flood.c (ospf_external_info_check): Fix bug of refreshing
	default route.

2000-10-02  Kunihiro Ishiguro  <kunihiro@zebra.org>

	* zebra-0.89 is released.

2000-09-29  Kunihiro Ishiguro  <kunihiro@zebra.org>

	* ospf_snmp.c (ospfHostEntry): OSPF Host MIB is implemented.

	* ospfd.c (ospf_nbr_static_cmp): OSPF neighbor is sorted by it's
	address.

2000-09-28  Michael Rozhavsky  <mike@nbase.co.il>

	* ospf_interface.c (ospf_if_free):  Fix deleting self neighbor twice.

2000-09-27  Kunihiro Ishiguro  <kunihiro@zebra.org>

	* ospf_packet.c (ospf_read): Solaris on x86 has ip_len with host
	byte order.

2000-09-25  Toshiaki Takada  <takada@zebra.org>

	* ospfd.c (ospf_compatible_rfc1583), (no_ospf_compatible_rfc1583):
	Add CISCO compatible command.

2000-09-25  Kunihiro Ishiguro  <kunihiro@zebra.org>

	* ospf_abr.c (ospf_area_range_lookup): New function is added for
	area range lookup in OSPF-MIB.
	(ospf_area_range_lookup_next): Likewise.

2000-09-22  Kunihiro Ishiguro  <kunihiro@zebra.org>

	* ospfd.c (no_router_ospf): Delete virtual link before deleting
	area structure.

	* ospf_lsa.c (ospf_external_lsa_refresh_type): Check
	EXTERNAL_INFO(type).

	* ospfd.c (no_router_ospf): Call ospf_vl_delete() instead of
	ospf_vl_data_free().

	* ospf_interface.c (ospf_vl_shutdown): Execute ISM_InterfaceDown
	when ospf_vl_shutdown is called.
	(ospf_vl_delete): Call ospf_vl_shutdown() to delete virtual link
	interface's thread.

2000-09-21  Gleb Natapov  <gleb@nbase.co.il>

	* ospf_lsa.c: New implementation of OSPF refresh.

2000-09-20  Kunihiro Ishiguro  <kunihiro@zebra.org>

	* ospf_snmp.c (ospfLsdbLookup): Add LSDB MIB implementation.

2000-09-18  Kunihiro Ishiguro  <kunihiro@zebra.org>

	* ospf_snmp.c (ospfStubAreaEntry): Add OSPF stub area MIB.

2000-09-18  Gleb Natapov  <gleb@nbase.co.il>

	* ospf_route.h (route_standard):  Change member from `struct area'
	to area_id.

	* ospf_abr.c (ospf_abr_announce_network), (ospf_abr_should_announce),
	(ospf_abr_process_network_rt), (ospf_abr_announce_rtr), 
	(ospf_abr_process_router_rt):
	* ospf_ase.c (ospf_find_asbr_route),
	(ospf_find_asbr_router_through_area),
	* ospf_ia.c (ospf_find_abr_route), (ospf_ia_router_route),
	(process_summary_lsa), (ospf_update_network_route),
	(ospf_update_router_route):
	* ospf_route.c (ospf_intra_route_add), (ospf_intra_add_router),
	(ospf_intra_add_transit), (ospf_intra_add_stub),
	(ospf_route_table_dump), (show_ip_ospf_route_network),
	(show_ip_ospf_route_router), (ospf_asbr_route_cmp),
	(ospf_prune_unreachable_routers):
	* ospf_spf.c (ospf_rtrs_print):
	* ospfd.c (ospf_rtrs_free):  Fix the struct change above.

2000-09-14  Kunihiro Ishiguro  <kunihiro@zebra.org>

	* ospf_network.c (ospf_serv_sock_init): Enclose SO_BINDTODEVICE
	with ifdef.

2000-09-13  Gleb Natapov  <gleb@nbase.co.il>

	* ospf_ism.c (ospf_elect_dr), (ospf_elect_bdr):  Fix DR election.

	* ospf_network.c (ospf_serv_sock_init):  Add socket option
	SO_BINDTODEVICE on read socket.

	* ospf_packet.c (ospf_hello):  Ignore Hello packet if E-bit does
	not match.

	* ospfd.c (ospf_area_check_free), (ospf_area_get),
	(ospf_area_add_if):  New function added.
	
2000-09-13  Kunihiro Ishiguro  <kunihiro@zebra.org>

	* ospf_route.c (ospf_intra_add_router): Update ABR and ASBR router
	count.

	* ospf_spf.c (ospf_spf_init): Rest ABR and ASBR router count
	starting SPF calculation.

	* ospfd.h (struct ospf_area): Add ABR and ASBR router count.

2000-09-12  Kunihiro Ishiguro  <kunihiro@zebra.org>

	* ospfd.c (ospf_area_id_cmp): New area structure is sorted by area
	ID.

	* ospf_lsa.c (ospf_router_lsa_originate): For OSPF MIB update
	lsa_originate_count.
	(ospf_network_lsa_originate): Likewise.
	(ospf_summary_lsa_originate): Likewise.
	(ospf_summary_asbr_lsa_originate): Likewise.
	(ospf_external_lsa_originate): Likewise.

2000-09-11  Kunihiro Ishiguro  <kunihiro@zebra.org>

	* ospf_snmp.c (ospf_variables): ospfRouterID's type RouterID
	syntax is IpAddress.
	(ospf_admin_stat): New function for OSPF administrative status
	check.

2000-09-10  Jochen Friedrich <jochen@scram.de>

	* ospf_snmp.c: Implement OSPF MIB skeleton.

2000-09-08  Kunihiro Ishiguro  <kunihiro@zebra.org>

	* ospf_snmp.c: New file is added.

2000-09-07  David Lipovkov <davidl@nbase.co.il>

	* ospf_zebra.c (ospf_interface_delete): Add pseudo interface
	treatment.

	* ospf_interface.c (interface_config_write): Likewise.

2000-08-17  Kunihiro Ishiguro  <kunihiro@zebra.org>

	* zebra-0.88 is released.

2000-08-17  Michael Rozhavsky  <mike@nbase.co.il>

	* ospfd.c (ospf_area_free):  Remove virtual link configuration only
	when Area is removed.

2000-08-17  Kunihiro Ishiguro  <kunihiro@zebra.org>

	* ospfd.c (network_area): Revert check for EXTERNAL_INFO
	(ZEBRA_ROUTE_CONNECT).
	(no_network_area): Likewise.

2000-08-16  Kunihiro Ishiguro  <kunihiro@zebra.org>

	* ospfd.h (struct ospf): Add distance_table and
	distance_{all,intra,inter,external}.

	* ospf_zebra.c: Add OSPF distance related functions.

2000-08-15  Gleb Natapov  <gleb@nbase.co.il>

	* ospf_asbr.c (ospf_external_info_find_lsa):  New function added.

	* ospf_lsa.c (ospf_default_external_info),
	(ospf_default_originate_timer), (ospf_external_lsa_refresh_default):
	New function added.

	* ospf_zebra.c
	(ospf_default_information_originate_metric_type_routemap),
	(ospf_default_information_originate_always_metric_type_routemap):
	Change name and add route-map function.
	(ospf_default_information_originate_metric_routemap),
	(ospf_default_information_originate_routemap),
	(ospf_default_information_originate_type_metric_routemap):
	New DEFUN added.

2000-08-14  Kunihiro Ishiguro  <kunihiro@zebra.org>

	* ospf_zebra.c (zebra_interface_if_set_value): Change ifindex
	restore size from two octet to four.

2000-08-14  Michael Rozhavsky  <mike@nbase.co.il>

	* ospf_ase.c (ospf_ase_incremental_update):  Implement incremental
	AS-external-LSA in 16.6 of RFC2328.

2000-08-14  Matthew Grant  <grantma@anathoth.gen.nz>

	* ospf_interface.c (ospf_if_get_output_cost):  Change cost
	calculation algorithm.

	* ospf_packet (ospf_ls_upd):  Fix problem of LSA retransmitting.

2000-08-11  Michael Rozhavsky  <mike@nbase.co.il>

	* ospf_lsa.c (ospf_maxage_lsa_remover):  Fix maxage remover for
	AS-external-LSAs.

2000-08-10  Toshiaki Takada  <takada@zebra.org>

	* ospfd.c (auto_cost_reference_bandwidth):  New DEFUN added.
	`auto-cost reference-bandwidth' OSPF router command added.

2000-08-08  Gleb Natapov  <gleb@nbase.co.il>

	* ospf_routemap.c (ospf_route_map_update):  New function added.
	Add route-map event hook.

2000-08-08  Toshiaki Takada  <takada@zebra.org>

	* ospf_zebra.c (ospf_distribute_check_connected):  If redistribute
	prefix is connected route on OSPF enabled interface, suppress to
	announce it.

2000-08-08  Matthew Grant  <grantma@anathoth.gen.nz>

	* ospf_interface.c (ospf_if_get_output_cost):
	New function added.  Handle bandwidth parameter for cost
	calculation.

2000-08-08  Michael Rozhavsky  <mike@nbase.co.il>

	* ospf_interface.c (interface_config_write):  Show interface
	configuration regardless interface is down.

	* ospf_ase.c (ospf_ase_caocluate_route):  Whole rewritten external
	route calculate function.

2000-08-08  Gleb Natapov  <gleb@nbase.co.il>

	* ospf_routemap.c:  New file added.

	* ospf_asbr.c (ospf_reset_route_map_set_values),
	(ospf_route_map_set_compare):  New function added.

	* ospf_lsa.c (ospf_external_lsa_body_set):  Set routemap metric
	with AS-external-LSA.

2000-08-05  Kunihiro Ishiguro  <kunihiro@zebra.org>

	* ospf_ase.c (ospf_ase_calculate_route_add): Pass new->cost to
	ospf_zebra_add as metric.
	(ospf_ase_calculate_route_add): Likewise.

	* ospf_route.c (ospf_route_install): Pass or->cost to
	ospf_zebra_add as metric.

	* ospf_zebra.c (ospf_zebra_add): Add metric arguemnt.
	(ospf_zebra_delete): Likewise.

2000-08-03  Matthew Grant  <grantma@anathoth.gen.nz>

	* ospf_flood.c (ospf_flood_delayed_lsa_ack):  New function added.
	Dispatch delayed-ACK with flooding AS-external-LSA across virtual
	link.

2000-07-31  Matthew Grant  <grantma@anathoth.gen.nz>

	* ospfd.c (show_ip_ospf_area):  Fix lack of VTY_NEWLINE when
	`show ip ospf'.

	* ospf_interface.c (ospf_if_free):  Fix bug of crash with
	Point-to-Point interface.

2000-07-27  Michael Rozhavsky  <mike@nbase.co.il>

	* ospf_flood.c (ospf_process_self_originated_lsa):
	Make sure to clear LSA->param (redistributed external information)
	before refreshment.

2000-07-27  Gleb Natapov  <gleb@nbase.co.il>

	* ospfd.c (refresh_group_limit), (refresh_per_slice),
	(refresh_age_diff):  New defun added.  Refresher related parameter
	can be configurable.

2000-07-27  Akihiro Mizutani  <mizutani@dml.com>

	* ospf_interface.c (interface_config_write):  Print `description'
	config directive to work.

2000-07-24  Akihiro Mizutani  <mizutani@dml.com>

	* ospf_interface.c (ospf_if_init): Use install_default for
	INTERFACE_NODE.

2000-07-24  Gleb Natapov  <gleb@nbase.co.il>
	
	* ospf_packet.c (ospf_ls_upd_send_list), (ospf_ls_upd_send_event),
	(ospf_ls_ack_send_list), (ospf_ls_ack_send_event): New function added.
	This make sending always as many LS update/Ack combined in one ospf
	packet.

2000-07-24  Gleb Natapov  <gleb@nbase.co.il>

	* ospf_packet.c (ospf_ls_upd_list_lsa):  Set NULL to lsa->area if 
	LSA is AS-external-LSA.

	* ospf_nsm.c (nsm_reset_nbr):  Do not cancel Inactivity timer.

2000-07-21  Toshiaki Takada  <takada@zebra.org>

	* ospf_zebra.c (ospf_default_originate_timer):  Set timer for
	`default-information originate'.  Fix some default originate
	related functions.

2000-07-12  Toshiaki Takada  <takada@zebra.org>

	* ospf_lsa.c (stream_put_ospf_metric):  New function added.

2000-07-12  Toshiaki Takada  <takada@zebra.org>

	* ospf_lsa.c (show_ip_ospf_database_router),
	(show_ip_ospf_database_network), (show_ip_ospf_database_summary),
	(show_ip_ospf_database_summary_asbr), (show_ip_ospf_database_externel),
	(show_router_lsa), (show_any_lsa), (show_router_lsa_self),
	(show_any_lsa_self):  Functions removed.

	(show_lsa_prefix_set), (show_lsa_detail_proc), (show_lsa_detail),
	(show_lsa_detail_adv_router_proc), (show_lsa_detail_adv_router):
	New functions added.  Replace above functions.

	(show_ip_ospf_database_all), (show_ip_ospf_database_self_originated):
	Functions removed.
	(show_ip_ospf_database_summary):  New functions added.  Replace
	above functions.

	(show_ip_ospf_database_cmd):  DEFUN rearranged.
	(show_ip_ospf_database_type_id_cmd),
	(show_ip_ospf_database_type_id_adv_router_cmd),
	(show_ip_ospf_database_type_is_self_cmd):  New ALIASes added.
	(show_ip_ospf_database_type_adv_rotuer_cmd):  New DEFUN added.
	(show_ip_ospf_database_type_self_cmd):  New ALIAS added.

2000-07-11  Toshiaki Takada  <takada@zebra.org>

	* ospf_asbr.c (ospf_external_info_new),
	(ospf_external_info_free):  New functions added.

	* ospf_lsa.h (ospf_lsa):  Add new member `void *param' to set
	origination parameter for external-LSA.
	Remove member `redistribute'.

	* ospf_zebra.c (ospf_redistirbute_set):  When `redistribute'
	command executed, metric and metric-type values are overridden.
	If one of those is changed refresh AS-external-LSAs for appropriate
	type.

2000-07-11  Michael Rozhavsky  <mike@nbase.co.il>

	* ospf_lsa.c (ospf_summary_lsa_refresh),
	(ospf_summary_asbr_lsa_refresh):  Make sure to refresh summary-LSAs.

	* ospf_abr.c (set_metric):  New function added.

2000-07-07  Toshiaki Takada  <takada@zebra.org>

	* ospf_zebra.c (ospf_default_information_originate_metric_type),
	(ospf_default_information_originate_type_metric):  New defun added.
	Metic and Metric type can be set to default route.
	(ospf_default_information_originate_always_metric_type):
	(ospf_default_information_originate_always_type_metric):
	New defun added.  Metric and Metric type can be set to default
	always route.
	
	* ospf_zebra.c (ospf_default_metric), (no_ospf_default_metric):
	New defun added.

2000-07-06  Gleb Natapov  <gleb@nbase.co.il>

	* ospf_flood.c (ospf_flood_through_area):  Fix bug of considering
	on the same interface the LSA was received from.

2000-07-06  Michael Rozhavsky  <mike@nbase.co.il>

	* ospfd.c (ospf_config_write):  Fix bug of printing `area stub'
	command with `write mem'.

	* ospfd.c (no_router_ospf):  Remove installed routes from zebra.

	* ospf_zebra.c (ospf_interface_delete):  Fix function to handle
	zebra interface delete event.

2000-07-06  Toshiaki Takada  <takada@zebra.org>

	* ospf_zebra.c (ospf_default_information_originate),
	(ospf_default_information_originate_always):  New DEFUN added.

2000-07-05  Michael Rozhavsky  <mike@nbase.co.il>

	* ospf_route.c (ospf_terminate):  Make sure to remove external route
	when SIGINT received.

2000-07-03  Gleb Natapov  <gleb@nbase.co.il>

	* ospf_flood.c, ospf_ism.c, ospf_lsa,c, ospfd.c:  Make sure to free
	many structure with `no router ospf'.

2000-06-30  Gleb Natapov  <gleb@nbase.co.il>

	* ospf_neighbor.c (ospf_nbr_new),
	ospf_nsm.c (nsm_timer_set):  Start LS update timer only
	when neighbor enters Exchange state.

2000-06-29  Gleb Natapov  <gleb@nbase.co.il>

	* ospf_nsm.c (nsm_timer_set), (nsm_exchange_done),
	ospf_packet.c (ospf_db_desc_proc):
	Do not cancel DD retransmit timer when Master.

2000-06-29  Gleb Natapov  <gleb@nbase.co.il>

	* ospf_abr.c (ospf_abr_announce_network_to_area),
	(ospf_abr_announce_rtr_to_area)
	ospf_ase.c (ospf_ase_rtrs_register_lsa),
	ospf_flood.c (ospf_process_self_originated_lsa),
	(ospf_flood_through_area), (ospf_ls_request_delete),
	ospf_interface.c (ospf_if_free),
	ospf_ism.c (ism_change_status),
	ospf_lsa.c (ospf_router_lsa_update_timer),
	(ospf_router_lsa_install), (ospf_network_lsa_install),
	(ospf_lsa_maxage_delete), (ospf_lsa_action),
	(ospf_schedule_lsa_flood_area),
	ospf_nsm.c (nsm_change_status),
	ospf_packet.c (ospf_make_ls_req_func), (ospf_make_ls_ack):
	Use ospf_lsa_{lock,unlock} for all looking-up of LSA.

	* ospf_flood.c (ospf_ls_request_free):  Function deleted.

	* ospf_lsa.c (ospf_discard_from_db):  New function added.

2000-06-26  Toshiaki Takada  <takada@zebra.org>

	* ospfd.h (ospf): struct member `external_lsa' name changed to
	`lsdb'.

2000-06-26  Toshiaki Takada  <takada@zebra.org>

	* ospf_lsa.c (ospf_lsa_install), (ospf_router_lsa_install),
	(ospf_network_lsa_install), (ospf_summary_lsa_install),
	(ospf_summary_asbr_lsa_install), (ospf_external_lsa_install):
	Functions re-arranged.

	* ospf_lsa.c (IS_LSA_MAXAGE), (IS_LSA_SELF):  Macro added.
	
2000-06-20  Michael Rozhavsky <mike@nbase.co.il>

	* ospf_packet.c (ospf_ls_req), (ospf_ls_upd), (ospf_ls_ack):  Add
	verification of LS type.

2000-06-20  Gleb Natapov  <gleb@nbase.co.il>

	* ospf_ase.c (ospf_ase_calculate_timer):  Add more sanity check
	whether rn->info is NULL.

2000-06-20  Toshiaki Takada  <takada@zebra.org>

	* ospfd.c (show_ip_ospf_interface_sub):  Show Router-ID of both
	DR and Backup correctly with `show ip ospf interface' command.

2000-06-20  Toshiaki Takada  <takada@zebra.org>

	* ospf_lsa.c (ospf_lsa_lock), (ospf_lsa_unlock),
	(ospf_lsa_discard):  These functions are used for avoiding
	unexpected reference to freed LSAs.

2000-06-13  Kunihiro Ishiguro  <kunihiro@zebra.org>

	* ospf_packet.c (ospf_ls_upd): Initialize lsa by NULL to avoid
	warning.

2000-06-12  Kunihiro Ishiguro  <kunihiro@zebra.org>

	* ospf_ase.h (ospf_ase_rtrs_register_lsa): Add prototype.

2000-06-12  Toshiaki Takada  <takada@zebra.org>

	* ospf_lsa.c (ospf_external_lsa_install):  Make sure to register
	LSA to rtrs_external when replacing AS-external-LSAs in LSDB.
	Fix core dump.

2000-06-10  Toshiaki Takada  <takada@zebra.org>

	* ospf_lsdb.c (id_to_prefix), (ospf_lsdb_hash_key),
	(ospf_lsdb_hash_cmp), (ospf_lsdb_new), (ospf_lsdb_iterator),
	(lsdb_free), (ospf_lsdb_free), (ospf_lsdb_add),	(ospf_lsdb_delete),
	(find_lsa), (ospf_lsdb_lookup),	(find_by_id),
	(ospf_lsdb_lookup_by_id), (ospf_lsdb_lookup_by_header):  Functinos
	removed for migration to new_lsdb.

	* ospf_lsa.c (ospf_summary_lsa_install),
	(ospf_summary_asbr_lsa_install), (ospf_maxage_lsa_remover),
	(ospf_lsa_maxage_walker), (ospf_lsa_lookup),
	(ospf_lsa_lookup_by_id):  Use new_lsdb instead of ospf_lsdb.
	(count_lsa), (ospf_lsa_count_table), (ospf_lsa_count),
	(ospf_get_free_id_for_prefix):	Funcitions removed.
	
2000-06-09  Gleb Natapov  <gleb@nbase.co.il>

	* ospf_ism.c (ism_interface_down):  Prevent some unneeded DR changes.

	* ospf_packet.c (ospf_db_desc_proc):  Fix memory leak.
	(ospf_hello):  Always copy router-ID when hello is received.

2000-06-08  Gleb Natapov  <gleb@nbase.co.il>

	* ospf_lsa.h (struct ospf_lsa): Add member of pointer to struct
	ospf_area.

2000-06-08  Michael Rozhavsky <mike@nbase.co.il>

	* ospf_ase.c (ospf_asbr_route_same):  New function added.
	This function makes sure external route calculation more 
	precisely.

2000-06-07  Michael Rozhavsky <mike@nbase.co.il>

	* ospf_ism.c (ism_change_status):  Use ospf_lsa_flush_area for
	network-LSA deletion instead of using ospf_lsdb_delete.
	Also cancel network-LSA origination timer.

2000-06-07  Levi Harper  <lharper@kennedytech.com>

	* ospf_interface.c (ospf_if_down): Close read fd when an interface
	goes down.

2000-06-05  Kunihiro Ishiguro  <kunihiro@zebra.org>

	* ospf_asbr.c (ospf_external_info_lookup): Add explicit brace for
	avoid ambiguous else.

	* ospf_flood.c (ospf_external_info_check): Likewise.

2000-06-05  Toshiaki Takada  <takada@zebra.org>

	* ospf_nsm.c (nsm_adj_ok):  Fix bug of DR election.

2000-06-04  Toshiaki Takada  <takada@zebra.org>

	* ospf_zebra.c (ospf_default_information_originate),
	(no_ospf_default_information_originate):  New DEFUN added.

2000-06-03  Toshiaki Takada  <takada@zebra.org>

	* ospf_lsa.h, ospf_asbr.h (external_info):  Struct moved from
	ospf_lsa.h to ospf_asbr.h.

	* ospf_lsa.c, ospf_asbr.c (ospf_external_info_add),
	(ospf_external_info_delete):  Function moved from ospf_lsa.c
	to ospf_asbr.c.

2000-06-03  Toshiaki Takada  <takada@zebra.org>

	* ospf_flood.c (ospf_external_info_check):  New function added.
	(ospf_process_self_orignated_lsa):  Make sure to flush
	self-originated AS-external-LSA, when router reboot and no longer
	originate those AS-external-LSA.

2000-06-02  Toshiaki Takada  <takada@zebra.org>

	* ospf_network.c (ospf_serv_sock):  Remove SO_DONTROUTE
	socket option.

	* ospf_packet.c (ospf_write):  Set MSG_DONTROUTE flag for
	unicast destination packets.

2000-06-02  Toshiaki Takada  <takada@zebra.org>

	* ospf_lsdb.c (new_lsdb_delete):  Delete entry from LSDB only when
	specified LSA matches.

2000-06-02  Gleb Natapov  <gleb@nbase.co.il>

	* ospf_network.c (ospf_serv_sock):  Set SO_DONTROUTE
	socket option.

2000-06-01  Akihiro Mizutani  <mizutani@dml.com>

	* ospf_dump.c:  Replace string `Debugging functions\n' with DEBUG_STR.
	Replace string `OSPF information\n' with OSPF_STR.

2000-06-01  Toshiaki Takada  <takada@zebra.org>

	* ospf_lsdb.[ch]:  Use new_lsdb struct for network-LSA instead of
	ospf_lsdb.

2000-06-01  Toshiaki Takada  <takada@zebra.org>

	* ospf_dump.c (config_debug_ospf_packet), (config_debug_ospf_event),
	(config_debug_ospf_ism), (config_debug_ospf_nsm),
	(config_debug_ospf_lsa), (config_debug_ospf_zebra),
	(term_debug_ospf_packet), (term_debug_ospf_event),
	(term_debug_ospf_ism), (term_debug_ospf_nsm),
	(term_debug_ospf_lsa), (term_debug_ospf_zebra):  Repalce debug_ospf_*
	variable to use for debug option flags.
	
	(debug_ospf_packet), (debug_ospf_ism), (debug_ospf_nsm),
	(debug_ospf_lsa), (debug_ospf_zebra):  Set {config,term}_debug_*
	flags when vty->node is CONFIG_NODE, otherwise set only term_debug_*
	flags.

	* ospf_dump.h (CONF_DEBUG_PACKET_ON), (CONF_DEBUG_PACKET_OFF),
	(TERM_DEBUG_PACKET_ON), (TERM_DEBUG_PACKET_OFF),
	(CONF_DEBUG_ON), (CONF_DEBUG_OFF), (IS_CONF_DEBUG_OSPF_PACKET),
	(IS_CONF_DEBUG_OSPF):  New Macro added.
	
2000-05-31  Toshiaki Takada  <takada@zebra.org>

	* ospfd.c (clear_ip_ospf_neighbor):  New DEFUN added.
	Currently this command is used for only debugging.

	* ospf_nsm.c (nsm_change_status):  Make sure thread cancellation
	for network-LSA when DR has no full neighbors.
	
	* ospf_nsm.c (ospf_db_summary_clear):  New function added.

2000-05-30  Toshiaki Takada  <takada@zebra.org>

	* ospf_lsdb.c (new_lsdb_insert):  LSAs are always freed by
	maxage_lsa_remover when LSA is replaced.

2000-05-25  Gleb Natapov  <gleb@nbase.co.il>

	* ospf_flood.c (ospf_ls_retransmit_delete_nbr_all):  Add argument
	`struct ospf_area' to remove LSA from Link State retransmission list
	of neighbor from only one Area.

2000-05-24  Michael Rozhavsky  <mike@nbase.co.il>

	* ospf_lsdb.c (ospf_lsdb_add):  Preserve flags field when
	overriting old LSA with new LSA.

2000-05-24  Gleb Natapov  <gleb@nbase.co.il>

	* ospf_lsa.c (ospf_router_lsa_body_set):  Fix bug of router-LSA
	size calculation.

2000-05-22  Michael Rozhavsky  <mike@nbase.co.il>

	* ospf_route.c (ospf_intra_add_stub):
	* ospf_spf.h (struct vertex):  Use u_int32_t for distance (cost)
	value instead of u_int16_t.

2000-05-22  Axel Gerlach <agerlach@datus.datus.com>

	* ospf_ia.c (ospf_ia_network_route):  Fix bug of Inter-area route
	equal cost path calculation.

2000-05-21  Toshiaki Takada  <takada@zebra.org>

	* ospf_ase.c (ospf_ase_calculate_route_delete):  New function added.
	Make sure, when rotuer route is deleted, related external routes
	are also deleted.

2000-05-20  Toshiaki Takada  <takada@zebra.org>

	* ospfd.c (ospf_interface_down):  Make sure interface flag is disable
	and set fd to -1.

2000-05-16  Toshiaki Takada  <takada@zebra.org>

	* ospf_asbr.c (ospf_asbr_should_announce), (ospf_asbr_route_remove):
	Functions removed.

	* ospfd.h (EXTERNAL_INFO):  Macro added.
	Substitute `ospf_top->external_info[type]' with it.

2000-05-16  Toshiaki Takada  <takada@zebra.org>

	* ospf_lsa.c (ospf_rtrs_external_remove):  New function added.

2000-05-14  Gleb Natapov <gleb@nbase.co.il>

	* ospf_flood.c (ospf_ls_retransmit_delete_nbr_all)
	* ospf_lsdb.c (new_lsdb_insert)
	* ospf_packet.c (ospf_ls_ack):  Fix database synchonization problem.

2000-05-14  Gleb Natapov <gleb@nbase.co.il>

	* ospf_lsa.h (tv_adjust), (tv_ceil), (tv_floor), (int2tv),
	(tv_add), (tv_sub), (tv_cmp):  Prototype definition added.

	* ospf_nsm.h (ospf_db_summary_delete_all):  Prototype definition added.

2000-05-13  Toshiaki Takada  <takada@zebra.org>

	* ospf_lsa.[ch] (ospf_lsa):  struct timestamp type is changed from
	time_t to struct timeval.
	(tv_adjust), (tv_ceil), (tv_floor), (int2tv), (tv_add),
	(tv_sub), (tv_cmp):  timeval utillity functions added.

2000-05-12  Toshiaki Takada  <takada@zebra.org>

	* ospf_lsa.[ch] (ospf_schedule_update_router_lsas):  Delete function.
	Change to use macro OSPF_LSA_UPDATE_TIMER instead of using
	this function.
	router-LSA refresh timer related stuff is re-organized.

2000-05-10  Gleb Natapov  <gleb@nbase.co.il>

	* ospf_interface.c (ospf_vl_set_params):
	* ospf_packet.c (ospf_check_network_mask):
	* ospf_spf.[ch] (ospf_spf_next):
	Remove field address from `struct vertex', and search for peer
	address of virtual link in function `ospf_vl_set_params' instead.

2000-05-10  Gleb Natapov  <gleb@nbase.co.il>

	* ospf_packet.c (ospf_ls_upd):  Fix some memory leak related LSA.

2000-05-08  Thomas Molkenbur  <tmo@datus.com>

	* ospf_packet.c (ospf_packet_dup):  Replace ospf_steram_copy()
	with ospf_stream_dup() to fix memory leak.

2000-05-08  Michael Rozhavsky  <mike@nbase.co.il>

	* ospf_flood.c (ospf_flood_through_area):  Fix the problem of
	LSA update without DROther.

2000-05-04  Gleb Natapov  <gleb@nbase.co.il>

	* ospf_spf.c (ospf_vertex_free):  Fix memory leak of SPF calculation.

2000-05-03  Toshiaki Takada  <takada@zebra.org>

	* ospf_neighbor.c (ospf_db_summary_add):  Use new_lsdb struct
	instead linked-list.
	(ospf_db_summary_count), (ospf_db_summary_isempty):
	New function added.

	* ospf_lsa.c (ospf_rotuer_lsa):  Re-arrange and divide functions.

2000-05-02  Gleb Natapov  <gleb@nbase.co.il>

	* ospf_lsdb.c (new_lsdb_cleanup):  Fix memory leak.  When LSDB are
	not needed any more, then free them.

2000-05-02  Toshiaki Takada  <takada@zebra.org>

	* ospfd.c (timers_spf), (no_timers_spf):  New defun added.
	SPF calculation timers related stuff is rearranged.

	* ospf_spf.c (ospf_spf_calculate_timer_add):  Function removed.
	SPF timer is scheduled by SPF calculation delay and holdtime
	configuration variable.

	* ospf_lsa.c (ospf_external_lsa_nexthop_get):  Set AS-external-LSA's
	forwarding address when nexthop learned by other protocols is
	in the OSPF domain. 

	* ospf_zebra.c (ospf_redistribute_source_metric_type),
	(ospf_redistribute_source_type_metric):  Re-arrange DEFUNs and
	ALIASes.

2000-05-01  Toshiaki Takada  <takada@zebra.org>

	* ospf_flood.c (ospf_ls_retransmit_count),
	(ospf_ls_retransmit_isempty):  New function added.

	(ospf_ls_retransmit_add), (ospf_ls_retransmit_delete),
	(ospf_ls_retransmit_clear), (ospf_ls_retransmit_lookup),
	(ospf_ls_retransmit_delete_all), (ospf_ls_retransmit_delete_nbr_all),
	(ospf_ls_retransmit_add_nbr_all):  Replace these functions to use
	new_lsdb.

2000-04-29  Toshiaki Takada  <takada@zebra.org>

	* ospfd.c (no_network_area):  Add check Area-ID whether specified
	Area-ID with prefix matches config.

2000-04-27  Toshiaki Takada  <takada@zebra.org>

	* ospf_lsa.c (ospf_maxage_lsa_remover): Fix problem of
	remaining withdrawn routes on zebra.

2000-04-25  Michael Rozhavsky  <mike@nbase.co.il>

	* ospf_nsm.c (nsm_kill_nbr), (nsm_ll_down), (nsm_change_status),
	(ospf_nsm_event):  Fix network-LSA re-origination problem.

2000-04-24  Toshiaki Takada  <takada@zebra.org>

	* ospf_nsm.c (ospf_db_desc_timer): Fix bug of segmentation fault
	with DD retransmission.

	* ospf_nsm.c (nsm_kill_nbr): Fix bug of re-origination when
	a neighbor disappears.

2000-04-23  Michael Rozhavsky  <mike@nbase.co.il>

	* ospf_abr.c (ospf_abr_announce_network_to_area):  Fix bug of
	summary-LSAs reorigination.  Correctly copy OSPF_LSA_APPROVED
	flag to new LSA. when summary-LSA is reoriginatd.

	* ospf_flood.c (ospf_flood_through_area):  Fix bug of flooding
	procedure.  Change the condition of interface selection.

2000-04-21  Toshiaki Takada  <takada@zebra.org>

	* ospf_lsa.c (ospf_refresher_register_lsa): Fix bug of refresh never
	occurs.

	* ospfd.c (show_ip_ospf_neighbor_id): New defun added.
	`show ip ospf neighbor' related commands are re-arranged.

2000-04-20  Toshiaki Takada  <takada@zebra.org>

	* ospf_dump.c (debug_ospf_zebra): New defun added.
	Suppress zebra related debug information.

2000-04-19  Toshiaki Takada  <takada@zebra.org>

	* ospf_zebra.c (ospf_distribute_list_update_timer),
	(ospf_distribute_list_update), (ospf_filter_update):
	New function added.  Re-organize `distribute-list' router ospf
	command.

2000-04-13  Michael Rozhavsky  <mike@nbase.co.il>

	* ospf_packet.c (ospf_make_ls_upd): Add check for MAX_AGE.

2000-04-14  Michael Rozhavsky  <mike@nbase.co.il>

	* ospf_packet.c (ospf_make_ls_upd): Increment LS age by configured 
	interface transmit_delay.

2000-04-14  Sira Panduranga Rao  <pandu@euler.ece.iisc.ernet.in>

	* ospf_interface.c (ip_ospf_cost), (no_ip_ospf_cost):
	Add to schedule router_lsa origination when the interface cost changes.

2000-04-12  Toshiaki Takada  <takada@zebra.org>

	* ospf_lsa.c (ospf_refresher_register_lsa),
	(ospf_refresher_unregister_lsa): Fix bug of core dumped.

	* ospfd.c (no_router_ospf): Fix bug of core dumped.

2000-03-29  Toshiaki Takada  <takada@zebra.org>

	* ospf_nsm.c (nsm_oneway_received): Fix bug of MS flag unset.

2000-03-29  Michael Rozhavsky <mike@nbase.co.il>

	* ospf_lsa.c (ospf_network_lsa):
	* ospf_nsm.c (ospf_nsm_event): Fix bug of Network-LSA originated
	in stub network.

2000-03-28  Toshiaki Takada  <takada@zebra.org>

	* ospf_nsm.c (nsm_bad_ls_req), (nsm_seq_number_mismatch),
	(nsm_oneway_received): Fix bug of NSM state flapping between
	ExStart and Exchange.

2000-03-28  Toshiaki Takada  <takada@zebra.org>

	* ospf_packet.h (strcut ospf_header): Fix the size of ospf_header,
	change u_int8_t to u_char.

2000-03-27  Toshiaki Takada  <takada@zebra.org>

	* ospf_lsa.c (ospf_lsa_checksum): Take care of BIGENDIAN architecture.

2000-03-27  Toshiaki Takada  <takada@zebra.org>

	* ospfd.c (ospf_interface_run): Make sure Address family matches.

2000-03-26  Love <lha@s3.kth.se>

	* ospf_packet.c (ospf_write): Chack result of sendto().

2000-03-26  Sira Panduranga Rao  <pandu@euler.ece.iisc.ernet.in>

	* ospf_nsm.c (nsm_oneway_received): Fix bug of 1-WayReceived in NSM.

2000-03-23  Libor Pechacek  <farco@clnet.cz>

	* ospf_lsa.c (ospf_network_lsa)
	* ospf_lsdb.c (new_lsdb_insert): Fix bug of accessing to
	unallocated memory.

2000-03-23  Toshiaki Takada  <takada@zebra.org>

	* ospfd.c (ospf_config_write): Fix bug of duplicate line for
	`area A.B.C.D authentication'.

2000-03-22  Toshiaki Takada  <takada@zebra.org>

	* ospf_debug.c (debug_ospf_lsa), (no_debug_ospf_lsa): Defun added.
	Suppress all zlog related to LSAs with this config option.

2000-03-21  Kunihiro Ishiguro  <kunihiro@zebra.org>

	* ospf_nsm.c (ospf_nsm_event): Add check for NSM_InactivityTimer.

2000-03-21  Toshiaki Takada  <takada@zebra.org>

	* ospf_packet.c (ospf_ls_upd_timer), (ospf_ls_req):
	Fix bug of memory leak about linklist.

	* ospf_flood.c (ospf_flood_through_area): Likewise.

2000-03-18  Sira Panduranga Rao  <pandu@euler.ece.iisc.ernet.in>

	* ospf_flood.c (ospf_ls_retransmit_lookup): Add checksum comparison
	to identify LSA uniquely.  This fix routes lost.

2000-03-18  Toshiaki Takada  <takada@zebra.org>

	* ospf_ase.c (ospf_find_asbr_route): Add sanity check with router
	routing table.

2000-03-17  Alex Zinin  <zinin@amt.ru>
	
        * ospf_spf.[ch]: Bug fix.
        The 2nd stage of Dijkstra could consider one vertex
        more than once if there is more than one link
        between the routers, thus adding extra CPU overhead
        and extra next-hops.
        Fixed.

2000-03-15  Sira Panduranga Rao  <pandu@euler.ece.iisc.ernet.in>

        * ospf_nsm.c (nsm_inactivity_timer): Changed to call nsm_kill_nbr().

2000-03-14  Toshiaki Takada  <takada@zebra.org>

        * ospf_route.c (ospf_route_copy_nexthops): Fix bug of memory leak of
        ospf_path.  Actually ignore merging ospf_route with completely same 
        paths.

2000-03-12  Toshiaki Takada  <takada@zebra.org>

        * ospf_lsa.c (show_as_external_lsa_detail): fix bug of 
        external route tag byte order.

2000-03-11  Toshiaki Takada  <takada@zebra.org>

        * ospf_lsdb.c (ospf_lsdb_insert): New function added.

2000-03-09  Toshiaki Takada  <takada@zebra.org>

        * ospf_lsa.c (ospf_external_lsa_install),
        (ospf_lsa_lookup), (show_ip_ospf_database_all),
        (show_ip_ospf_database_self_originate): Use struct new_lsdb for
        LSDB of AS-external-LSAs instead of ospf_lsdb.

        * ospf_lsa.c (ospf_lsa_unique_id): New function added.
        Use for assigning Unique Link State ID instead of
        ospf_get_free_id_for_prefix().

2000-03-09  Toshiaki Takada  <takada@zebra.org>

        * ospf_ase.c (ospf_ase_calculate_timer): Fix bug of segmentation
        fault reported by George Bonser <george@siteROCK.com>.

2000-03-07  Libor Pechacek  <farco@clnet.cz>

        * ospfd.c (ospf_interface_down): Fix bug of segmentation fault.

2000-03-06  Toshiaki Takada  <takada@zebra.org>

        * ospf_route.c (ospf_route_cmp): Change meaning of return values.

2000-03-02  Alex Zinin <zinin@amt.ru>
        * ospfd.h, ospf_ia.h
        New Shortcut ABR code. Now area's flag can be configured
        with Default, Enable, and Disable values.
        More info will be in the new ver of I-D soon (see IETF web).

2000-02-25  Toshiaki Takada  <takada@zebra.org>

        * ospf_lsa.c (ospf_lsa_header_set), (ospf_external_lsa_body_set),
        (osfp_external_lsa_originate), (ospf_external_lsa_queue),
        (ospf_external_lsa_originate_from_queue): New function added.
        (ospf_external_lsa): Function removed.

        * ospf_zebra.c (ospf_zebra_read_ipv4): Originate AS-external-LSA
        when listen a route from Zebra, instead creating external route.

        * ospf_asbr.c (ospf_asbr_route_add_flood_lsa),
        (ospf_asbr_route_add_queue_lsa),
        (ospf_asbr_route_install_lsa), (ospf_asbr_route_add):
        Functions removed.

        * ospf_ase.c (process_ase_lsa): Function will not be used.
        (ospf_ase_calculate), (ospf_ase_calculate_route_add),
        (ospf_ase_calculate_new_route), (ospf_ase_caluculate_asbr_route):
        process_ase_lsa () is separated to these functions.

        OSPF AS-external-LSA origination is whole re-organized.

2000-02-18  Toshiaki Takada  <takada@zebra.org>

        * ospf_packet.c (ospf_ls_upd): Fix bug of OSPF LSA memory leak.

        * ospf_asbr.c (ospf_asbr_route_add_flood_lsa),
        (ospf_asbr_route_add_queue_lsa): Fix bug of OSPF external route
        memory leak.

2000-02-12  Kunihiro Ishiguro  <kunihiro@zebra.org>

        * ospf_asbr.c (ospf_asbr_route_install_lsa): Re-calculate LSA
        checksum after change Advertised Router field.

2000-02-09  Toshiaki Takada  <takada@zebra.org>

        * ospf_asbr.c (ospf_external_route_lookup): Add new function.

2000-02-08  Toshiaki Takada  <takada@zebra.org>

        * ospfd.c (ospf_router_id_get), (ospf_router_id_update),
        (ospf_router_id_update_timer): Router ID decision algorithm is changed.
        Router ID is chosen from all of eligible interface addresses even if
        it is not enable to OSPF.

2000-02-08  Toshiaki Takada  <takada@zebra.org>

        * ospf_asbr.c (ospf_asbr_route_add): Function divided to
        ospf_asbr_route_add_flood_lsa, ospf_asbr_route_add_queue_lsa and
        ospf_asbr_route_install_lsa.  If Router-ID is not set, then LSA is
        waited to install to LSDB.
        `0.0.0.0 adv_router' AS-external-LSA origination bug was fixed.

2000-02-01  Sira Panduranga Rao  <pandu@euler.ece.iisc.ernet.in>

        * ospf_flood.c (ospf_ls_retransmit_lookup): Compare LS seqnum
        in the ACK before deleting.

        * ospf_packet.c (ospf_hello): Reset the flags after a shutdown
        and no shutdown of the interface.

2000-01-31  Toshiaki Takada  <takada@zebra.org>

        * ospf_packet.c (ospf_ls_req): Send multiple Link State Update
        packets respond to a Link State Request packet.

        * ospfd.c (show_ip_ospf_neighbor_detail_sub): Show thread state.

        * ospf_interface.c (ospf_vl_new): Crash when backbone area
        is not configured and set virtual-link to no-backbone area,
        bug fixed.

2000-01-30  Kunihiro Ishiguro  <kunihiro@zebra.org>

        * ospf_neighbor.h (struct ospf_neighbor): Add pointer to last send
        LS Request LSA.

        * ospf_packet.c (ospf_ls_upd): Comment out LS request list
        treatment.  That should be done in OSPF flooding procedure.

        * ospf_flood.c (ospf_flood_through_area): Enclose
        ospf_check_nbr_loding inside if-else close.

2000-01-31  Toshiaki Takada  <takada@zebra.org>

        * ospf_packet.c (ospf_make_ls_upd): Fix bug of #LSAs counting.

2000-01-29  Toshiaki Takada  <takada@zebra.org>

        * ospf_packet.c (ospf_make_md5_digest): Fix bug of md5 authentication.

2000-01-28  Toshiaki Takada  <takada@zebra.org>

        * ospfd.c (show_ip_ospf): Show Number of ASE-LSAs.

2000-01-27  Kunihiro Ishiguro  <kunihiro@zebra.org>

        * ospf_packet.c (ospf_make_db_desc): Don't use rm_list for
        removing LSA from nbr->db_summary.

2000-01-27  Sira Panduranga Rao <pandu@euler.ece.iisc.ernet.in>

        * ospf_packet.c (ospf_ls_upd_send): Set AllSPFRouters to
        destination when the link is point-to-point.
        (ospf_ls_ack_send_delayed): Likewise.

2000-01-27  Kunihiro Ishiguro  <kunihiro@zebra.org>

        * ospf_flood.c (ospf_ls_request_delete_all): Fix bug of next
        pointer lookup after the node is freed.

2000-01-26  Kunihiro Ishiguro  <kunihiro@zebra.org>

        * ospf_asbr.c (ospf_asbr_route_add): Instead of scanning all AS
        external route, use ospf_top->external_self.

2000-01-27  Toshiaki Takada  <takada@zebra.org>

        * ospf_lsa.c (ospf_forward_address_get): New function added.

        * ospf_asbr.c (ospf_asbr_check_lsas): Originate AS-external-LSA
        only when it should be replaced.

2000-01-25  Kunihiro Ishiguro  <kunihiro@zebra.org>

        * ospf_flood.c (ospf_ls_retransmit_clear): Delete list node.

        * ospf_lsa.c (ospf_lsa_free): Reduce logging message using
        ospf_zlog value.

        * ospf_ism.c (ism_change_status): Fix bug of DR -> non DR status
        change.  Self originated LSA is freed but not deleted from lsdb.

2000-01-24  Kunihiro Ishiguro  <kunihiro@zebra.org>

        * ospf_ism.c (ism_interface_down): Don't use router_id for
        detecting self neighbor structure.  Instead of that compare
        pointer itself.

        * ospf_neighbor.c (ospf_nbr_free): Cancel all timer when neighbor
        is deleted.
        (ospf_nbr_free): Free last send packet.

        * ospf_neighbor.h (struct ospf_neighbor): Remove host strucutre.
        Instead of that src is introduced.

        * ospf_nsm.h: Enclose macro defenition with do {} while (0).

2000-01-17  Kunihiro Ishiguro  <kunihiro@zebra.org>

        * ospfd.c: Change part of passive interface implementation.  For
        passive interface just disabling sending/receiving Hello on the
        interface.

2000-01-16  Kai Bankett <kai.bankett@vew-telnet.net>

        * ospf_interface.h (OSPF_IF_PASSIVE): Add passive flag.
        * ospf_interface.c (ospf_if_lookup_by_name): Add new function.
        * ospf_lsa.c (ospf_router_lsa): Skip passive interface.
        * ospfd.c (passive_interface): New command passive-interface is
        added.
        (ospf_config_write): Print passive interface.

2000-01-15  Toshiaki Takada  <takada@zebra.org>

        * ospf_interface.h (crypt_key): New struct added to store
        multiple cryptographic autheitication keys.
        (ospf_interface): struct changed.

        * ospf_interface.c: ospf_crypt_key_new, ospf_crypt_key_add,
        ospf_crypt_key_lookup, ospf_crypt_key_delete: new functions added.

        * ospf_packet.c (ip_ospf_message_digest_key): Changed to store
        multiple cryptographic authentication keys.

2000-01-14  Toshiaki Takada  <takada@zebra.org>

        * ospf_interface.c: DEFUN (if_ospf_*) commands changed name to
        ip_ospf_* ().
        Old notation `ospf *' still remains backward compatibility.

1999-12-29  Alex Zinin  <zinin@amt.ru>
        * ospf_lsa.c: ospf_lsa_more_recent() bug fix
        * ospf_nsm.c, ospf_packet.c: remove nbr data struct when
          int goes down, also check DD flags correctly (bug fix)

1999-12-28  Alex Zinin  <zinin@amt.ru>
        * "redistribute <source> metric-type (1|2) metric <XXX>" added

1999-12-23  Alex Zinin  <zinin@amt.ru>
        * added RFC1583Compatibility flag
        * added dynamic interface up/down functionality

1999-11-19  Toshiaki Takada  <takada@zebra.org>

        * ospf_neighbor.h (struct ospf_neighbor): Add member state_change
        for NSM state change statistics.

1999-11-19  Toshiaki Takada  <takada@zebra.org>

        * ospfd.c (show_ip_ospf_neighbor_detail),
        (show_ip_ospf_neighbor_int_detail): DEFUN Added.

1999-11-14  Kunihiro Ishiguro  <kunihiro@zebra.org>

        * ospf_asbr.c (ospf_asbr_check_lsas): Add check of
        lsa->refresh_list.

1999-11-11  Toshiaki Takada  <takada@zebra.org>

        * ospf_ia.[ch] (OSPF_EXAMINE_SUMMARIES_ALL): Macro added.
        This macro is expanded to ospf_examine_summaries ()
        for SUMMARY_LSA and SUMMARY_LSA_ASBR.
        (OSPF_EXAMINE_TRANSIT_SUMMARIES_ALL): Macro added.
        This macro is expanded to ospf_examine_transit_summaries ()
        for SUMMARY_LSA and SUMMARY_LSA_ASBR.

1999-11-11  Toshiaki Takada  <takada@zebra.org>

        * ospf_lsa.[ch] (ospf_find_self_summary_lsa_by_prefix): Changed to
        macro OSPF_SUMMARY_LSA_SELF_FIND_BY_PREFIX.
        (ospf_find_self_summary_asbr_lsa_by_prefix): Changed to
        macro OSPF_SUMMARY_ASBR_LSA_SELF_FIND_BY_PREFIX.
        (ospf_find_self_external_lsa_by_prefix): Changed to
        macro OSPF_EXTERNAL_LSA_SELF_FIND_BY_PREFIX.

1999-11-11  Toshiaki Takada  <takada@zebra.org>

        * ospfd.c (ospf_abr_type): ospf_abr_type_cisco, ospf_abr_type_ibm,
        ospf_abr_type_shortcut and ospf_abr_type_standard DEFUNs are
        combined.
        * ospfd.c (no_ospf_abr_type): no_ospf_abr_type_cisco,
        no_ospf_abr_type_ibm and no_ospf_abr_type_shortcut DEFUNS are
        combined.

1999-11-10  Toshiaki Takada  <takada@zebra.org>

        * ospf_route.c (ospf_lookup_int_by_prefix): Move function to
        ospf_interface.c and change name to ospf_if_lookup_by_prefix ().

1999-11-01  Alex Zinin <zinin@amt.ru>
        * ospf_packet.c 
        some correction to LSU processing

        * ospf_lsa.c ospfd.h 
        randomize initial LSA refreshment interval
        and limit the size of LSA-group to 10
        to let randomization work more effectively.

1999-10-31  Alex Zinin <zinin@amt.ru>
        * ospf_interface.c 
        cancel t_network_lsa_self
        when freeing int structure

        *  ospf_abr.c ospf_asbr.c ospf_flood.c ospf_lsa.c 
           ospf_lsa.h ospf_lsdb.h ospfd.c ospfd.h

        Summary and ASE LSA refreshment functions
        added---LSA refreshment is paced to 70 LSAs
        per sec to avoid link overflow. Refreshment events
        are further randomized within a 10 sec interval
        to avoid syncing.
        
        Also the sigfault of memcmp() in ospf_lsa_is_different()
        is fixed.

1999-10-30  Alex Zinin <zinin@amt.ru>
        * ospf_nsm.c 
        Fix the bug where MAX_AGE LSAs
        are included into the DB summary.

        * ospf_interface.c 
        allocate 2*MTU input buffer instead of just MTU
        for the cases when the other router mistakenly
        sends larger packets thus causing fragmentation, etc.

        * ospf_nsm.c
        in nsm_reset_nbr() lists should be freed
        not when they are empty.

1999-10-29  Kunihiro Ishiguro  <kunihiro@zebra.org>

        * ospf_zebra.c (ospf_acl_hook): Move OSPF_IS_ASBR and OSPF_IS_ABR
        check inside of if (ospf_top).

1999-10-29  Alex Zinin <zinin@amt.ru>
        * ospf_lsa.c ospf_lsdb.c :
        add assertion in lsa and lsa->data alloc functions,
        as well as in lsdb_add for new->data

        * ospf_lsdb.c: free hash table correctly

1999-10-28  John Capo <jc@irbs.com>

        * ospf_packet.h (OSPF_PACKET_MAX): Correct MAX packet length
        calculation

1999-10-27  Kunihiro Ishiguro  <kunihiro@zebra.org>

        * OSPF-TRAP-MIB.txt: New file added. Edited version of RFC1850.

        * OSPF-MIB.txt: New file added.  Edited version of RFC1850.

1999-10-27  Alex Zinin  <zinin@amt.ru>
        * ospfd, ospf_zebra, ospf_abr
        "area import-list" command is added.
        This command allows to filter the inter-area routes
        injected into an area. Access list hook function
        extended to invalidate area exp/imp lists.

1999-10-25  Yoshinobu Inoue  <shin@nd.net.fujitsu.co.jp>

        * ospfd.c (ospf_interface_run): Enable to detect P2P network
        on an OSPF interface.

1999-10-19  Jordan Mendelson  <jordy@wserv.com>

        * ospf_lsdb.c (ospf_lsdb_add): Fix bug of crash
        in ospf_ls_retransmit_lookup ().

1999-10-19  Vladimir B. Grebenschikov <vova@express.ru>

        * ospf_route.c: Workaround about installation of OSPF routes into
        the zebra daemon.  Add checking of existance routes.  Free
        ospf_top->old_table if it exists.

1999-10-15  Jordan Mendelson <jordy@wserv.com>

        * Add support for MD5 authentication.

1999-10-12  Alex Zinin  <zinin@amt.ru>
        * ospfd.c, ospfd.h, ospf_abr.c:
          a new command "area export-list" was added, it allows
          the admin. to control which intra-area routes are
          announced to other areas by the ABR

1999-10-12  Alex Zinin  <zinin@amt.ru>
        * ospf_asbr.c (ospf_asbr_check_lsas): Fix bug of coredump
          when "no redistribute" is used after a distribute list
          denying some networks was used

1999-10-05  Toshiaki Takada  <takada@zebra.org>

        * ospf_route.c (ospf_path_dup): New function added.

1999-10-05  Toshiaki Takada  <takada@zebra.org>

        * ospf_interface.[ch]: Some of VL related funciton name changed.

1999-09-27  Alex Zinin  <zinin@amt.ru>

        * ospf_zebra.c: Distribute-list functionality added

1999-09-27  Toshiaki Takada  <takada@zebra.org>

        * ospfd.c (show_ip_ospf): Fix bug of segmentation fault when no ospf
        instance exists.

1999-09-25  Kunihiro Ishiguro  <kunihiro@zebra.org>

        * ospfd.c (ospf_interface_down): Fix bug of misusing nextnode()
        instead of node->next.  Reported by Hiroki Ishibashi
        <ishibasi@dcd.abk.nec.co.jp>.

        * ospf_route.c (show_ip_ospf_route): Add check for ospf is enabled
        or not.

1999-09-23  Alex Zinin  <zinin@amt.ru>

        * stub area support added

1999-09-23  Alex Zinin  <zinin@amt.ru>

        * fwd_addr in ASE-LSAs is now set correctly
        * ASE routing changed to check the fwd_addr
        and skip the route if the addr points to one
        of our interfaces to avoid loops.

1999-09-22  Alex Zinin  <zinin@amt.ru>

        * ospf_interface:
        ospf_vls_in_area() added, it returns 
        the number of VLs configured through the area

        * ospf_interface.c ospf_lsa.c ospf_lsdb.c ospfd.c 
        honor correct mem alloc

1999-09-22  Alex Zinin  <zinin@amt.ru>

        * memory.[ch]:
        Some OSPF mem types added,
        plus more info in "show mem"

1999-09-21  Alex Zinin  <zinin@amt.ru>

        * ospfd.c:
        "area range substitute" added.
        It can be used on NAT-enabled (IP-masquarade)
        routers to announce private networks
        from an area as public ones into the outside
        world (not in the RFC, btw :)

1999-09-21  Alex Zinin  <zinin@amt.ru>

        * ospfd.c:
        "area range suppress" added.
        This command allows to instruct the router
        to be silent about specific ranges, i.e.,
        it is a method of route filtering on area
        borders

1999-09-21  Alex Zinin  <zinin@amt.ru>

        * ospfd.c VLs removed when "no network area" executed

1999-09-20  Alex Zinin  <zinin@amt.ru>

        * ospf_ase.c bug fix for not-zero fwd_addr 
        and directly connected routes.

1999-09-20  Yon Uriarte <yon@plannet.de>

        * ospf_packet.c (ospf_make_ls_req): Introduce delta value for
        checking the length of OSPF packet exceeds MTU or not.

        * ospf_lsa.c (ospf_lsa_different): Apply ntohs for checking
        l1->data->length.

1999-09-18  Alex Zinin  <zinin@amt.ru>

        * ospf_lsa.c bug fix for ospf_network_lsa() to
        include itself into the RID list

1999-09-10  Alex Zinin  <zinin@amt.ru>

        * Alternative ABR behaviors IBM/Cisco/Shortcut
        implemented

1999-09-10  Alex Zinin  <zinin@amt.ru>

        * router and network-LSA origination
        changed to honor MinLSInterval

1999-09-08  Alex Zinin  <zinin@amt.ru>

        * modified ABR behavior to honor VLs and transit
          areas

1999-09-07  Alex Zinin  <zinin@amt.ru>

        * completed VL functionality

1999-09-06  Kunihiro Ishiguro  <kunihiro@zebra.org>

        * ospf_asbr.c: New file.
        ospf_asbr.h: New file.

        * ospf_zebra.c (ospf_redistribute_connected): Add redistribute
        related stuff.

1999-09-05  Kunihiro Ishiguro  <kunihiro@zebra.org>

        * ospfd.h (OSPF_FLAG_VIRTUAL_LINK): Change OSPF_FLAG_VEND to
        OSPF_FLAG_VIRTUAL_LINK for comprehensiveness.

1999-09-03  Kunihiro Ishiguro  <kunihiro@zebra.org>

        * ospf_spf.c (ospf_spf_register): Change name from
        ospf_spf_route_add() to ospf_spf_register().
        Include "ospfd/ospf_abr.h" for ospf_abr_task() prototype.

1999-09-02  Kunihiro Ishiguro  <kunihiro@zebra.org>

        * ospf_lsa.c (ospf_external_lsa_install): Change to update
        lsa->data rather than install new one, when same id lsa is already
        installed.

1999-09-01  Kunihiro Ishiguro  <kunihiro@zebra.org>

        * ospf_lsa.c (ospf_router_lsa_install): Return lsa value.
        (ospf_network_lsa_install): Likewise.
        (ospf_summary_lsa_install): Likewise.
        (ospf_summary_asbr_lsa_install): Likewise.
        (ospf_external_lsa_install): Likewise.

        * ospf_spf.c (ospf_spf_calculate): Comment out debug function
        ospf_rtrs_print().

1999-08-31  Kunihiro Ishiguro  <kunihiro@zebra.org>

        * ospf_spf.c (ospf_rtrs_free): Add ospf_spf_calculate() for
        freeing rtrs.

1999-08-31  Toshiaki Takada  <takada@zebra.org>

        * ospf_lsa.c (show_ip_ospf_database_summary),
        (show_ip_ospf_database_summary_asbr),
        (show_ip_ospf_database_external): New function added.
        `show ip ospf database summary',
        `show ip ospf database asbr-summary'
        `show ip ospf database external' command can be used.

        * ospf_lsa.c (ospf_lsa_count_table): New function added.
        (show_ip_ospf_database_all): show nothing if a type of LSA
        does not exist.
        
1999-08-31  Kunihiro Ishiguro  <kunihiro@zebra.org>

        * ospf_lsa.c (ospf_maxage_lsa_remover): Preserve next pointer when
        the node is deleted.

1999-08-31  Toshiaki Takada  <takada@zebra.org>

        * ospf_flood.c (ospf_ls_retransmit_lookup): change to return
        struct ospf_lsa *.
        (ospf_ls_request_new), (ospf_ls_request_free),
        (ospf_ls_request_add), (ospf_ls_request_delete),
        (ospf_ls_request_delete_all), (ospf_ls_request_lookup):
        New function added.

        * ospf_packet.c (ospf_ls_upd_send_lsa): New function added.

        * ospf_lsa.h (LS_AGE): Slightly change macro definition.

        * ospf_lsa.c (ospf_lsa_more_recent), (ospf_lsa_diffrent):
        Use LS_AGE macro.

1999-08-30  Alex Zinin <zinin@amt.ru>
        
        * ospfd.c
        fix a bug with area range config write
        added "show ip ospf" command, it will be enhanced later on

1999-08-30  Alex Zinin <zinin@amt.ru>

        * ospf_lsa.c
        updated ospf_router_lsa() to honor flags (B-bit)

1999-08-30  Alex Zinin <zinin@amt.ru>

        * ospf_abr.c
        wrote major functions implementing ABR activity

1999-08-30  Alex Zinin <zinin@amt.ru>

        * ospf_ia.c ospf_route.c ospf_route.h 
        fixed the bug with ospf_route.origin field.
        Now it holds pointer to lsa_header

1999-08-30  Alex Zinin <zinin@amt.ru>

        * ospf_flood.c ospf_flood.h:
        transformed ospf_flood_if_select into ospf_flood_through_area()
        added new ospf_flood_if_select() and ospf_flood_through_as()

1999-08-30  Toshiaki Takada  <takada@zebra.org>

        * ospf_flood.[ch]: New file added.

        * ospf_packet.c (ospf_lsa_flooding),
        (ospf_lsa_flooding_select_if): functions move to ospf_flood.c

        * ospf_neighbor.c (ospf_put_lsa_on_retransm_list),
        (ospf_remove_lsa_from_retransm_list),
        (ospf_nbr_remove_all_lsas_from_retransm_list),
        (ospf_lsa_remove_from_ls_retransmit):
        (ospf_lsa_retransmit): functions move to
        ospf_flood.c, and change function's name:

        ospf_put_lsa_on_retransm_list ()
          -> ospf_ls_retransmit_add ()
        ospf_remove_lsa_from_retransm_list ()
          -> ospf_ls_retransmit_delete ()
        ospf_nbr_remove_all_lsas_from_retransm_list ()
          -> ospf_ls_retransmit_clear ()
        ospf_lsa_remove_from_ls_retransmit ()
          -> ospf_ls_retransmit_delete_nbr_all ()
        ospf_lsa_retransmit ()
          -> ospf_ls_retransmit_add_nbr_all ()

        * ospf_lsa.c (ospf_lsa_lookup_from_list): function move to
        ospf_flood.c, and change name to ospf_ls_retransmit_lookup ().

1999-08-30  Kunihiro Ishiguro  <kunihiro@zebra.org>

        * ospf_neighbor.c (ospf_nbr_lookup_by_addr): Use
        route_node_lookup() instead of route_node_get().

        * ospf_packet.c (ospf_ls_upd): Temporary comment out (6) check.

1999-08-30  Kunihiro Ishiguro  <kunihiro@zebra.org>

        * ospf_route.c (ospf_lookup_int_by_prefix): Add check of
        oi->address.

1999-08-29  Alex Zinin <zinin@amt.ru>
        * ospf_lsa.c 
        MaxAge LSA deletion functions added.

1999-08-29  Alex Zinin <zinin@amt.ru>
        * ospf_neighbor.c 
        ospf_nbr_lookup_by_addr(): added route_unlock_node()
        when function returns NULL if (rn->info == NULL)

1999-08-29  Alex Zinin <zinin@amt.ru>
        * ospfd.c
        added a hack for area range deletion
        
1999-08-29  Alex Zinin <zinin@amt.ru>
        * ospf_lsa.h 
        included lsdb field into struct ospf_lsa, to find
        LSDB easier when removing MaxAge LSAs.

1999-08-29  Alex Zinin <zinin@amt.ru>
        * ospf_lsa.c ospf_neighbor.c ospf_nsm.c 
          ospf_packet.c changed to honor new retransmit list
          management functions

1999-08-29  Alex Zinin <zinin@amt.ru>
        * ospf_neighbor.c , .h added new retransmit list functions.

1999-08-29  Alex Zinin <zinin@amt.ru>
        * Makefile.in
        added ospf_ase, ospf_abr, ospf_ia

1999-08-29  Alex Zinin <zinin@amt.ru>
        * ospf_spf.c:
        - changed ospf_next_hop_calculation() to include interface
          and nexthop addr for directly connected routers---more informative
          and solves problem with route installation into the kernel
        - changed ospf_nexthop_out_if_addr() to support routers, not only
          transit networks
        - added ospf_process_stubs();

1999-08-29  Alex Zinin <zinin@amt.ru>
        * ospf_lsa.c:
        - changed ospf_router_lsa() to provide correct links
          for p-t-p interfaces;
        - changed ospf_summary_lsa_install() to support table
          of self-originated summary-LSAs;
        - added ospf_summary_asbr_lsa_install() and ospf_external_lsa_install()
        - changed ospf_lsa_install() accordingly
        - changed show_ip_ospf_database_router_links() to support p-t-p

1999-08-29  Kunihiro Ishiguro  <kunihiro@zebra.org>

        * ospf_packet.c (ospf_make_db_desc): Only master can clear more
        flag.

1999-08-29  Kunihiro Ishiguro  <kunihiro@zebra.org>

        * ospf_packet.c (ospf_read): Add check of IP src address.

1999-08-28  Alex Zinin <zinin@amt.ru>
        * ospf_neighbor.h
        added ospf_nbr_lookup_by_routerid()

1999-08-28  Alex Zinin <zinin@amt.ru>
        * ospfd.h
        added ABR/ASBR flag definitions and fields;
        added iflist field to area structure;
        summary_lsa_self and summary_lsa_asbr_self are changed
        to be route tables;
        added ranges field---configured area ranges;
        A separate Routers RT added;
        area range config commands and config write added


1999-08-28  Alex Zinin <zinin@amt.ru>
        * ospf_route.c :
        ospf_route_free()--added code to free the list of paths;
        The following functions added:
                ospf_intra_add_router();
                ospf_intra_add_transit();
                ospf_intra_add_stub();
        the last function uses new ospf_int_lookup_by_prefix();
        show_ip_ospf_route_cmd()--changed to support new RT structure;
        added ospf_cmp_routes()--general route comparision function;
        added ospf_route_copy_nexthops() and ospf_route_copy_nexthops_from_vertex()
        they are used in ASE and IA routing;
        added ospf_subst_route() and ospf_add_route();

1999-08-28  Alex Zinin <zinin@amt.ru>
        * ospf_route.h :
        changed struct ospf_path to include output interface,
        changed struct ospf_route to support IA and ASE routing.
        added prototypes of the function used in IA and ASE modules.

1999-08-28  Alex Zinin <zinin@amt.ru>
        * ospf_lsa.h ospf_lsa.c :
        added ospf_my_lsa(), an interface independent version of
        ospf_lsa_is_self_originated(), it will be used in ASE and IA-routing.

1999-08-27  Kunihiro Ishiguro  <kunihiro@zebra.org>

        * ospf_interface.c (interface_config_write): Add check for
        oi->nbr_self.

1999-08-25  Toshiaki Takada  <takada@zebra.org>

        * ospf_lsa.c (ospf_lsa_dup): New function added.

        * ospf_packet.c (ospf_write), (ospf_read): Print send/recv
        interface in debug message.

1999-08-25  Toshiaki Takada  <takada@zebra.org>

        * ospf_packet.c (ospf_ls_ack_send): The name is changed from
        `ospf_ls_ack_send'.
        (ospf_ls_ack_send_delayed) (ospf_ls_ack_timer): New function added.
        Delayed Link State Acknowledgment is scheduled by timer.

1999-08-25  Alex Zinin  <zinin@amt.ru>

        * ospf_lsa.c (ospf_router_lsa): Incorrectly included link to
        a stub network instead of link to a transit network into
        originated router-LSA, bug fixed.

1999-08-24  Toshiaki Takada  <takada@zebra.org>

        * ospfd.c (ospf_update_router_id): New function added.

        * ospf_network.c (ospf_write): Create new socket per transmission.
        And select outgoing interface whether dst is unicast or multicast.

        * ospf_packet.c: LSA flooding will work.        

1999-08-24  VOP <vop@unity.net>

        * ospf_route.c: Include "sockunion.h"

1999-08-24  Kunihiro Ishiguro  <kunihiro@zebra.org>

        * ospf_network.c (ospf_serv_sock_init): Enclose
        IPTOS_PREC_INTERNETCONTROL setting with #ifdef for OS which does
        not have the definition.

1999-08-23  Toshiaki Takada  <takada@zebra.org>

        * ospf_packet.c: Fix bug of DD processing.

1999-08-18  Toshiaki Takada  <takada@zebra.org>

        * ospf_lsa.c (show_ip_ospf_database): Show actual `LS age'.

1999-08-17  Toshiaki Takada  <takada@zebra.org>

        * ospf_lsa.h (OSPF_MAX_LSA): The value of OSPF_MAX_LSA is
        corrected.  The bug of `mes_lookup' is fixed.  
        This had been reported by Poul-Henning Kamp <phk@freebsd.org>.

        * ospf_lsa.c (ospf_router_lsa_install): The name is changed from
        `ospf_add_router_lsa'.
        (ospf_network_lsa_install): The name is changed from
        `ospf_add_network_lsa'.

        * ospf_interface.h (ospf_interface): Add member `nbr_self'.

        * ospf_interface.c (ospf_if_is_enable): New function added.

1999-08-16  Toshiaki Takada  <takada@zebra.org>

        * ospf_lsa.h (struct lsa_header): The name is changed from
        `struct ospf_lsa'.
        (struct ospf_lsa): New struct added to control each LSA's aging
        and timers.     

        * ospf_lsa.c (ospf_lsa_data_free): The name is change from
        `ospf_lsa_free'.
        (ospf_lsa_data_new), (ospf_lsa_new), (ospf_lsa_free),
        (ospf_lsa_different), (ospf_lsa_install): New function added.

        * ospf_packet.c (ospf_ls_upd_list_lsa): New function added.

1999-08-12  Toshiaki Takada  <takada@zebra.org>

        * ospf_nsm.c (nsm_reset_nbr): New function added.
        KillNbr and LLDown neighbor event call this function.
        
1999-08-10  Toshiaki Takada  <takada@zebra.org>

        * ospf_packet.c (ospf_ls_retransmit)
        (ospf_ls_upd_timer): New function added.
        Set retransmission timer for Link State Update.

1999-07-29  Toshiaki Takada  <takada@zebra.org>

        * ospf_ism.c (ospf_dr_election): Fix bug of DR election.

1999-07-28  Toshiaki Takada  <takada@zebra.org>

        * ospf_network.c (ospf_serv_sock_init): Set IP precedence field
        with IPTOS_PREC_INTERNET_CONTROL.

        * ospf_nsm.c (nsm_change_status): Schedule NeighborChange event
        if NSM status change.
        
        * ospf_packet.c (ospf_make_hello): Never include a neighbor in
        Hello packet, when the neighbor goes down.

1999-07-26  Kunihiro Ishiguro  <kunihiro@zebra.org>

        * Makefile.am (noinst_HEADERS): Add ospf_route.h.

        * ospf_route.c (show_ip_ospf_route): Add `show ip ospf route'
        command.

1999-07-25  Toshiaki Takada  <takada@zebra.org>

        * ospf_lsa.c (ospf_router_lsa): Fix bug of LS sequence number
        assignement.

1999-07-25  Kunihiro Ishiguro  <kunihiro@zebra.org>

        * ospf_route.c (ospf_route_table_free): New function added.

        * ospf_spf.c (ospf_spf_next): Free vertex w when cw's and w's
        distance is same.

        * ospfd.h (struct ospf): Add old_table.

        * ospf_main.c (sighup): Call of log_rotate () removed.

        * ospf_lsa.c (ospf_lsa_is_self_originated): Fix bug of checking
        area->lsa as self LSA.  This should be area->lsa_self.

1999-07-24  Kunihiro Ishiguro  <kunihiro@zebra.org>

        * ospf_zebra.c (ospf_zebra_add): ospf_zebra_add
        (),ospf_zebra_delete () added.

        * ospf_spf.c (ospf_spf_calculate): Call ospf_intra_route_add ().

1999-07-24  Toshiaki Takada  <takada@zebra.org>

        * ospf_lsa.c: Change LS sequence number treatment.
        (ospf_lsa_is_self_originated): New function added.
        (show_ip_ospf_database_self_originated): New DEFUN added.
        
1999-07-23  Kunihiro Ishiguro  <kunihiro@zebra.org>

        * ospf_interface.c (ospf_if_lookup_by_addr): Add loopback check.

1999-07-22  Toshiaki Takada  <takada@zebra.org>

        * ospf_spf.c (ospf_nexthop_new), (ospf_nexthop_free),
        (ospf_nexthop_dup): function added.
        (ospf_nexthop_calculation): function changed.

        * ospf_interface.c (ospf_if_lookup_by_addr): function added.
        
1999-07-21  Toshiaki Takada  <takada@zebra.org>

        * ospf_spf.c (ospf_spf_closest_vertex): function removed.
        
1999-07-21  Kunihiro Ishiguro  <kunihiro@zebra.org>

        * ospf_spf.c (ospf_spf_next): Apply ntohs for fetching metric.

1999-07-21  Toshiaki Takada  <takada@zebra.org>

        * ospf_neighbor.c (ospf_nbr_lookup_by_router_id): fundtion removed.

        * ospf_lsa.c (show_ip_ospf_database_router): describe each
        connected link.

1999-07-21  Kunihiro Ishiguro  <kunihiro@zebra.org>

        * ospf_spf.c (ospf_spf_next): V is router LSA or network LSA so
        change behavior according to LSA type.
        (ospf_lsa_has_link): Link check function is added.

1999-07-20  Kunihiro Ishiguro  <kunihiro@zebra.org>

        * ospf_spf.c (ospf_spf_calculate_schedule): Add new function for
        SPF calcultion schedule addtition.
        (ospf_spf_calculate_timer_add): Rough 30 sec interval SPF calc
        timer is added.
        (ospf_spf_next_router): Delete ospf_spf_next_network ().

        * ospf_lsa.c (show_ip_ospf_database_all): Network-LSA display
        header typo correction.  Display of router LSA's #link added.

1999-07-19  Toshiaki Takada  <takada@zebra.org>

        * ospf_packet.c (ospf_check_network_mask): Added new function for
        receiving Raw IP packet on an appropriate interface.

1999-07-16  Toshiaki Takada  <takada@zebra.org>

        * ospfd.c (ospf_router_id): new DEFUN added.

1999-07-15  Toshiaki Takada  <takada@zebra.org>

        * ospf_spf.c (ospf_spf_init), (ospf_spf_free),
        (ospf_spf_has_vertex), (ospf_vertex_lookup),
        (ospf_spf_next_router), (ospf_spf_next_network),
        (ospf_spf_closest_vertex), (ospf_spf_calculate):
        function added.

1999-07-13  Toshiaki Takada  <takada@zebra.org>

        * ospf_ism.c: fix bug of DR Election.

        * ospf_nsm.c: fix bug of adjacency forming.

1999-07-05  Kunihiro Ishiguro  <kunihiro@zebra.org>

        * ospfd.c (ospf_init): Change to use install_default.

1999-07-01  Rick Payne <rickp@rossfell.co.uk>

        * ospf_zebra.c (zebra_init): Install standard commands to
        ZEBRA_NODE.

1999-06-30  Toshiaki Takada  <takada@zebra.org>

        * ospf_dump.c: Whole debug command is improved.
        (ISM|NSM) (events|status|timers) debug option added.
        (show_debugging_ospf): new DEFUN added.

1999-06-30  Kunihiro Ishiguro  <kunihiro@zebra.org>

        * ospf_lsa.c (ospf_lsa_lookup_from_list): Change !IPV4_ADDR_CMP to
        IPV4_ADDR_SAME.

1999-06-29  Toshiaki Takada  <takada@zebra.org>

        * ospf_dump.c (ospf_summary_lsa_dump): Add summary-LSA dump routine.
        (ospf_as_external_lsa_dump): Add AS-external-LSA dump routine.

        * ospf_nsm.c (nsm_twoway_received): fix condtion of adjacnet.

        * ospf_ism.c (ospf_dr_election): fix DR Election.
        
        * ospf_dump.c (ospf_nbr_state_message): fix `show ip ospf neighbor'
        command's state.

1999-06-29  Kunihiro Ishiguro  <kunihiro@zebra.org>

        * ospf_dump.c (ospf_router_lsa_dump): Add router-LSA dump routine.

1999-06-28  Toshiaki Takada  <takada@zebra.org>

        * ospf_lsa.c (show_ip_ospf_database_network): fix bug of
        `show ip ospf database network' command output.

        * ospf_nsm.c (nsm_inactivity_timer): Clear list of Link State
        Retransmission, Database Summary and Link State Request.

        * ospf_packet.c (ospf_ls_req_timer): New function added.
        Set Link State Request retransmission timer.

1999-06-27  Kunihiro Ishiguro  <kunihiro@zebra.org>

        * ospf_main.c (main): Change default output from ZLOG_SYSLOG to
        ZLOG_STDOUT.

        * ospfd.c (ospf_init): Register show_ip_ospf_interface_cmd and
        show_ip_ospf_neighbor_cmd to VIEW_NODE.

        * ospf_lsa.c (ospf_lsa_init): Register show_ip_ospf_database_cmd
        and show_ip_ospf_database_type_cmd to VIEW_NODE.

1999-06-25  Toshiaki Takada  <takada@zebra.org>

        * ospf_packet.c: fix bug of DD making.
        fix bug of LS-Update reading.
        
1999-06-23  Toshiaki Takada  <takada@zebra.org>

        * ospf_packet.c: All type of packets are changed to use
        fifo queue structure.
        (ospf_fill_header) function added.

1999-06-22  Toshiaki Takada  <takada@zebra.org>

        * ospf_packet.c (ospf_packet_new): New function added to handle
        sending ospf packet by fifo queue structure.
        (ospf_packet_free), (ospf_fifo_new), (ospf_fifo_push),
        (ospf_fifo_pop), (ospf_fifo_head), (ospf_fifo_flush),
        (ospf_fifo_free): Likewise.

1999-06-21  Toshiaki Takada  <takada@zebra.org>

        * ospf_nsm.c (ospf_db_desc_timer): function added.
        (nsm_timer_set) function added.
        * ospf_dump.c (ospf_option_dump): function added.
        * ospf_packet.c (ospf_ls_req) (ospf_make_ls_req): function added.

1999-06-20  Toshiaki Takada  <takada@zebra.org>

        * ospf_lsa.c (ospf_lsa_more_recent): function added.
        * ospf_neighbor.h (struct ospf_neighbor): Change member ms_flag
        to dd_flags.
        
1999-06-19  Toshiaki Takada  <takada@zebra.org>

        * ospf_lsa.c: DEFUN (show_ip_ospf_database) Added.
        * ospf_interface.c (if_ospf_cost), (if_ospf_dead_interval),
        (if_ospf_hello_interval), (if_ospf_priority),
        (if_ospf_retransmit_interval), (if_ospf_transmit_delay)
        argument changed from NUMBER to <range>.
        DEFUN (if_ospf_network_broadcast),
        DEFUN (if_ospf_network_non_broadcast),
        DEFUN (if_ospf_network_point_to_multipoint),
        DEFUN (if_ospf_network_point_to_point) functions are combined to
        DEFUN (if_ospf_network).
        
1999-06-18  Toshiaki Takada  <takada@zebra.org>

        * ospf_lsa.c: ospf_add_router_lsa (), ospf_add_network_lsa (),
        ospf_lsa_lookup (), ospf_lsa_count () Added.

1999-06-15  Toshiaki Takada  <takada@zebra.org>

        * DEFUN (ospf_debug_ism), DEFUN (ospf_debug_nsm),
        DEFUN (no_ospf_debug_ism), DEFUN (no_ospf_debug_nsm) Added.
        `debug ospf ism' command shows debug message.
        `debuf ospf nsm' command shows debug message.

1999-06-14  Toshiaki Takada  <takada@zebra.org>

        * ospf_lsa.c: ospf_network_lsa () Added.
        ospf_lsa_checksum () Added.
        * DEFUN (ospf_debug_packet), DEFUN (no_ospf_debug_packet) Added.
        `debug ospf packet' command shows debug message.

1999-06-13  Toshiaki Takada  <takada@zebra.org>

        * ospf_packet.h: Remove struct ospf_ls_req {}, ospf_ls_upd {},
        ospf_ls_ack {}.

1999-06-11  Toshiaki Takada  <takada@zebra.org>

        * ospf_dump.c: fix IP packet length treatment.

1999-06-10  Toshiaki Takada  <takada@zebra.org>

        * ospf_ism.h: Add OSPF_ISM_EVENT_EXECUTE() Macro Added.
        * ospf_nsm.h: Add OSPF_NSM_EVENT_EXECUTE() Macro Added.

        * ospf_packet.c: ospf_db_desc (), ospf_db_desc_send () Added.
        ospf_make_hello (), ospf_make_db_desc () Added.
        ospf_db_desc_proc () Added.n

        * Database Description packet can be processed.

1999-06-08  Toshiaki Takada  <takada@zebra.org>

        * ospf_lsa.c: New file.
        
1999-06-07  Toshiaki Takada  <takada@zebra.org>

        * ospf_neighbor.c: ospf_fully_adjacent_count () Added.

1999-06-07  Kunihiro Ishiguro  <kunihiro@zebra.org>

        * ospf_spf.[ch]: New file.

1999-05-30  Kunihiro Ishiguro  <kunihiro@zebra.org>

        * ospf_zebra.c: Changed to use lib/zclient.c routines.

        * ospf_zebra.h (zebra_start): Remove struct zebra.

1999-05-29  Kunihiro Ishiguro  <kunihiro@zebra.org>

        * ospfd.c (ospf_config_write): Add cast (unsigned long int) to
        ntohl for sprintf warning.

1999-05-19  Toshiaki Takada  <takada@zebra.org>

        * ospf_ism.c (ospf_dr_election): Join AllDRouters Multicast group
        if interface state changes to DR or BDR.

1999-05-14  Stephen R. van den Berg <srb@cuci.nl>

        * ospf_main.c (signal_init): SIGTERM call sigint.
        (sigint): Logging more better message.

1999-05-12  Toshiaki Takada  <takada@zebra.org>

        * ospfd.c: Fix bug of `no router ospf' statement, it will work.

1999-05-11  Toshiaki Takada  <takada@zebra.org>

        * ospf_neighbor.c: ospf_nbr_free () Added.

1999-05-10  Toshiaki Takada  <takada@zebra.org>

        * ospfd.h: struct ospf_area { }, struct ospf_network { } Changed.
        * Fix bug of `no network' statement, it will work.

1999-05-07  Toshiaki Takada  <takada@zebra.org>

        * ospf_interface.c, ospf_zebra.c: Fix bug of last interface is not
        updated by ospf_if_update ().

1999-04-30  Kunihiro Ishiguro  <kunihiro@zebra.org>

        * Makefile.am (noinst_HEADERS): Add ospf_lsa.h for distribution.

1999-04-25  Toshiaki Takada <takada@zebra.org>

        * ospf_interface.c: DEFUN (no_if_ospf_cost),
        DEFUN (no_if_ospf_dead_interval),
        DEFUN (no_if_ospf_hello_interval),
        DEFUN (no_if_ospf_priority),
        DEFUN (no_if_ospf_retransmit_interval),
        DEFUN (no_if_ospf_transmit_delay) Added.

        interface_config_write () suppress showing interface
        default values.

1999-04-25  Kunihiro Ishiguro  <kunihiro@zebra.org>

        * ospf_dump.c (ospf_timer_dump): If thread is NULL return "inactive".

        * ospfd.c (ospf_if_update): Fix bug of using ospf_area { } instead
        of ospf_network { }.  So `router ospf' statement in ospfd.conf
        works again.
        (ospf_if_update): Call ospf_get_router_id for updating router ID.

1999-04-25  Toshiaki Takada  <takada@zebra.org>

        * ospf_interface.c: DEFUN (if_ospf_network) deleted.
        DEFUN (if_ospf_network_broadcast),
        DEFUN (if_ospf_network_non_broadcast),
        DEFUN (if_ospf_network_point_to_multipoint),
        DEFUN (if_ospf_network_point_to_point),
        DEFUN (no_if_ospf_network) Added.

1999-04-23  Toshiaki Takada  <takada@zebra.org>

        * ospfd.h: struct area { } changed to struct ospf_network { }.
        Add struct ospf_area { }.
        * ospfd.c: Add ospf_area_lookup_by_area_id (), ospf_network_new (),
        and ospf_network_free ().
        DEFUN (area_authentication), DEFUN (no_area_authentication) Added.

1999-04-22  Toshiaki Takada  <takada@zebra.org>

        * ospf_lsa.h: New file.
        * ospf_packet.h: LSA related struct definition are moved to
        ospf_lsa.h.
        * ospf_packet.c: ospf_verify_header () Added.

1999-04-21  Toshiaki Takada  <takada@zebra.org>

        * ospf_ism.c: ospf_elect_dr () and related function is changed.
        DR Election bug fixed.
        * ospf_dump.c: ospf_nbr_state_message (), ospf_timer_dump () Added.
        * ospfd.c: DEFUN (show_ip_ospf_neighbor) Added.

1999-04-19  Kunihiro Ishiguro  <kunihiro@zebra.org>

        * ospf_main.c (main): access_list_init () is added for vty
        connection filtering.

1999-04-16  Toshiaki Takada  <takada@zebra.org>

        * ospfd.c: DEFUN (show_ip_ospf_interface) Added.
        * ospf_neighbor.c: ospf_nbr_count () Added.
        
1999-04-15  Toshiaki Takada  <takada@zebra.org>

        * ospfd.h: struct ospf { } Changed.
        * ospfd.c: ospf_lookup_by_process_id () Deleted.
        * ospf_ism.c: ospf_wait_timer () Added. WaitTimer will work.

1999-04-14  Toshiaki Takada  <takada@zebra.org>

        * ospf_ism.c: ospf_elect_dr () Added.
        * ospf_network.c: ospf_if_ipmulticast () Added.

1999-04-11  Toshiaki Takada  <takada@zebra.org>

        * ospf_interface.c: interface_config_write (),
        DEFUN (if_ip_ospf_cost),
        DEFUN (if_ip_ospf_dead_interval),
        DEFUN (if_ip_ospf_hello_interval),
        DEFUN (if_ip_ospf_priority),
        DEFUN (if_ip_ospf_retransmit_interval) and
        DEFUN (if_ip_ospf_transmit_delay) Added.

1999-04-08  Toshiaki Takada  <takada@zebra.org>

        * ospf_dump.c: ospf_packet_db_desc_dump () Added.
        * ospf_neighbor.c: ospf_nbr_bidirectional () Added.
        * ospf_nsm.c: nsm_twoway_received () Added.

1999-04-02  Toshiaki Takada  <takada@zebra.org>

        * ospf_neighbor.c: New file.
        * ospf_neighbor.h: New file.
        * ospf_nsm.c: New file.
        * ospf_nsm.h: New file.
        * ospf_packet.c: Add ospf_make_header (), ospf_hello () and
        ospf_hello_send (). Now OSPFd can receive Hello and send Hello.

1999-03-27  Kunihiro Ishiguro  <kunihiro@zebra.org>

        * ospf_packet.c: Add ospf_recv_packet ().  Now OSPF Hello can receive.

1999-03-19  Toshiaki Takada  <takada@zebra.org>

        * ospf_packet.c: New file.
        * ospf_packet.h: New file.
        * ospf_network.c: New file.
        * ospf_network.h: New file.
        * ospfd.h: move OSPF message structure has moved to ospf_packet.h.

1999-03-17  Kunihiro Ishiguro  <kunihiro@zebra.org>

        * ospf_zebra.c (ospf_zebra_get_interface): Fix for IPv6 interface
        address.

        * Makefile.am (install-sysconfDATA): Overwrite install-sysconfDATA
        for install ospfd.conf.sample as owner read only file.

        * ospf_main.c (usage): Change to use ZEBRA_BUG_ADDRESS.

1999-03-15  Toshiaki Takada  <takada@zebra.org>

        * ospf_ism.c: New file.
        * ospf_ism.h: New file.
        * ospf_dump.c: New file.
        * ospf_dump.h: New file.

        * ospfd.h: Add (struct ospf), (struct config_network),
        (struct message) structure.

        * ospf_interface.c: Add ospf_if_match_network ().
        * ospf_interface.h (struct ospf_interface): Change struct members.

        * ospfd.c: ospf_lookup_by_process_id (), ospf_network_new (),
        DEFUN (network_area): Added.

        * ospfd.conf.sample: Change sample configuration.

1999-03-05  Toshiaki Takada  <takada@zebra.org>

        * ospf_interface.c: New file.
        * ospf_interface.h: New file.
        * ospf_zebra.h: New file.
        * ospf_zebra.c: Add interface function for zebra daemon.
        * ospfd.c: New file.

1999-02-23  Kunihiro Ishiguro  <kunihiro@zebra.org>

        * Move IPv6 codes and files to ospf6d directory.

1999-02-18  Peter Galbavy  <Peter.Galbavy@knowledge.com>

        * syslog support added

1998-12-22  Toshiaki Takada  <takada@zebra.org>

        * ospfd.h: New file.
        * ospf_lsa.h: New file.

1998-12-15  Kunihiro Ishiguro  <kunihiro@zebra.org>

        * Makefile.am: New file.
        * ospf_main.c: New file.
<|MERGE_RESOLUTION|>--- conflicted
+++ resolved
@@ -1,22 +1,8 @@
-<<<<<<< HEAD
+2005-06-20 Hasso Tepper <hasso at quagga.net>
+
+	* ospf_nsm.c: Make database exchange for NSSA database work.
+
 2005-06-08 Hasso Tepper <hasso at quagga.net>
-=======
-2005-05-20 Hasso Tepper <hasso at quagga.net>
-
-	* ospf_nsm.c: Make database exchange for NSSA database work. 
-
-2005-06-13 Paul Jakma <paul.jakma@sun.com>
-
-	* ospf_spf.c: Try get more information on a SEGV under 
-	  ospf_spf_vertex_add_parent.
-	  (ospf_vertex_free) NULL out the child and nexthop lists
-	  (ospf_vertex_add_parent) nexthop and child can not be NULL
-	  vertex_nexthop's parent->child list can not be NULL
-	  (ospf_spf_next) w and cw are per-loop iteration variables, move
-	  declarations into loop body.
-	  
-2005-06-07 Hasso Tepper <hasso at quagga.net>
->>>>>>> 09e2c80a
 
 	* ospf_apiserver.c: Fix obvious error in notifying clients about ISM
 	  changes - oi->ifp->status doesn't give to us info about ISM,
