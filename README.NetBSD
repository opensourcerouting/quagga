#!/bin/sh

<<<<<<< HEAD
$Id: README.NetBSD,v 1.5 2007/08/02 13:38:38 gdt Exp $
=======
$Id$
>>>>>>> 41dc3488

# This file is helpful for building quagga from cvs on NetBSD, and
# probably on any system using pkgsrc.  
# One should have readline installed already (pkgsrc/devel/readline).

# Quagga is currently documented not to require GNU make, but sometimes
# BSD make fails.  Enable this if statement as a workaround.
if false; then
    MAKE=gmake
    echo "WARNING: using gmake to work around nonportable makefiles"
fi

case $1 in

    build)
	./bootstrap.sh
	LDFLAGS="-L/usr/pkg/lib -R/usr/pkg/lib" CPPFLAGS="-I/usr/pkg/include" \
    	./configure --prefix=/usr/quagga \
	    --sysconfdir=/etc/zebra --localstatedir=/var/run/zebra \
	    --enable-exampledir=/usr/quagga/share/examples/zebra \
	    --enable-pkgsrcrcdir=/usr/quagga/etc/rc.d \
	    --enable-opaque-lsa --enable-vtysh
	make
	;;

    install)
    	make install
	;;

    clean)
    	make clean
	;;

    *)
	echo "Illegal command $1"
	exit 1
	;;

esac<|MERGE_RESOLUTION|>--- conflicted
+++ resolved
@@ -1,10 +1,6 @@
 #!/bin/sh
 
-<<<<<<< HEAD
-$Id: README.NetBSD,v 1.5 2007/08/02 13:38:38 gdt Exp $
-=======
 $Id$
->>>>>>> 41dc3488
 
 # This file is helpful for building quagga from cvs on NetBSD, and
 # probably on any system using pkgsrc.  
