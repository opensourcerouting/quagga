/*
 * Quagga Work Queues.
 *
 * Copyright (C) 2005 Sun Microsystems, Inc.
 *
 * This file is part of Quagga.
 *
 * Quagga is free software; you can redistribute it and/or modify it
 * under the terms of the GNU General Public License as published by the
 * Free Software Foundation; either version 2, or (at your option) any
 * later version.
 *
 * Quagga is distributed in the hope that it will be useful, but
 * WITHOUT ANY WARRANTY; without even the implied warranty of
 * MERCHANTABILITY or FITNESS FOR A PARTICULAR PURPOSE.  See the GNU
 * General Public License for more details.
 *
 * You should have received a copy of the GNU General Public License
 * along with Quagga; see the file COPYING.  If not, write to the Free
 * Software Foundation, Inc., 59 Temple Place - Suite 330, Boston, MA
 * 02111-1307, USA.
 */

#ifndef _QUAGGA_WORK_QUEUE_H
#define _QUAGGA_WORK_QUEUE_H

#include "misc.h"

/* Hold time for the initial schedule of a queue run, in  millisec */
<<<<<<< HEAD
enum { WORK_QUEUE_DEFAULT_HOLD =  50 } ;
=======
enum { WORK_QUEUE_DEFAULT_HOLD  = 50 } ;
>>>>>>> e20f7ccd

/* action value, for use by item processor and item error handlers */
typedef enum
{
  WQ_SUCCESS = 0,
  WQ_ERROR,             /* Error, run error handler if provided */
  WQ_RETRY_NOW,         /* retry immediately */
  WQ_RETRY_LATER,       /* retry later, cease processing work queue */
  WQ_REQUEUE,		/* requeue item, continue processing work queue */
  WQ_QUEUE_BLOCKED,	/* Queue cant be processed at this time.
                         * Similar to WQ_RETRY_LATER, but doesn't penalise
                         * the particular item.. */
} wq_item_status;

enum { wq_args_size_max  = 24 } ;      /* maximum size of union wq_args */

union wq_args
{
  void* data ;
  char  bytes[wq_args_size_max] ;      /* empty space                  `*/
} ;

#define WQ_ARGS_SIZE_OK(s) CONFIRM(sizeof(struct s) <= wq_args_size_max)

/* A single work queue item, unsurprisingly */
typedef struct work_queue_item* work_queue_item ;
struct work_queue_item
{
  union wq_args args ;                  /* cast as required             */

  struct work_queue_item* next ;        /* the queue itself             */
  struct work_queue_item* prev ;

  unsigned short ran;			/* # of times item has been run */
} ;

/* work_queue_item structures are malloced.  That guarantees maximum alignment.
 * To guarantee maximum alignment for "struct args", it must be first item !
 *
 * (The typedef is required to stop Eclipse (3.4.2 with CDT 5.0) whining
 *  about first argument of offsetof().)
 */
typedef struct work_queue_item work_queue_item_t ;
CONFIRM(offsetof(work_queue_item_t, args) == 0) ;
                                        /* so guaranteed max alignment  */

#define WQ_UNPLUGGED	(1 << 0) /* available for draining */

typedef struct work_queue* work_queue ;

typedef wq_item_status wq_workfunc(work_queue, work_queue_item);
typedef void           wq_errorfunc(work_queue, work_queue_item);
typedef void           wq_del_item_data(work_queue, work_queue_item);
typedef void           wq_completion_func(work_queue);

struct work_queue
{
  /* Everything but the specification struct is private
   * the following may be read
   */
  struct thread_master *master;       /* thread master */
  struct thread *thread;              /* thread, if one is active */
  char *name;                         /* work queue name */

  /* Specification for this work queue.
   * Public, must be set before use by caller. May be modified at will.
   */
  struct {
    /* optional opaque user data, global to the queue.                  */
    void *data;

    /* work function to process items with:
     * First argument is the workqueue queue.
     * Second argument is the item data
     */
    wq_workfunc* workfunc ;

    /* error handling function -- optional                              */
    wq_errorfunc* errorfunc ;

    /* callback to delete user specific item data -- optional           */
    wq_del_item_data* del_item_data ;

    /* completion callback, called when queue is emptied -- optional    */
    wq_completion_func* completion_func ;

    /* max number of retries to make for item that errors */
    unsigned int max_retries;

    unsigned int hold;	/* hold time for first run, in ms */
  } spec;

  /* remaining fields should be opaque to users */
  work_queue_item head ;              /* queue item list        */
  work_queue_item tail ;
  unsigned      list_count ;

  unsigned long runs;                 /* runs count             */

  struct {
    unsigned int best;
    unsigned int granularity;
    unsigned long total;
  } cycles;	/* cycle counts */

  /* private state */
  u_int16_t flags;		/* user set flag */
};

/* User API */

/* create a new work queue, of given name.
 * user must fill in the spec of the returned work queue before adding
 * anything to it
 */
extern struct work_queue *work_queue_new (struct thread_master *,
                                          const char *);
/* destroy work queue */
extern void work_queue_free (struct work_queue *);

/* Add the supplied data as an item onto the workqueue */
Inline void work_queue_add (struct work_queue *, void *);

extern void* work_queue_item_add(struct work_queue* wq) ;
Inline void* work_queue_item_args(work_queue_item item) ;

/* plug the queue, ie prevent it from being drained / processed */
extern void work_queue_plug (struct work_queue *wq);
/* unplug the queue, allow it to be drained again */
extern void work_queue_unplug (struct work_queue *wq);

/* Helpers, exported for thread.c and command.c */
extern int work_queue_run (struct thread *);
extern struct cmd_command show_work_queues_cmd;

/*==============================================================================
 * The Inline functions
 */

Inline void work_queue_add (struct work_queue* wq, void* data)
{
  union wq_args* args = work_queue_item_add(wq) ;
  args->data = data ;
}

/* Return pointer to the args area in the given work queue item         */
Inline void*
work_queue_item_args(work_queue_item item)
{
  return &item->args ;
} ;

#endif /* _QUAGGA_WORK_QUEUE_H */<|MERGE_RESOLUTION|>--- conflicted
+++ resolved
@@ -27,11 +27,7 @@
 #include "misc.h"
 
 /* Hold time for the initial schedule of a queue run, in  millisec */
-<<<<<<< HEAD
-enum { WORK_QUEUE_DEFAULT_HOLD =  50 } ;
-=======
-enum { WORK_QUEUE_DEFAULT_HOLD  = 50 } ;
->>>>>>> e20f7ccd
+enum { WORK_QUEUE_DEFAULT_HOLD = 50 } ;
 
 /* action value, for use by item processor and item error handlers */
 typedef enum
