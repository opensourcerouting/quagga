--- conflicted
+++ resolved
@@ -89,7 +89,6 @@
 			             unsigned int ifindex
 					 /* optional: if non-zero, may be used
 					 	instead of if_addr */);
-extern int setsockopt_ipv4_tos(int sock, int tos);
 
 /* Ask for, and get, ifindex, by whatever method is supported. */
 extern int setsockopt_ifindex (int, int, int);
@@ -101,37 +100,6 @@
 extern void sockopt_iphdrincl_swab_htosys (struct ip *iph);
 extern void sockopt_iphdrincl_swab_systoh (struct ip *iph);
 
-<<<<<<< HEAD
-#if defined(HAVE_TCP_MD5SIG)
-
-#if defined(GNU_LINUX) && !defined(TCP_MD5SIG)
-
-/* XXX these will come from <linux/tcp.h> eventually */
-
-#define TCP_MD5SIG		14
-#define TCP_MD5SIG_MAXKEYLEN	80
-
-struct tcp_md5sig {
-        struct sockaddr_storage tcpm_addr;      /* address associated */
-        __u16   __tcpm_pad1;                            /* zero */
-        __u16   tcpm_keylen;                            /* key length */
-        __u32   __tcpm_pad2;                            /* zero */
-        __u8    tcpm_key[TCP_MD5SIG_MAXKEYLEN];         /* key (binary) */
-};
-
-#endif /* defined(GNU_LINUX) && !defined(TCP_MD5SIG) */
-
-#if !defined(GNU_LINUX) && !defined(TCP_SIG_SPI_BASE)
-#define TCP_SIG_SPI_BASE 1000 /* XXX this will go away */
-#endif
-
-extern int sockopt_tcp_signature(int sock, struct sockaddr_in *sin,
-                                 const char *password);
-
-#endif /* HAVE_TCP_MD5SIG */
-
-=======
 extern int sockopt_tcp_signature(int sock, union sockunion *su,
                                  const char *password);
->>>>>>> d0cee3d3
 #endif /*_ZEBRA_SOCKOPT_H */