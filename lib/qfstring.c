--- conflicted
+++ resolved
@@ -18,29 +18,17 @@
  * Free Software Foundation, Inc., 59 Temple Place - Suite 330,
  * Boston, MA 02111-1307, USA.
  */
-<<<<<<< HEAD
 #include "misc.h"
-=======
->>>>>>> e20f7ccd
 
 #include "qfstring.h"
-#include "zassert.h"
-#include <stdbool.h>
 
 /*==============================================================================
  */
 
 /*------------------------------------------------------------------------------
-<<<<<<< HEAD
  * Initialise qf_str -- to given size, zero offset and zero overflow.
  *
  * Note that does not terminate the string -- that must be done separately.
-=======
- * Initialise qf_str -- to given size (which includes the '\0')
- *
- * Sets pointers and terminates an empty string with one byte reserved for the
- * terminating '\0'.
->>>>>>> e20f7ccd
  *
  * This operation is async-signal-safe.
  */
@@ -87,22 +75,13 @@
 } ;
 
 /*------------------------------------------------------------------------------
-<<<<<<< HEAD
  * Initialise qf_str which already contains string -- to given size with zero
  * overflow.
-=======
- * Initialise qf_str which already contains string -- to given size (which
- * includes the '\0')
->>>>>>> e20f7ccd
  *
  * This may be used to prepare for appending to a buffer which already contains
  * something.
  *
-<<<<<<< HEAD
  * Sets pointers, setting the write pointer to the existing '\0'.
-=======
- * Sets pointers, setting the write pointer to the existing terminating '\0'.
->>>>>>> e20f7ccd
  *
  * This operation is async-signal-safe.
  *
@@ -544,23 +523,41 @@
 
   /* Set up any required sign and radix prefix                          */
   if ((flags & pf_unsigned) || (sign == 0))
-    sign_str = "" ;
+    {
+      sign_str = "" ;
+      sign_len = 0 ;
+    }
   else if (sign < 0)
-    sign_str = "-" ;
+    {
+      sign_str = "-" ;
+      sign_len = 1 ;
+    }
   else if (flags & pf_plus)
-    sign_str = "+" ;
+    {
+      sign_str = "+" ;
+      sign_len = 1 ;
+    }
   else if (flags & pf_space)
-    sign_str = " " ;
+    {
+      sign_str = " " ;
+      sign_len = 1 ;
+    }
   else
-    sign_str = "" ;
-
-  sign_len = strlen(sign_str) ;
-
-  radix_str = "" ;
+    {
+      sign_str = "" ;
+      sign_len = 0 ;
+    } ;
+
   if ((flags & (pf_hex | pf_alt)) == (pf_hex | pf_alt))
-    radix_str = (flags & pf_uc) ? "0X" : "0x" ;
-
-  radix_len = strlen(radix_str) ;
+    {
+      radix_str = (flags & pf_uc) ? "0X" : "0x" ;
+      radix_len = 2 ;
+    }
+  else
+    {
+      radix_str = "" ;
+      radix_len = 0 ;
+    } ;
 
   /* Turn off zero fill if left justify (width < 0)                     */
   if (width < 0)
@@ -776,7 +773,6 @@
 qfs_printf(qf_str qfs, const char* format, ...)
 {
   va_list va ;
-<<<<<<< HEAD
   uint did ;
 
   va_start (va, format);
@@ -784,18 +780,11 @@
   va_end (va);
 
   return did ;
-=======
-
-  va_start (va, format);
-  qfs_vprintf(qfs, format, va);
-  va_end (va);
->>>>>>> e20f7ccd
 } ;
 
 /*------------------------------------------------------------------------------
  * Formatted print to qf_str -- cf vprintf() -- appends to the qf_str.
  *
-<<<<<<< HEAD
  * This operation is async-signal-safe.  Takes into account the offset, and
  * adds up any overflow
  *
@@ -804,13 +793,6 @@
  * Returns:  the resulting length of the qf_str.
  */
 extern uint
-=======
- * This operation is async-signal-safe.
- *
- * Operates on a copy of the va_list -- so the original is *unchanged*.
- */
-extern void
->>>>>>> e20f7ccd
 qfs_vprintf(qf_str qfs, const char *format, va_list va)
 {
   va_list vac ;
@@ -820,13 +802,7 @@
 
   va_copy(vac, va) ;
 
-<<<<<<< HEAD
   while (*format != '\0')
-=======
-  va_copy(vac, va) ;
-
-  while ((qfs->ptr < qfs->end) && (*format != '\0'))
->>>>>>> e20f7ccd
     {
       /* Have space for one byte and current format byte is not '\0'    */
       if (*format != '%')
@@ -1026,15 +1002,9 @@
         } ;
     } ;
 
-<<<<<<< HEAD
   va_end(vac) ;
 
   return qfs_len(qfs) ;
-=======
-  *qfs->ptr = '\0' ;
-
-  va_end(vac) ;
->>>>>>> e20f7ccd
 } ;
 
 /*------------------------------------------------------------------------------
