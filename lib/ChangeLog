<<<<<<< HEAD
2005-03-25 Andrew J. Schorr <ajschorr@alumni.princeton.edu>
=======
2005-05-24 Paul Jakma <paul@dishone.st>

	* memtypes.h: update this auto-built file. (maybe we should just
	  remove it, is GNU awk a terrible dependency to have?)

2005-05-23 Paul Jakma <paul@dishone.st>

	* memtypes.awk: use character classes, which work correctly in
	  all LC_COLLATE environments, unlike A-Z, which doesnt work in
	  eg estonian collate order. Reported by Hasso.
	* routemap.c: (rmap_onmatch_goto) fix crash if 'continue' command
	  is used, which does not supply an argv[0].
	  this is a backport candidate /iff/ the trailing ; is removed
	  from VTY_GET_INTEGER_RANGE
	* vty.h: fix the VTY_GET macros, do {..} while(0) so they have
	  correct function like syntax in usage.
	* workqueue.h: Add a WQ_QUEUE_BLOCKED item_status return code,
	  to allow a queue function to indicate the queue is not
	  ready/blocked - rather than any problem with the item at hand.
	  Add a notion of being able to 'plug' and 'unplug' a queue.
	  Add helpers to plug/unplug a queue.
	  Add a completion callback, to be called when a queue is emptied.
	* workqueue.c: (work_queue_new) remove useless list_free.
	  (work_queue_schedule) new internal helper function to schedule
	  queue, if appropriate.
	  (work_queue_add) use work_queue_schedule
	  (show_work_queues) Print 'P' if queue is plugged.
	  (work_queue_plug) new API function, plug a queue - ie prevent it
	  from 'drained' / processed / scheduled.
	  (work_queue_unplug) unplug a queue, allowing it to be drained
	  / scheduled / processed again.
	  (work_queue_run) Add support for WQ_QUEUE_BLOCKED.
	  Add comment for RETRY_NOW case.
	  Make hysteris more aggresive in ramping up granularity, improves
	  performance significantly.
	  Add support for calling completion callback when queue is emptied,
	  possibly useful for knowing when to unplug a queue.

2005-05-19 Paul Jakma <paul@dishone.st>

	* thread.c: (thread_cancel_event) the number of pending events
	  cancelled is potentially useful information, dont throw it away,
	  pass it back to the caller.
	* sockunion.c: (sockunion_getsockname) use MTYPE_SOCKUNION, not TMP
	  (sockunion_getpeername) ditto
	* memtypes.c: (memory_list_bgp) add MTYPE_BGP_PEER_HOST

2005-05-15 Paul Jakma <paul@dishone.st>

	* getopt.h: It's not just __GNU_LIBRARY__ which defines
	  getopt, eg __EXTENSIONS__ does too on SunOS. It still seems
	  awfully fragile though.
	* getopt.c: include zebra.h after config.h, before including
	  getopt.h so that things at least are consistent..
	* getopt1.c: ditto
	
2005-05-07 Yar Tikhiy <yar@comp.chem.msu.su>

	* sockopt.c: Add support for BSD style ifindex in ip_mreq.

2005-05-06 Paul Jakma <paul@dishone.st>

	* (general) extern and static'ification of functions in code and
	  header.
	  Cleanup any definitions with unspecified arguments.
	  Add casts for callback assignments where the callback is defined,
	  typically, as passing void *, but the function being assigned has
	  some other pointer type defined as its argument, as gcc complains 
	  about casts from void * to X* via function arguments.
	  Fix some old K&R style function argument definitions.
	  Add noreturn gcc attribute to some functions, as appropriate.
	  Add unused gcc attribute to some functions (eg ones meant to help
	  while debugging)
	  Add guard defines to headers which were missing them.
	* command.c: (install_node) add const qualifier, still doesnt shut
	  up the warning though, because of the double pointer.
	  (cmp_node) ditto
	* keychain.c: (key_str2time) Add GET_LONG_RANGE() macro, derived 
	  fromn vty.h ones to fix some of the (long) < 0 warnings.
	* thread.c: (various) use thread_empty
	  (cpu_record_hash_key) should cast to uintptr_t, a stdint.h type
	* vty.h: Add VTY_GET_IPV4_ADDRESS and VTY_GET_IPV4_PREFIX so they
	  removed from ospfd/ospf_vty.h
	* zebra.h: Move definition of ZEBRA_PORT to here, to remove
	  dependence of lib on zebra/zserv.h

2005-05-06 Hasso Tepper <hasso at quagga.net>

	* sockunion.c: Fix warning message.

2005-05-03 Paul Jakma <paul@dishone.st>

	* stream.h: Add comment about the special zero-ing ability of
	  stream_put.
	  (stream_recvmsg, stream_write) should return ssize_t and size_t
	  respectively. Should both be extern linkage.
	  (stream_recvfrom) Stream aware wrapper around recvfrom, in style
	  of stream_read_try.
	* stream.c: (stream_recvfrom) new function, wrapper around recvfrom.
	  (stream_recvmsg, stream_write) ssize_t and size_t return values
	  
2005-04-27 Andrew J. Schorr <ajschorr@alumni.princeton.edu>

	Add wall-clock timing statistics to 'show thread cpu' output.
	* thread.h: Define struct rusage_t to contain wall-clock time
	  and cpu time.  Change GETRUSAGE macro to collect both pieces
	  of data.  Make appropriate changes to struct cpu_thread_history
	  to track CPU time and real time.  Change proto for
	  thread_consumed_time to return real and cpu time elapsed.
	  And declare a new global variable 'struct timeval recent_time'.
	* thread.c (struct timeval recent_time): New global timestamp variable.
	  (timeval_adjust): If timeout is negative, set to 0 (not 10
	  microseconds).  And remove upper bound of 1,000,000 seconds, since
	  this does not seem to make any sense (and it breaks
	  funcname_thread_add_timer_timeval).
	  (timeval_cmp): Should return long, not int.
	  (vty_out_cpu_thread_history): Show CPU time and real time.
	  (cpu_record_hash_print): Calculate totals for CPU and real time.
	  (cpu_record_print): Change 'show thread cpu' title to show CPU and
	  real time.
	  (thread_timer_remain_second): Put current time in global recent_time.
	  (funcname_thread_add_timer_timeval): Fix assert.  Replace 2-case
	  switch assignment with a ternary expression.  Use global recent_time
	  variable.  Fix use of timeval_adjust (previously, the value was not
	  actually being adjusted).
	  (thread_cancel): Add missing "break" statement in case
	  THREAD_BACKGROUND.
	  (thread_timer_wait): Use global recent_time value instead of calling
	  gettimeofday.  And there's no need to check for negative timeouts,
	  since timeval_subtract already sets these to zero.
	  (thread_timer_process): Timers are sorted, so bail out once we
	  encounter a timer that has not yet popped.  And remove some
	  extraneous asserts.
	  (thread_fetch): Do not process foreground timers before calling
	  select.  Instead, add them to the ready list just after the select.
	  Also, no need to maintain a count of the number of ready threads,
	  since we don't care how many there are, just whether there's
	  one at the head of the ready list (which is easily checked).
	  Stick current time in global variable recent_time to reduce
	  the number of calls to gettimeofday.  Tighten logic for
	  calculating the select timeout.
	  (thread_consumed_time): Now returns real time and puts the elapsed
	  cpu time in an additional argument.
	  (thread_should_yield): Use real (wall-clock) time to decide whether
	  to yield.
	  (thread_call): Maintain CPU and real time statistics.
	* vty.c (vty_command): For slow commands, show real and cpu time.

2005-04-27 Andrew J. Schorr <ajschorr@alumni.princeton.edu>

	* workqueue.c (show_work_queues): Remove unused gettimeofday call.

2005-04-27 Paul Jakma <paul.jakma@sun.com>

	* workqueue.h: (struct work_queue_item) change retry_count to ran,
	  its a count of number item has been run.
	* workqueue.c: (show_work_queues) Fix formating of slightly
	  bugfix: fix SIGFPE if wq->runs is 0.
	  (work_queue_run) retry logic was slightly wrong.
	  cycles.best is 0 initialy, granularity is 1, so update best
	  if cycles >= granularity, not just >.
	* memory.h: memtypes is built source, default includes points to
	  top_builddir, so we should refer to lib/memtypes.h

2005-04-26 Andrew J. Schorr <ajschorr@alumni.princeton.edu>

	* buffer.c (buffer_write): Comment out call to buffer_flush_available.
	  This should speed up buffering at the expense of a possible increase
	  in latency in flushing the data if inside a long-running thread.

2005-04-25 Paul Jakma <paul.jakma@sun.com>

	* workqueue.{c,h}: Helper API for setting up and running queues via
	  background threads.
	* command.c: install the 'show workqueues' command
	* memtypes.c: Add work queue mtypes, and a rib-queue type for
	  a zebra rib work queue.
	* memtypes.h: Updated to match memtypes.c
	* Makefile.am: Refer to source files via srcdir variable, fix
	  out-of-tree build breakage.
	  Add new workqueue files to build.
	* memory.c: Make the string field much wider
	* memtypes.c: Correct the prefix list str/entry strings
	* thread.c: Kill unused TIMER_NO_SORT bits

2005-04-22 Andrew J. Schorr <ajschorr@alumni.princeton.edu>

	* thread.h: Fix type for struct thread_master add_type: should be
	  unsigned char.  Also, add some documentation of thread_add_background
	  args.  And remove extraneous declaration of
	  show_thread_work_queues_cmd.

2005-04-22 Paul Jakma <paul.jakma@sun.com>

	* memory.h: Move include of memtypes.h to after the definition of
	  struct memory_list, gcc 4.0 doesn't like arrays of incomplete 
	  types.
	* thread.h: Add background thread type and thread_add_background
	  macro and accompanying funcname_... function.
	  export thread_should_yield, background threads can use it.
	  Lower thread yield time to 10ms, 100ms is noticeable lag and
	  a thread would only be /starting/ to finish sometime afterward.
	* thread.c: (general) Add background thread type and schedule
	  nearly all thread types through the ready list for fairness.
	  (timeval_adjust) static qualifier missing
	  (vty_out_cpu_thread_history) add support for printout of 
	  background threads
	  (show_thread_cpu) ditto.
	  (thread_master_debug) add debug of background list
	  (thread_master_create) fixup long line
	  (thread_add_unuse) add asserts for required state.
	  (thread_master_free) free background thread list
	  (funcname_thread_add_timer_timeval) make generic, able to 
	  support arbitrary timer-like thread types.
	  (funcname_thread_add_timer) pass thread type to .._add_timer_timeval
	  (funcname_thread_add_timer_msec) ditto
	  (funcname_thread_add_background) Add a background thread, with an
	  optional millisecond delay factor, using .._add_timer_timeval.
	  (thread_cancel) Add background thread type.
	  Move the thread_list_delete common to all cases to bottom of
	  function, after the switch statement..
	  (thread_cancel_event) indent
	  (thread_timer_wait) Static qualifier, and make it able to cope
	  with arbitrary timer-like thread lists, so its of use to
	  background threads too.
	  (thread_process_fd) static qualifier. Again, make it take a list
	  reference rather than thread_master. Fix indentation.
	  (thread_timer_process) Check for ready timer-like threads in the
	  given list and move them on to the ready list - code originally
	  embedded in thread_fetch.
	  (thread_fetch) Schedule all threads, other than events, through
	  the ready list, to ensure fairness. Timer readying code moved to
	  thread_timer_process so it can be reused for background threads.
	  Remove the unneeded quagga_sigevent_process, as pointed out by
	  John Lin <john.ch.lin@gmail.com>.
	  (thread_should_yield) make this available.
	
2005-04-16 Andrew J. Schorr <ajschorr@alumni.princeton.edu>

	* thread.h (thread_consumed_time): Declare new function to calculate
	  elapsed microseconds.
	* thread.c (thread_consumed_time): Must be global not static so we
	  can call it from lib/vty.c:vty_command.
	  (thread_should_yield): Surround with `#if 0' to make clear that this
	  function is not currently being used anywhere.
	  (thread_call): If CONSUMED_TIME_CHECK is defined, print a CPU HOG
	  warning message if the thread takes more than CONSUMED_TIME_CHECK
	  microseconds.
	* vty.c (vty_command): If CONSUMED_TIME_CHECK is defined, print a CPU
	  HOG warning message if the command takes more than CONSUMED_TIME_CHECK
	  microseconds.

2005-04-16 Paul Jakma <paul@dishone.st>

	* memtypes.c: the comment about use of comments in the comments
	  headers was causing comment within comment warnings from compiler
	* memtypes.awk: Add extensive comments on the file format for
	  memtypes.c.
	  tighten the pattern for the MTYPE matching action (suggestion from
	  Andrew) and tighten which field we try the match on.

2005-04-15 Paul Jakma <paul@dishone.st>

	* memtypes.c: The new, unified location for memory type definitions.
	  The memtype enum and declarations for memory_lists are built from
          this automatically and put into memtypes.h.
        * memtypes.awk: New script to generate memtypes.h from memtypes.c
        * memory.h: Finally, the enum can banished!
        * memory.c: Finally, the seperate mtype memory_list definitions can
          be banished!
          (log_memstats) Increase width of fields
          (show_memory_zebra_cmd) display zebra specific memory types.
          Increase width of fields.
        * Makefile.am: Add memtypes.{c,h}, add BUILT_SOURCES for memtypes.h
          Add a rule to build memtypes.h using memtypes.awk.
          Add memtypes.awk to EXTRA_DIST.
	  memtypes.awk is gawk dependent, use the GAWK automake var.
	* memtypes.h: New file, auto-generated, checked in for convenience.

2005-04-11 Andrew J. Schorr <ajschorr@alumni.princeton.edu>

	* zclient.h (struct zclient): Add two fields to support non-blocking
	  I/O: struct buffer *wb, and struct thread *t_write.
	  (zclient_free): Remove function.
	  (zebra_redistribute_send): Change 2nd arg from socket fd to
	  struct zclient * (needed to support non-blocking I/O and buffering).
	  (zclient_send_message): New function to send an arbitrary
	  message with non-blocking I/O.
	* zclient.c (zclient_new): Create write buffer.
	  (zclient_free): Remove unused function.
	  (zclient_stop): Must cancel new t_write thread.  Also, reset
	  all buffers: ibuf, obuf, and wb.
	  (zclient_failed): New helper function for typical error handling.
	  (zclient_flush_data): New thread to flush queued data.
	  (zclient_send_message): New function to send the message in
	  zclient->obuf to zebra using non-blocking I/O and buffering.
	  (zebra_message_send, zapi_ipv4_route, zapi_ipv6_route): Use
	  new zclient_send_message function instead of calling writen.
	  (zclient_start): Set socket non-blocking.  Also, change 2nd arg
	  to zebra_redistribute_send from zclient->sock to zclient.
	  (zebra_redistribute_send): Change 2nd arg to struct zclient *.
	  Can now use zclient->obuf to assemble the message instead of
	  allocating a temporary stream.  And call zclient_send_message to
	  send the message instead of writen. 
	  (zclient_read): Convert to support non-blocking I/O by using
	  stream_read_try instead of deprecated stream_read.
	  (zclient_redistribute): Change 2nd arg to zebra_redistribute_send
	  from zclient->sock to zclient.

2005-04-09 Jeroen Simonetti <jeroens@office.netland.nl>

	* routemap.c: Show description in "show route-map" output.

2005-04-08 Andrew J. Schorr <ajschorr@alumni.princeton.edu>

	* sigevent.c: On GNU_LINUX, check whether __USE_GNU is already defined.

2005-04-08 Andrew J. Schorr <ajschorr@alumni.princeton.edu>

	* vty.c: (vty_log_fixed) Use casts to (void *) to try to eliminate
	  compiler warnings when assigning a (const char *) value to
	  struct iovec iov_base.

2005-04-08 Andrew J. Schorr <ajschorr@alumni.princeton.edu>

	* zebra.h: If GNU_LINUX is defined, then define _GNU_SOURCE.  This
	  fixes a problem where we were not getting the declaration of strnlen
	  in <string.h>.

2005-04-08 Hasso Tepper <hasso at quagga.net>

	* routemap.[ch]: Added "description ..." command.

2005-04-08 Hasso Tepper <hasso at quagga.net>

	* prefix.[hc]: Pass argument to the inet6_ntoa by value making it more
	  inet_ntoa alike.

2005-04-07 Paul Jakma <paul.jakma@sun.com>

	* linklist.h: Add usage comments.	  
	  Rename getdata macro to listgetdata.
	  Rename nextnode to listnextnode and fix its odd behaviour to be
	  less dangerous.
	  Make listgetdata macro assert node is not null, NULL list entries
          should be bug condition.
          ALL_LIST_ELEMENTS, new macro, forward-referencing macro for use
          with for loop, Suggested by Jim Carlson of Sun.
          Add ALL_LIST_ELEMENTS_RO for cases which obviously do not need the
          "safety" of previous macro.
	  LISTNODE_ADD and DELETE macros renamed to ATTACH, DETACH, to
	  distinguish from the similarly named functions, and reflect their
	  effect better.
	  Add a QUAGGA_NO_DEPRECATED_INTERFACES define guarded section 
	  with the old defines which were modified above, 
	  for backwards compatibility - guarded to prevent Quagga using it..
	* linklist.c: fix up for linklist.h changes.
	* *.c: fix up for new list loop macro, try audit other loop
          usage at same time, to some degree.

2004-04-05 Hasso Tepper <hasso at quagga.net>

	* lib/prefix.[hc]: inet6_ntoa utility function copied from
	  ripngd/ripngd.c (inet6_ntop).

2004-04-05 Paul Jakma <paul@dishone.st>

	* vty.c: Improve logging of failures to open vty socket(s).
	  See bugid #163.

2005-04-02 Andrew J. Schorr <ajschorr@alumni.princeton.edu>

	* if.h: Fix comments to reflect that if_lookup_by_name and
	  if_get_by_name now require the argument strings to be NUL-terminated.
	* if.c: (if_lookup_by_name) Compare using strcmp.
	  (if_get_by_name) Pass strlen(ifname) as 2nd arg to if_create.

2005-04-02 Andrew J. Schorr <ajschorr@alumni.princeton.edu>

	* if.c: (if_nametoindex) The man page is rather vague, but it seems
	  like the argument to if_nametoindex has an implicit maximum length
	  of IFNAMSIZ characters.

2005-04-02 Andrew J. Schorr <ajschorr@alumni.princeton.edu>

	* if.h: (if_lookup_by_name_len, if_get_by_name_len) New functions.
	* if.c: (if_lookup_by_name_len, if_get_by_name_len) New functions.
	  (if_get_by_name) Tighten up code.
	  (interface) Use new function if_get_by_name_len.
	* zclient.c: (zebra_interface_add_read) Use new if_get_by_name_len
	  function.
	  (zebra_interface_state_read) Use new if_lookup_by_name_len function.

2005-04-02 Andrew J. Schorr <ajschorr@alumni.princeton.edu>

	* str.c: Replace strlcpy and strlcat with actual working versions
	  copied from rsync-2.6.2/lib/compat.c.

2005-04-02 Andrew J. Schorr <ajschorr@alumni.princeton.edu>

	* if.h: Remove define for IFINDEX_INTERNBASE and add define
	  IFINDEX_INTERNAL 0, since all internal (i.e. non-kernel) pseudo-
	  interfaces should have ifindex set to 0.
	  (if_new) Remove function.
	  (if_delete_retain) New function to delete an interface without
	  removing from iflist and freeing the structure.
	  (ifname2ifindex) New function.
	* if.c: (if_new) Remove function (absorb into if_create).
	  (if_create) Replace function if_new with call to calloc.
	  Set ifp->ifindex to IFINDEX_INTERNAL.  Fix off-by-one error
	  in assert to check length of interface name.  Add error message
	  if interface with this name already exists.
	  (if_delete_retain) New function to delete an interface without
	  removing from iflist and freeing the structure.
	  (if_delete) Implement with help of if_delete_retain.
	  (ifindex2ifname) Reimplement using if_lookup_by_index.
	  (ifname2ifindex) New function to complement ifindex2ifname.
	  (interface) The interface command should check the name length
	  and fail with a warning message if it is too long.
	  (no_interface) Fix spelling in warning message.
	  (if_nametoindex) Reimplement using if_lookup_by_name.
	  (if_indextoname, ifaddr_ipv4_lookup) Reimplement using
	  if_lookup_by_index.

2005-04-02 Andrew J. Schorr <ajschorr@alumni.princeton.edu>

	* zebra.h: Should include str.h to pick up missing functions.
	* str.h: Declare strnlen if needed.
	* str.c: Do not include str.h since zebra.h now includes it.
	  (strnlen) New function.

2005-03-16 Andrew J. Schorr <ajschorr@alumni.princeton.edu>
>>>>>>> 49014216

	* zebra.h: Must check whether __attribute__ should be defined before
	  including zassert.h.

2005-03-07 Michael Sandee <voidptr@voidptr.sboost.org>

	* command.c: host.name might be NULL.
	* vty.c: Fix fd leak.

2005-02-02 Andrew J. Schorr <ajschorr@alumni.princeton.edu>

	* if.h: Declare if_flag_dump.

2005-01-23 Andrew J. Schorr <ajschorr@alumni.princeton.edu>

	* log.h: Test for SA_SIGINFO to see whether zlog_signal takes final
	  two args (siginfo and program_counter).
	* log.c: (hex_append) Include this function only if SA_SIGINFO or
	  HAVE_GLIBC_BACKTRACE is defined.
	  (zlog_signal) Final two args (siginfo and program_counter) now
	  depend on whether SA_SIGINFO is defined on this platform.
	* sigevent.c: (program_counter) Do not include this function if
	  SA_SIGINFO is not defined on this platform.
	  (exit_handler,core_handler) Test for SA_SIGINFO to decide whether
	  2nd & 3rd arguments are present and to decide how to invoke
	  zlog_signal.
	  (trap_default_signals) Test for SA_SIGINFO and invoke sigaction
	  appropriately.

2005-01-23 Andrew J. Schorr <ajschorr@alumni.princeton.edu>

	* log.h: Change prototype for zlog_backtrace_sigsafe to take additional
	  program_counter argument.
	* log.c: (zlog_backtrace_sigsafe) Add additional program_counter
	  argument.  If it is non-NULL, use backtrace_symbols_fd to resolve
	  the address.
	  (zlog_signal) Call zlog_backtrace_sigsafe with additional
	  program_counter argument.

2005-01-23 Andrew J. Schorr <ajschorr@alumni.princeton.edu>

	* sigevent.c: (trap_default_signals) Use the SA_SIGINFO flag to
	  pass additional siginfo_t and ucontext_t arguments to core_handler
	  and exit_handler.
	  (core_handler,exit_handler) Now invoked with 3 arguments (using
	  SA_SIGINFO).  Pass additional info to zlog_signal.
	  (program_counter) New function to find program counter in ucontext_t,
	  needs to be enhanced to support more platforms (currently works only
	  on Linux/x86).
	* log.h: Change the zlog_signal prototype to add new arguments
	  siginfo_t * and program_counter.
	* log.c: (zlog_signal) Add new arguments siginfo and program_counter.
	  Include si_addr and program counter (if non-NULL) in message.
	  And remove #ifdef HAVE_GLIBC_BACKTRACE around hex_append, since
	  that is now used to render the si_addr and PC pointers.

2005-01-17 Hasso Tepper <hasso at quagga.net>

	* command.[ch], vty.c: cmd_execute_command() function must not attempt
	  to walk up in the node tree if called from vtysh. Different daemons
	  might have commands with same syntax in different nodes (for example
	  "router-id x.x.x.x" commands in zebra/ospfd/ospf6d daemons).

2005-01-14 Andrew J. Schorr <ajschorr@alumni.princeton.edu>

	* command.c (print_version): Do not bother even to examine host.name,
	  since it is always NULL when this function is called from main.

2005-01-12 Andrew J. Schorr <ajschorr@alumni.princeton.edu>

	* zebra.h: If not C99 and no va_copy macro available, fall back to
	  memcpy (solves a build problem on FreeBSD 4.x).

2005-01-04 Andrew J. Schorr <ajschorr@alumni.princeton.edu>

	* zebra.h: Define ZCMSG_FIRSTHDR appropriately based on whether
	  config.h indicates HAVE_BROKEN_CMSG_FIRSTHDR (as determined
	  by the configure test program).
	* sockopt.c: (getsockopt_cmsg_data) Use ZCMSG_FIRSTHDR instead
	  of CMSG_FIRSTHDR.

2005-01-02 Hasso Tepper <hasso at quagga.net>

	* command.c: Revert int -> unsigned int fixes in
	cmd_describe_command_real() and cmd_complete_command_real(). index can
	be actually negative and it caused crash with "do<TAB>" in vty.

2004-12-29  Greg Troxel  <gdt@poblano.ir.bbn.com>

	* sockopt.c (getsockopt_ipv4_ifindex): Document calling
	convention.  Beef up comments.  Handle the case where the cmsghdr
	has a zero controllen, or more specifically when the wanted option
	is not present.  This is needed for Solaris 8, and in general for
	any platform for which configure finds a method and it can fail.
	Mark some changes with XXX to be cleaned up post 0.98.	
	
2004-12-28 Andrew J. Schorr <ajschorr@alumni.princeton.edu>

	* sockopt.c: (setsockopt_ipv4_ifindex) Improve error message.
	  When neither IP_PKTINFO nor IP_RECVIF is defined, make return value
	  deterministic (-1).

2004-12-28 Andrew J. Schorr <ajschorr@alumni.princeton.edu>

	* thread.c: (funcname_thread_add_timer_msec) Reduce overflow risk.

2004-12-21 Paul Jakma <paul.jakma@sun.com>

	* if.h: Add more 'non-generic' IFF_ flags.
	* if.c: IFF_NOXMIT/IFF_VIRTUAL interfaces are 'loopback like'
	* stream.c: Dont allocate streams with 0 sized data buffers

2004-12-17 Andrew J. Schorr <ajschorr@alumni.princeton.edu>

	* command.c: (do_echo) Added new "echo" command, useful for
	  watchdog pinging to make sure the daemon is responsive.

2004-12-17 Andrew J. Schorr <ajschorr@alumni.princeton.edu>
	
	* pid_output.c: (pid_output_lock) Eliminate static function, and just
	  use the #ifdef to decide which version of the function to include.
	  This eliminates a compilation problem with gcc4.  And fix the
	  non-fcntl version so that it actually compiles.  Exit with
	  status 1 instead of -1 on error.

2004-12-15 Andrew J. Schorr <ajschorr@alumni.princeton.edu>

	* sigevent.c: (trap_default_signals) Ignore SIGPIPE instead of exiting.

2004-12-10 Andrew J. Schorr <ajschorr@alumni.princeton.edu>
	
	* log.c: (zlog_signal,_zlog_assert_failed) Change logging level back to
	  LOG_ERR instead of LOG_EMERG.

2004-12-09 Andrew J. Schorr <ajschorr@alumni.princeton.edu>

	* log.c: (hex_append) No need to include this function if
	  HAVE_GLIBC_BACKTRACE is not defined.

2004-12-08 Andrew J. Schorr <ajschorr@alumni.princeton.edu>

	* prefix.c: (prefix_copy) Error message before abort should
	  have severity LOG_ERR, not LOG_INFO.
	* memory.c: (mtype_log) Log level should be LOG_DEBUG, not LOG_INFO.

2004-12-07 Andrew J. Schorr <ajschorr@alumni.princeton.edu>

	* {smux.c,zclient.c}: Change level of debug messages to LOG_DEBUG.

2004-12-07 Andrew J. Schorr <ajschorr@alumni.princeton.edu>

	* command.c: (config_write_host) Note that "log trap" is deprecated
	  when writing out the config.

2004-12-07 Andrew J. Schorr <ajschorr@alumni.princeton.edu>

	* log.h: Replace struct zlog flags and maskpri fields with maxlvl
	  array to support individual logging levels for each destination.
	  Remove the 2nd argument to openzlog since the default logging config
	  should be standardized inside the library.  Replaced the
	  zlog_set_flag and zlog_reset_flag functions with zlog_set_level.
	  And zlog_set_file now requires an additional log_level argument.
	  Declare zlog_proto_names for use inside command.c in the
	  "show logging" command.  Added defines useful for command
	  construction.
	* log.c: (vzlog) Decide where to send the message based on the
	  individual logging levels configured for each destination.
	  Remove support for ZLOG_STDERR since it was never actually used.
	  Support record-priority for terminal monitors.
	  (zlog_signal,zlog_backtrace_sigsafe) Support destination-specific
	  logging levels.  Remove stderr support (was never used).  Added
	  support for terminal monitor logging.
	  (_zlog_assert_failed) Increase message severity to LOG_EMERG.
	  (openzlog) Remove 2nd argument since default config should be
	  standardized in library.  By default, terminal monitoring
	  is set to debug, and all other logging is disabled.
	  (zlog_set_flag,zlog_reset_flag) Removed.
	  (zlog_set_level) New function to replace zlog_set_flag and
	  zlog_reset_flag.  Supports destination-specific logging levels.
	  (zlog_set_file,zlog_reset_file) Support file-specific logging level.
	  (zlog_rotate) Log an error message if fopen fails, and support
	  new file-specific logging level.
	* command.h: Change DEFUN_CMD_FUNC_DECL and DEFUN_CMD_FUNC_TEXT so that
	  command functions will be static instead of global.  Remove
	  declarations for config_exit and config_help.  Define new macros
	  DEFUNSH_ATTR, DEFUNSH_HIDDEN, and DEFUNSH_DEPRECATED so we can
	  have deprecated commands in vtysh.  Similarly, for completeness,
	  define macros ALIAS_SH, ALIAS_SH_HIDDEN, and ALIAS_SH_DEPRECATED.
	  Also, fix bug in ALIAS_ATTR macro (didn't matter because it
	  was never used).
	* command.c: Make many functions static instead of global.
	  (facility_name,facility_match,level_match) New functions
	  to support enhanced destination-specific logging levels.
	  (config_write_host) Support new destination-specific logging levels.
	  (config_logmsg) Added new "logmsg" command to help test logging
	  system.
	  (show_logging) Added "show logging" command to show the current
	  configuration of the logging system.
	  (config_log_stdout_level) Support explicit stdout logging level.
	  (no_config_log_stdout) Now takes optional LEVEL arg.
	  (config_log_monitor,config_log_monitor_level,no_config_log_monitor)
	  New commands creating new "log monitor" commands to set terminal
	  monitoring log level.
	  (config_log_file_level) Support explicit file logging level.
	  (config_log_syslog_level) Support explicit syslog logging level.
	  (config_log_facility,no_config_log_facility) Implement new
	  "log facility" command.
	  (cmd_init) Add hooks for new commands: "show logging", "logmsg",
	  "log stdout <level>", "log monitor", "log monitor <level>",
	  "no log monitor", "log file <filename> <level>",
	  "no log file <filename> <level>", "log syslog <level>",
	  "log facility", and "no log facility".
	* vty.h: Added a "level" argument to vty_log so it can support
	  "log record-priority".  Declare new function vty_log_fixed for
	  use in signal handlers.
	* vty.c: (vty_log,vty_log_out) Added a "level" argument to support
	  "log record-priority" for vty terminal monitors.
	  (vty_down_level) Use config_exit_cmd.func instead of calling
	  config_exit directly (since command functions will now be static
	  instead of global).
	  (vty_log_fixed) New function to send terminal monitor messages
	  from inside a signal handler.

2004-12-03 Andrew J. Schorr <ajschorr@alumni.princeton.edu>

	* log.h: Document appropriate use of syslog logging priorities
	  inside quagga.

2004-12-03 Andrew J. Schorr <ajschorr@alumni.princeton.edu>

	* command.h: Remove fields log_stdout and log_syslog from struct host,
	  since they are just trying to duplicate information in the
	  zlog_default structure.  Note that this fixes a bug since those
	  fields were not registering any logging that was established
	  in the initial call to openzlog (this affects only the zebra and
	  ospf6d daemons).  It is probably a bug to turn on any logging by
	  default in the call to openzlog.
	* command.c: (config_write_host) Get logging info from zlog_default
	  instead of now-removed fields host.log_stdout and host.log_syslog.
	  (config_log_stdout,no_config_log_stdout) Do not set now-removed field
	  host.log_stdout, since this info is recorded in zlog_default.
	  (config_log_file) Use XSTRDUP (instead of strdup) to set host.logfile.
	  (config_log_syslog,config_log_syslog_facility,no_config_log_syslog)
	  Do not set now-removed field host.log_syslog, since this info is
	  recorded in zlog_default.

2004-12-03 Andrew J. Schorr <ajschorr@alumni.princeton.edu>

	* version.h.in: Remove declaration for pid_output_lock, this function
	  is now static, not global.
	* pid_output.c: (pid_output_lock) This function should be static, not
	  global.  And remove "old umask" error message, since it was really
	  an unimportant debug message, not an error.
	  (pid_output) Need to declare static function pid_output_lock.

2004-11-28 Andrew J. Schorr <ajschorr@alumni.princeton.edu>

	* log.h: Remove several unused fields from struct zlog.  Add comments
	  for other fields, and add one new field syslog_options that is
	  used in the new syslog_sigsafe implementation.
	* log.c: (syslog_sigsafe) New function to send syslog messages in
	  an async-signal safe way that can be used inside a signal handler.
	  (syslog_connect) New function to connect to syslog daemon inside a
	  signal handler.  This function supports only systems where /dev/log
	  is a unix datagram socket (e.g. not Solaris).
	  (zlog_signal) Call syslog_sigsafe if syslog logging is enabled.
	  (zlog_backtrace_sigsafe) Call syslog_sigsafe if syslog logging is
	  enabled.
	  (openzlog) Save syslog_options for use in syslog_sigsafe.
	  (num_append) Fix bug: handle 0 properly.
	  (hex_append) New function to print a u_long in hex format.

2004-11-28 Hasso Tepper <hasso at quagga.net>

	* command.h: DEFUN_DEPRECATED passes attribute to DEFUN as well.

2004-11-26 Andrew J. Schorr <ajschorr@alumni.princeton.edu>

	* log.c, log.h, memory.c: Change function name from zlog_backtrace_safe
	  to the more self-explanatory zlog_backtrace_sigsafe.

2004-11-26 Andrew J. Schorr <ajschorr@alumni.princeton.edu>

	* debug.[ch]: Remove unused files.
	* Makefile.am: Remove references to debug.c and debug.h

2004-11-26 Andrew J. Schorr <ajschorr@alumni.princeton.edu>

	* log.c: (zlog_backtrace) New function to log a backtrace.
	  (zlog_backtrace_safe) Log a backtrace in an async-signal-safe way.
	  Unfortunately, this function does not support syslog logging yet.
	  (zlog_signal) Move backtrace code into separate function
	  zlog_backtrace_safe.
	  (_zlog_assert_failed) Call zlog_backtrace before aborting.
	* log.h: Declare new functions zlog_backtrace and zlog_backtrace_safe.
	* memory.c: (zerror) Call zlog_backtrace before aborting.

2004-11-26 Andrew J. Schorr <ajschorr@alumni.princeton.edu>

	* Makefile.am: Need to add zassert.h to pkginclude_HEADERS.

2004-11-25 Andrew J. Schorr <ajschorr@alumni.princeton.edu>

	* zebra.h: If not C99 and there's no va_copy macro and there is
	  a __va_copy macro, define va_copy as __va_copy.

2004-11-25 Andrew J. Schorr <ajschorr@alumni.princeton.edu>

	* pid_output.c: (pid_output_lock) Fix 2 bugs: when locking, should
	  set l_whence to SEEK_SET, not SEEK_END.  And after writing new
	  pid to file, must ftruncate to eliminate any extraneous bytes left
	  over from the last time a pid was written.

2004-11-24 Andrew J. Schorr <ajschorr@alumni.princeton.edu>

	* zassert.h: New header file to declare a quagga-specific assert macro.
	* log.c: (_zlog_assert_failed) New function called when assert fails
	  to log the error and abort.
	* zebra.h: Include "zassert.h" instead of <assert.h>.
	* regex.c: Include "zassert.h" instead of <assert.h>.

2004-11-23 Andrew J. Schorr <ajschorr@alumni.princeton.edu>

	* sigevent.c: (signal_init) Set up some default signal handlers
	  so that processes will issue an error message before terminating
	  or dumping core.
	  (trap_default_signals) New function to set up signal handlers
	  for various signals that may kill the process.
	  (exit_handler) Call zlog_signal, then _exit.
	  (core_handler) Call zlog_signal, then abort.
	* log.h: Declare new function zlog_signal.
	* log.c: (zlog_signal) New function to log information about
	  a received signal before the process dies.  Try to log a 
	  backtrace also.
	  (quagga_signal_handler,signal_set) Should be static.

2004-11-23 Andrew J. Schorr <ajschorr@alumni.princeton.edu>

	* log.c: (vzlog) Take a single va_list argument and use va_copy
	  as necessary for multiple traversals.
	  (zlog) Pass only one va_list to vzlog.
	  (zlog_*,plog_*) Use a macro for boilerplate code; pass only one
	  va_list to vzlog.
	  (zlog_set_file) Remove unused 2nd argument (flags).
	  (zlog_save_cwd,zlog_get_cwd,zlog_free_cwd) Remove unused functions.
	* log.h: Remove ZLOG_*_INDEX defines (no longer used).
	  Remove unused 2nd argument from zlog_set_file prototype.
	  Fix prototype for zlog_rotate.
	* command.c: (config_log_file) Remove unused 2nd arg to zlog_set_file.
	* vty.c: (vty_out) Fix stdarg usage to perform multiple traversals
	  properly.
	  (vty_log) Must use va_copy for multiple traversals of va_list arg.

2004-11-19 David Young <dyoung@pobox.com>

	* log.c: (safe_strerror) New function: safe wrapper for strerror.

2004-11-19 Andrew J. Schorr <ajschorr@alumni.princeton.edu>

	* sockopt.c: (setsockopt_so_recvbuf) Stop error message from being
	  printed every time.

2004-11-16 Andrew J. Schorr <ajschorr@alumni.princeton.edu>

	* memory.h: Fix prototype for memory_init().
	* memory.c: Declare many functions and data structures static instead
	  of global.  Fix prototype for memory_init().

2004-11-15  Greg Troxel  <gdt@fnord.ir.bbn.com>

	* sockopt.h: Avoid CMSG_ALIGN, and declare that sizes are without
	alignment (users should use CMSG_SPACE).

	* zebra.h: Rationalize CMSG_SPACE compatibility defines.  Warn if
	asumming 4-byte alignment, since this isn't safe.

2004-11-15 Andrew J. Schorr <ajschorr@alumni.princeton.edu>

	* memory.c: (zerror) Use zlog_err instead of fprintf to stderr.
	  Instead of exiting, log currenty memory usage and then abort.
	  (log_memstats) New function to log memory statistics, called by
	  zerror.
	  (show_memory_all) Loop over new mlists array instead of calling
	  show_memory_vty separately for each memory_list.

2004-11-08 Paul Jakma <paul@dishone.st>

	* buffer.c: Add missing include of log.h.
	  (buffer_flush_available) written is compared against
	  mostly against unsigned types, only for the writev do we need
          signed compare, so declare it as size_t and cast it to ssize_t
          just for the error compare when we've called writev.
	* buffer.h: Add comment that buffer data sizes really should be 
          size_t.

2004-11-07 Paul Jakma <paul@dishone.st>

	* version.h.in: add autoconf configure_input output var

2004-11-04 Andrew J. Schorr <ajschorr@alumni.princeton.edu>

	* vty.h: Remove fields in struct vty that were related to VTY_CONTINUE
	  capabilities (that were used only in bgpd/bgp_route.c and are now
	  removed).  Also remove some other fields that were not being
	  used at all.
	* vty.c: (vty_execute) Do not test for obsolete status values VTY_START
	  and VTY_CONTINUE.
	  (vty_read) Remove calls to vty->output_func since that was part
	  of the VTY_CONTINUE infrastructure that has been removed.
	  (vty_flush) Remove code to support VTY_START and VTY_CONTINUE.
	  (vty_close) Remove code to cancel vty->t_output thread, since that
	  thread was never actually used.

2004-11-04 Andrew J. Schorr <ajschorr@alumni.princeton.edu>

	* vty.c: Vtysh connections to daemons should use buffering.
	  (vty_out) Remove exception for vty_shell_serv, just use buffer_write.
	  (vty_new) Increase output buffer size to 4096 rounded up to a
	  multiple of pagesize.
	  (vtysh_read) After command has been executed and all output buffered,
	  call buffer_flush_available and schedule further writes if the
	  buffers are not yet empty.
	  (vtysh_write) New function to flush output to vtysh when the socket
	  is writeable.
	  (vty_event) Added new VTYSH_WRITE event for flushing buffers to vtysh
	  clients.  Also, should save read thread in vty->t_read so the
	  thread can be cancelled in vty_close.
	* buffer.h: In struct buffer_data, remove unused "parent" field.
	  Convert "unsigned char *data" to "unsigned char data[0]" to save
	  a malloc.  Declare new function buffer_flush_available that works
	  with non-blocking sockets.
	* buffer.c: (buffer_data_new) Use a single malloc now that data is
	  a variable-size array at end of structure.
	  (buffer_data_free) Just a single free now that data is part of the
	  structure.
	  (buffer_write) Simplify the logic to make behavior more transparent.
	  (buffer_flush) Decrease b->length as data is written out.
	  (buffer_flush_vty_all) Decrease b->length as buffers are freed.
	  (buffer_flush_vty) Decrease b->length as data is written out.
	  (buffer_flush_available) New function to flush non-blocking sockets.
	  
2004-11-01 Paul Jakma <paul@dishone.st>

	* sockopt.c: (setsockopt_pktinfo) remove, its unused.

2004-10-31 Paul Jakma <paul@dishone.st>

	* vty.c: As per Andrew's suggestions..
	  (vty_serv_un) remove flags.
	  (vtysh_accept) close socket if we cant set NONBLOCK. Add flags.
	* keychain.c: Convert some more strtoul users to VTY_GET_INTEGER.
	* memory.h: Add MTYPE_THREAD_FUNCNAME and MTYPE_THREAD_STATS
	* thread.c: Update stats and funcname alloc/free to use previous
	  specific memory type defines. Use XCALLOC and sizeof the type,
          not the pointer.
	* smux.c: fix int to size_t compile warnings

2004-10-29 Paul Jakma <paul@dishone.st>

	* vty.c: Move setting of sock to O_NONBLOCK from vty_serv_un
	  to vtysh_accept, where sock is the actual fd we wanted to set to
          O_NONBLOCK, ie the /connected/ vtysh unix socket.

2004-10-23 Hasso Tepper <hasso at quagga.net>

	* zclient.c: Unbreak reading interface update message. Might fix
	blocker bugzilla #109.

2004-10-22 Paul Jakma <paul@dishone.st>

	* sockopt.c: (getsockopt_ipv4_ifindex) no ifindex should be 0, not
          -1. 
          (setsockopt_pktinfo) unexported
	* sockopt.h: Cleanup SOCKOPT_CMSG defines a bit. Add a throwaway
          define for SOPT_SIZE_CMSG_IFINDEX_IPV4 for systems which have
          neither IP_RECVIF nor IP_PKTINFO (eg openbsd), thanks to Rivo
          Nurges for highlighting problem and fix.
          Fix elif that should be an else.
	* command.h: Cleanup the defines a bit, add helper defines and
	  collapse all defines to use those. Add an attribute field to
	  cmd_element to support, eg hidden or deprecated commands, add
          defun defines for such. All that's left to do is add logic
          to command.c to check these attributes... ;)
	* zebra.h: reserve ZEBRA_ROUTE_HSLS

2004-10-19 Hasso Tepper <hasso at quagga.net>

	* version.h.in: Define copyright string QUAGGA_COPYRIGHT.
	* print_version.c: Remove. print_version () function moved to
	  command.[c|h].
	* command.c: Use QUAGGA_COPYRIGHT.
	* Makefile.am: Remove useless version.c and print_version.c files.

2004-10-19 Andrew J. Schorr <aschorr@telemetry-investments.com>

	* zclient.c: (zebra_interface_address_read) If the destination address
	  is encoded as all zeroes, load it as a NULL pointer.
	* if.h: Add comment describing struct connected destination field
	  and indicating that it may be NULL.  Define macros
	  CONNECTED_DEST_HOST and CONNECTED_POINTOPOINT_HOST to help
	  with PtP logic (distinguish between host and subnet addressing).
	* if.c: (if_lookup_address) Fix PtP logic to handle subnet addressing
	  properly,
	  (connected_lookup_address) ditto.
	  (connected_add_by_prefix) Handle case where destination is NULL,
	* prefix.[c|h]: New functions ipv4_network_addr and
	  ipv4_broadcast_addr.

2004-10-13 Hasso Tepper <hasso at quagga.net>

	* command.c: Make CMD_ERR_NOTHING_TODO nonfatal if reading
	  configuration from file. Fixes critical bugzilla #113.
	* smux.c, smux.h: Remove all defaults to initialize smux connection to
	  snmpd by default even if not configured to do so. "smux peer OID
	  <password>" initializes now connection and "no smux peer" terminates
	  it.

2004-10-13 Paul Jakma <paul@dishone.st>

	* (global) more const'ification.
	* sockunion.c: (sockunion_su2str) buffer should be sized
          SU_ADDRSTRLEN.
          (sockunion_log) do not return stack variables, strdup buf before
          return.
        * vty.h: Fix up the VTY_GET_INTEGER macros. Testing caller supplied
          values against ULONG_MAX is daft, when caller probably has passed
          a type that can not hold ULONG_MAX. use a temporary long instead.
          Add VTY_GET_LONG, make VTY_GET_INTEGER_RANGE use it, make
	  VTY_GET_INTEGER a define for VTY_GET_INTEGER_RANGE.

2004-10-11 Hasso Tepper <hasso at quagga.net>

	* command.h: Sync DEFUNSH with other macros.
	* sockunion.c, sockunion.h: More const strings.

2004-10-11 Paul Jakma <paul@dishone.st>

	* thread.c: (funcname_thread_add_timer) 
	  (funcname_thread_add_timer_msec) Fix mistakes from last change.
	  Pointed out by Liu Xin in [quagga-dev 1609].
	* if.h: mtu's should be unsigned.
	* routemap.{c,h}: const char updates
	* smux.{c,h}: ditto

2004-10-10 Paul Jakma <paul@dishone.st>

	* version.h.in: (pid_output*) add const qualifier.
	* command.h: Change DEFUN func to take const char *[] rather
          than char **, to begin process of fixing compile warnings in lib/.
          Nearly all other changes in this commit follow from this change.
        * buffer.{c,h}: (buffer_write) pointer-arithmetic is gccism, take
          const void * and cast an automatic const char *p to it.
          (buffer_putstr) add const
        * command.c: (zencrypt) const qualifier
          (cmd_execute_command_real) ditto
          (cmd_execute_command_strict) ditto
          (config_log_file) ditto. 
          Fix leak of getcwd() returned string.
        * memory.{c,h}: Add MTYPE_DISTRIBUTE_IFNAME for struct dist ifname.
        * distribute.{c,h}: Update with const qualifier.
          (distribute_free) use MTYPE_DISTRIBUTE_IFNAME
          (distribute_lookup) Cast to char *, note that it's ok.
          (distribute_hash_alloc) use MTYPE_DISTRIBUTE_IFNAME.
          (distribute_get)  Cast to char *, note that it's ok.
        * filter.c: Update with const qualifier.
        * if.{c,h}: ditto.
        * if_rmap.{c,h}: ditto.
          (if_rmap_lookup) Cast to char *, note that it's ok.
          (if_rmap_get) ditto.
        * log.{c,h}: Update with const qualifier.
        * plist.{c,h}: ditto.
        * routemap.{c,h}: ditto.
        * smux.{c,h}: ditto. Fix some signed/unsigned comparisons.
        * sockopt.c: (getsockopt_cmsg_data) add return for error case.
        * vty.c: Update with const qualifier.
          
2004-10-08 Hasso Tepper <hasso at quagga.net>

	* routemap.c, routemap.h: Make some string arguments const.

2004-10-05 Paul Jakma <paul@dishone.st>

	* version.h.in: print_version declaration is here, not in automake
	  generated version.h.

2004-10-08 Hasso Tepper <hasso at quagga.net>

	* command.c, command.h: Make argument of cmd_make_strvec function
	  const.
	* command.c: Make hostname commands usable in vtysh again.

2004-10-07 Hasso Tepper <hasso at quagga.net>

	* command.c, pid_output.c, print_version.c, vty.c, vty.h: Make more
	  strings const.

2004-10-05 Hasso Tepper <hasso at quagga.net>

	* *.[c|h]: Make many strings cons and a lot of int -> unsigned int
	  changes to fix warnings.

2004-10-05 Paul Jakma <paul@dishone.st>

	* sockopt.{c,h}: add sockopt_iphdrincl_swab_{htosys,systoh},
          functions to change byte order between system IP_HDRINCL order
          and host order.
	* thread.c: (funcname_thread_add_timer_timeval) new function, add
          timer at specified timeval.
	  (funcname_thread_add_timer) use funcname_thread_add_timer_timeval.
	  (funcname_thread_add_timer_msec) ditto

2004-10-04 Hasso Tepper <hasso at quagga.net>

	* memory.c, memory.h: Make char * argument of strdup functions const.
	* prefix.c, prefix.h: Make many arguments const. Reorder stuff in
	  header.
	* log.h: Make log message const in struct message.
	* log.c: Fix some indenting.
	* network.c, network.h: Make second argument of writen() const.

2004-10-03  Hasso Tepper  <hasso at quagga.net>

	* command.h: Introduce SERVICE_NODE for "service <...>" commands.
	* command.c: Don't initialize commands that don't make sense if vtysh
	  is used.
	* vty.c: Make VTY_NODE appear in vtysh.

2004-10-03 James R. Leu <jleu at mindspring.com>

	* zclient.c, zclient.h: zclient functions for router id handling.
	* zebra.h: New message types for router id handling.

2004-09-27 Paul Jakma <paul@dishone.st>

	* zebra.h: Add WANT_OSPF_WRITE_FRAGMENT for ospfd
	  to try to fragment oversized packets. Enabled only for Linux.
	  Add HAVE_IP_HDRINCL_BSD_ORDER to define struct ip byte order,
	  to consolidate various ad-hoc platform defines for same thing.

2004-09-26 Hasso Tepper <hasso at quagga.net>

	* vty.c, sockopt.c: Fix compiler warnings.

2004-09-23 Hasso Tepper <hasso at quagga.net>

	* linklist.h: Remove list and listnode typedefs.
	* *.[c|h]: list -> struct list *, listnode -> struct listnode *.

2004-09-17 Paul Jakma <paul@dishone.st>

	* sockopt.c: Add missing bracket

2004-09-17 Paul Jakma <paul@dishone.st>

	* sockopt.{c,h}: Add setsockopt_so_recvbuf, for ripd and ripngd.

2004-09-13 Paul Jakma <paul@dishone.st>

	* command.c: Update the copyright string in the default motd.

2004-08-31  David Wiggins  <dwiggins@bbn.com>

	* hash.c (hash_iterate): Save next pointer before calling
	procedure, so that iteration works even if the called procedure
	deletes the hash backet.

	* linklist.h (listtail): new macro, not yet used.

2004-08-27 Hasso Tepper <hasso at quagga.net>

	* command.c: Install "terminal length" commands only if vty is used.
	  Vtysh will handle it itself.

2004-08-26  Greg Troxel  <gdt@fnord.ir.bbn.com>

	* sockopt.h: Define method-independent macro for callers of
	get_ifindex to use for cmsg length.

2004-08-19 Paul Jakma <paul@dishone.st>

	* zebra.h: add MAX and MIN defines (eg for ospf6d)

2004-08-19 Paul Jakma <paul@dishone.st>

	* sockopt.c: include sockopt.h
	  rename some of the _pktinfo_ functions to _ifindex, where that is
	  their purpose.
          (getsockopt_ipv6_pktinfo_ifindex) renamed to
	  getsockopt_ipv6_ifindex.
	  (setsockopt_ipv4_pktinfo) renamed to setsockopt_ipv4_ifindex
	  (setsockopt_pktinfo) update with previous and add comment re
	  AF_INET portability.
	  (setsockopt_ifindex) generic ifindex function ala
	  setsockopt_pktinfo.
	  (getsockopt_ipv4_pktinfo_ifindex) renamed to
	  getsockopt_ipv4_ifindex.
	  (getsockopt_ipv4_ifindex) rejiggling to reduce repeated
          ifdef/elses. pktinfo case forgot to set ifindex.
          (getsockopt_pktinfo_ifindex) renamed to 
          getsockopt_ifindex. update some calls to renamed functions.
        * sockopt.h: Update renamed exported functions
          Rename the CMSG_SIZE macros to IFINDEX.
          Guard IPv4 PKTINFO in a conditional define.

2004-08-18 Paul Jakma <paul@dishone.st>

	* vty.c: (vty_serv_un) set unix vty socket to nonblocking
	  to prevent inadvertent blocking of daemons by use of
	  vtysh. TODO: disentangle manual paging from the buffer_write
	  path so that unix vty can use this path too and be reliable.
	  
2004-07-23  Greg Troxel  <gdt@poblano.ir.bbn.com>

	* sockopt.c (getsockopt_ipv4_pktinfo_ifindex): Make this compile
	on NetBSD, and add comments to make it less confusing.  Change the
	sense of the SUNOS_5 test to make parallel structure between the
	variables and the code.

2004-07-23 Paul Jakma <paul@dishone.st>

	* sockopt.h: Add SOPT_SIZE_CMSG_PKTINFO{_IPV{4,6}} define, for
	  sizeof pktinfo as appropriate, to be used when allocating msg
	  buffers. export setsockopt_pktinfo() and
	  getsockopt_pktinfo_ifindex()
	* sockopt.c: (setsockopt_pktinfo_ifindex) new function to portably
	  set received ifindex sock option.
	  (getsockopt_pktinfo_ifindex) portably retrieve ifindex.
	  (getsockopt_cmsg_data) retrieve indicated control info from 
	  message header.
	  (getsockopt_ipv6_pktinfo_ifindex) ipv6 version of above.
	  (setsockopt_ipv4_pktinfo) v4 version
	  (setsockopt_pktinfo) the exported version
	  (getsockopt_ipv4_pktinfo_ifindex) v4 specific version
	  (getsockopt_pktinfo_ifindex) the exported version

2004-07-14 Paul Jakma <paul@dishone.st>

	* sigevent.c: (quagga_signal_handler) add a global caught flag, set
	  the flags to a constant rather increment to be kinder. 
	  (quagga_sigevent_process) new function, to do core of what
	  quagga_signal_timer did. dont block signals at all as sig->caught
	  is volatile sig_atomic_t and should be safe to access from signal
	  and normal contexts. The signal blocking is unneeded paranoia, but
	  is left intact under an ifdef, should some platform require it.
	  Check global caught flag before iterating through array. 
	  (quagga_signal_timer) nearly everything moved to
	  quagga_sigevent_process. Left in under ifdef, in case some
	  platform could use a regular timer check for signals.
	* sigevent.h: quagga_sigevent_process declaration.
	* thread.c: (thread_fetch) check for signals at beginning of 
	  scheduler loop, check for signals if select returns EINTR.
	 
2004-07-13  Greg Troxel  <gdt@poblano.ir.bbn.com>

	* sigevent.c: Don't block SIGTRAP and SIGKILL.  Blocking SIGTRAP
	confuses gdb, at least on NetBSD 2.0_BETA, where the block
	succeeds.

2004-07-09 Paul Jakma <paul@dishone.st>

	* Merge Kunihiro's 'show route-map' change and add 
	  compatibility aliases for route-map continue
	* jhash.{c,h}: New files. Bob Jenkins' public domain hashing 
	  function, as implemented in linux kernel by David Miller.

2004-07-09 Juris Kalnins <juris@mt.lv>

	* if.c: (if_cmp_func) fix for interface names where name is same,
	  but one has no number, eg "devtyp" and "devtyp0".
	  
2004-06-30  Greg Troxel  <gdt@poblano.ir.bbn.com>

	* Makefile.am: Make libzebra shared.

2004-06-21 Paul Jakma <paul@dishone.st>

	* ChangeLog: fix my last update config.h -> zebra.h ;)
	* zebra.h: Fix gcc check.
	
2004-06-11 Sowmini Varadhan <sowmini.varadhan@sun.com>

	* filter.c: (access_list_remark_cmd) buffer_putstr doesnt need cast
	  to u_char. (ipv6_access_list_remark_cmd) ditto.
	  if.c: ditto
	* network.c: (readn/writen) pointer arg should be type u_char.
	* plist.c: needs to include stream.h, not declare stream functions
	  internally.
	  (various) Add static qualifier to internal functions.
	  (prefix_list_type_str) extraneous breaks in switch statement.
	  (ip_prefix_list_description_cmd) buffer_putstr doesnt need cast
	* stream.h: depends on plist.h and export stream_put_prefix
	* vty.c: (vty_<telnet option build functions>) should use 
	  unsigned char, telnet options are 0 -> 255.
	* zclient.c: various u_char<->char type cleanups.
	* zebra.h: Having to define CMSG_* can apply to more than just
	  BSDI_NRL. 
	  
2004-06-09 Paul Jakma <paul@dishone.st>

	* zebra.h: __attribute__ is a gcc'ism
	
2004-06-04 Paul Jakma <paul@dishone.st>

        * type mismatch fixes
        
2004-05-18 Hasso Tepper <hasso@estpak.ee>
	
	* pqueue.[c|h]: Added as part of ospf6d merge from Zebra repository.

2004-05-08 Paul Jakma <paul@dishone.st>

	* zclient.c (zapi_ipv4_route) Follow Sowmini's lead and describe
	  message format.

2004-05-08 Sowmini Varadhan <sowmini.varadhan@sun.com>

	* zclient.c: (zapi_ipv4_add) collapsed into zapi_ipv4_route
	  (zapi_ipv4_delete) ditto.
	  (zapi_ipv4_route) add/delete a route by way of cmd arg.
	  (zapi_ipv6_add) collapsed into zapi_ipv6_route.
	  (zapi_ipv6_delete) ditto.
	  (zapi_ipv6_route) add/delete a route by way of cmd arg.
	  (zebra_interface_address_delete_read) collapsed into 
	  zebra_interface_address_read.
	  (zebra_interface_address_delete_read) ditto.
	  (zebra_interface_address_read) read address add/delete messages
	  by way of type argument. Describe command message format.
	  (zebra_interface_add_read) Unconditionally read new ifmtu6 field.
	  Describe command message format.
	  (zebra_interface_state_read) Unconditionally read new ifmtu6 field.
	  (zclient_redistribute_set) Collapsed into zclient_redistribute
	  (zclient_redistribute_unset) ditto
	  (zclient_redistribute) set/unset redistribution.
	  (zclient_redistribute_default_set) Collapsed into
	  zclient_redistribute_default.
	  (zclient_redistribute_default_unset) ditto.
	  (zclient_redistribute_default) Redistribute default set/unset.
	* zclient.h: delete zapi_ipv{4,6}_add, zapi_ipv{4,6}_delete. Add
	  zapi_ipv{4,6}_route. delete zclient_redistribute_set/unset. Add
	  zclient_redistribute. Ditto for
          zclient_redistribute_default_{set/unset}.
          
2004-05-08 Sowmini Varadhan <sowmini.varadhan@sun.com>

	* if.h: Add mtu6 field to struct interface, IPv6 MTU may differ
	  from IPv4, and Solaris treats the MTU's differently.
	  Add connected_add_by_prefix, for use by later patch.
	* if.c: (connected_add_by_prefix) Add prefix to connected list.
	  (if_flag_dump) Solaris: Dump IFF_IPv4/6 flag
	  (if_dump) Dump mtu6 flag, for HAVE_IPV6.
	* command.c: (sockunion_getsockname) use socklen_t for len.
	  (sockunion_getpeername) ditto.
	  	  
2004-04-21 Boris Kovalenko <boris@tagnet.ru>

	* daemon.c: (daemon) fix check for error return from setsid
	
2004-01-19 Paul Jakma <paul@dishone.st>

	* sigevent.{c,h}: New files, implement event handled signals.
	  see signal_init() in sigevent.h.
	  
2003-12-23  Vincent Jardin  <jardin@6wind.com>

	* {command.c, memory.c, vty.c, zebra.h}: Add isisd support

2003-12-22  Greg Troxel  <gdt@fnord.ir.bbn.com>

	* vty.c (vty_use_backup_config): Don't free filenames before using
	them for unlink.

2003-08-20 Yasuhiro Ohara <yasu@sfc.wide.ad.jp>

	* command.c: Fix <cr> display problem for command line
	  description

2003-05-24 Anil Madhavapeddy

	* (sockunion.c): Incorrect bounds specified in sockunion_log()

2003-05-08 Sergiy Vyshnevetskiy <serg @ vostok.net>

	* vty.c: -A option

2003-04-19 Hasso Tepper <hasso@estpak.ee>

	* rip_routemap.c: sync daemon's route-map commands to have same
	syntax

2002-09-28  Yasuhiro Ohara <yasu@sfc.wide.ad.jp>

	* vty.c (vty_flush): One line more on vty.

2002-09-27  Kunihiro Ishiguro  <kunihiro@ipinfusion.com>

	* vector.c (vector_lookup): Add new function.

2002-08-19  Kunihiro Ishiguro  <kunihiro@ipinfusion.com>

	* thread.c (timeval_adjust): Fix unconditional crush due to
	FreeBSD's select() system call timeval value check.

2002-07-07  Kunihiro Ishiguro  <kunihiro@ipinfusion.com>

	* zebra-0.93 released.

2002-06-21  Kunihiro Ishiguro  <kunihiro@ipinfusion.com>

	* if.c (ifc_pointopoint): Add ifc_pointopoint() accoding to Frank
	van Maarseveen's suggestion.

2002-06-18  Kunihiro Ishiguro  <kunihiro@zebra.org>

	* command.c: Change bcopy() to memcpy().

2001-12-12  Kunihiro Ishiguro  <kunihiro@zebra.org>

	* command.c (config_password): Fix host.password clear bug.
	Reported by Wang Jian <lark@linux.net.cn>.

2001-08-29  Kunihiro Ishiguro  <kunihiro@ipinfusion.com>

	* thread.c (thread_should_yield): New function to check thread
	should yeild it's execution to other thread.  Suggested by: Rick
	Payne <rickp@ayrnetworks.com>

2001-08-20  Kunihiro Ishiguro  <kunihiro@ipinfusion.com>

	* thread.c (thread_timer_cmp): Rewrite function.

	* hash.c: Add hash_get().  Change hash_pull() to hash_release().

2001-08-19  Kunihiro Ishiguro  <kunihiro@ipinfusion.com>

	* zebra-0.92a released.

2001-08-15  Kunihiro Ishiguro  <kunihiro@ipinfusion.com>

	* zebra-0.92 released.

2001-08-12  Akihiro Mizutani <mizutani@dml.com>

	* prefix.c (netmask_str2prefix_str): Convert "1.1.0.0 255.255.0.0"
	string to "1.1.0.0/16".

2001-08-10  Kunihiro Ishiguro  <kunihiro@zebra.org>

	* filter.c (access_list_lookup): access_list_lookup's first
	argument is changed from address family to AFI.

	* plist.c: (prefix_list_lookup): Likewise.

2001-07-27  Akihiro Mizutani <mizutani@dml.com>

	* plist.c: ge and le display order is changed.  Old compatible
	rule (len <= ge-value <= le-value) is removed.

2001-07-08  Kunihiro Ishiguro  <kunihiro@zebra.org>

	* prefix.h: Temporary fix for alignment of prefix problem.

2001-06-21  Kunihiro Ishiguro  <kunihiro@zebra.org>

	* prefix.h (struct prefix): Remove safi and padding field.
	(struct prefix_ipv4): Likewise.
	(struct prefix_ipv6): Likewise.
	(struct prefix_ls): Likewise.
	(struct prefix_rd): Likewise.

	* command.h (enum node_type): Preparation for BGP new config.

	* vty.c (vty_end_config): Likewise.

2001-06-17  Kunihiro Ishiguro  <kunihiro@zebra.org>

	* routemap.c (route_map_rule_delete): Call func_free when
	route-map rule is deleted.

2001-06-14  "Akihiro Mizutani" <mizutani@dml.com>

	* routemap.c (route_map_index_lookup): Prevent to use deny and
	permit for same route-map sequence.

2001-04-12  Kunihiro Ishiguro  <kunihiro@zebra.org>

	* vty.c (vty_read_config): Fix warning.

2001-03-08  Kunihiro Ishiguro  <kunihiro@zebra.org>

	* command.c (IPV6_PREFIX_STR): Add '.' and '%' for IPv6 address
	strings.

2001-03-07  Kunihiro Ishiguro  <kunihiro@zebra.org>

	* zebra.h (_XPG4_2): Define _XPG4_2 and __EXTENSIONS__ for
	CMSG_FIRSTHDR.

2001-03-07  Michael Rozhavsky <mrozhavsky@opticalaccess.com>

	* zebra.h (struct in_pktinfo): structure in_pktinfo declaration.

2001-02-19  Kunihiro Ishiguro  <kunihiro@zebra.org>

	* memory.c (memory_list_lib): Add MTYPE_NEXTHOP for "show memory
	lib" member.

2001-02-13  Matthew Grant <grantma@anathoth.gen.nz>

	* vty.c (vty_read_config): Revert check of integrate_default when
	VTYSH is defined.

2001-02-13  Kunihiro Ishiguro  <kunihiro@zebra.org>

	* vty.c (vty_read_config): Do not check integrate_default.  That
	should be used only by vtysh.

2001-02-08  Matthew Grant <grantma@anathoth.gen.nz>

	* vty.c (vty_serv_un): Set umask 0077.
	(vty_read_config): Stat for vtysh Zebra.conf, if found startup and
	wait for boot configuration.

	* if.c (if_lookup_address): Make it smart implementation.

	* sockopt.c (setsockopt_multicast_ipv4): Set up a multicast socket
	options for IPv4 This is here so that people only have to do their
	OS multicast mess in one place rather than all through zebra,
	ospfd, and ripd .

2001-02-04  Akihiro Mizutani <mizutani@dml.com>

	* plist.c (vty_prefix_list_install): Even when argument is
	invalid, new memory is allocated.  Now memory allocation is done
	after argument check.

2001-02-01  Kunihiro Ishiguro  <kunihiro@zebra.org>

	* zebra-0.91 is released.

2001-01-31  Akihiro Mizutani <mizutani@dml.com>

	* vty.c (vty_login): Add vty login command.

2001-01-31  Kunihiro Ishiguro  <kunihiro@zebra.org>

	* vty.c (vty_reset): Close accept socket.

2001-01-30  Kunihiro Ishiguro  <kunihiro@zebra.org>

	* memory.h (enum): MTYPE_ATTR_TRANSIT is added for unknown transit
	attribute.

2001-01-22  Kunihiro Ishiguro  <kunihiro@zebra.org>

	* zclient.c (zebra_interface_address_add_read): Fetch interface
	address flag.
	(zebra_interface_address_delete_read): Likewise.

2001-01-16  Kunihiro Ishiguro  <kunihiro@zebra.org>

	* table.c (route_node_match_ipv4): Utility function for IPv4
	address lookup.
	(route_node_match_ipv6): Utility function for IPv4 address lookup.

2001-01-15  Kunihiro Ishiguro  <kunihiro@zebra.org>

	* if.c: Delete RIP_API part until new implementation comes out.

2001-01-13  Kunihiro Ishiguro  <kunihiro@zebra.org>

	* hash.h (struct Hash): Rename alloc to count.  Change type to
	unsigned long.

	* stream.c (stream_getc_from): New function.
	(stream_getw_from): Likewise.

	* zebra.h (ZEBRA_FLAG_STATIC): Add new flag for persistent route.

2001-01-11  Kunihiro Ishiguro  <kunihiro@zebra.org>

	* flap.c: File is removed.

	* flap.c: Likewise.

	* roken.h: Likewise.

	* buffer.c (buffer_new): Remove type option to buffer_new().

2001-01-10  Kunihiro Ishiguro  <kunihiro@zebra.org>

	* zclient.c (zapi_ipv4_delete): Remove OLD_RIB part.

2001-01-09  Kunihiro Ishiguro  <kunihiro@zebra.org>

	* zebra-0.90 is released.

	* command.c: Update Copyright year.

2001-01-09  Matthew Grant <grantma@anathoth.gen.nz>

	* if.c (if_create): Register connected_free() function for
	deletion.
	(if_delete): Free connected information when the interface is
	deleted.
	(if_lookup_by_index): Fix argument type from int to unsigned int.
	(connected_add): Keep list in order if old info found, essential
	for repeatable operation in some daemons.

2001-01-09  endo@suri.co.jp (Masahiko Endo)

	* vty.c (vty_flush): When vty->statis is VTY_CLOSE do not add vty
	read thread.

2001-01-08  Kunihiro Ishiguro  <kunihiro@zebra.org>

	* filter.c (access_list_delete): Access-list name is not freed.

	* plist.c (prefix_list_delete): Prefix-list name is not freed.

2000-12-29  Kunihiro Ishiguro  <kunihiro@zebra.org>

	* zclient.c (zclient_start): Change to use UNIX domain
	socket for zebra communication.

	* vector.c (vector_init): vector_alloc and vector_data_alloc is
	removed.  All memory allocation count should be maintained by
	XMALLOC and XFREE macros.

2000-12-28  Kunihiro Ishiguro  <kunihiro@zebra.org>

	* zebra.h (ZEBRA_NEXTHOP_IFINDEX): Define ZEBRA_NEXTHOP_* values.

2000-12-27  Kunihiro Ishiguro  <kunihiro@zebra.org>

	* zebra.h (ZEBRA_ERR_RTEXIST): Make zebra error code to negative
	value.

2000-12-25  "Wataru Uno" <wataru@po.ntts.co.jp>

	* vty.c (vtysh_read): Don't allocate new buffer because buffer is
	allocated in vty_new ().

2000-12-14  Kunihiro Ishiguro  <kunihiro@zebra.org>

	* memory.h (enum): Add MTYPE_AS_FILTER_STR.

	* command.c (config_write_terminal): Display "end" at the end of
	configuration.

	* plist.c (vty_prefix_list_install): Use AF_INET to determine
	lenum length.

2000-12-13  "Wataru Uno" <wataru@po.ntts.co.jp>

	* buffer.c (buffer_flush_vty): If IOV_MAX defined in the System,
	then all lines write by IOV_MAX.

2000-12-12  Michael Rozhavsky <mrozhavsky@opticalaccess.com>

	* command.c (config_write_file): Robust method for writing
	configuration file and recover from backing up config file.

2000-11-29  Kunihiro Ishiguro  <kunihiro@zebra.org>

	* smux.c (smux_connect): More fail check.
	(smux_trap): When SMUX connection is not established, do nothing.

2000-11-28  Gleb Natapov <gleb@nbase.co.il>

	* thread.c (thread_fetch): Execut event list first.  Old event
	list is renamed to ready list.  With this change, event thread is
	executed before any other thread.

	* thread.h (struct thread_master): Add ready list.

2000-11-28  Kunihiro Ishiguro  <kunihiro@zebra.org>

	* linklist.c (listnode_add_after): Add node right after the
	listnode pointer.

2000-11-27  Kunihiro Ishiguro  <kunihiro@zebra.org>

	* smux.h: Pass struct variable to WriteMethod.

2000-11-25  Frank van Maarseveen <F.vanMaarseveen@inter.NL.net>

	* if.c (if_lookup_address): When looking up interface with IP
	address, Sometimes multiple interfaces will match.  Now PtP
	interfaces prevail in such a case which seem the right thing to
	do: There will probably also be host routes which usually prevail
	over network routes.

2000-11-25  Kunihiro Ishiguro  <kunihiro@zebra.org>

	* smux.c (smux_trap): SMUX trap implementation.

2000-11-19  Akihiro Mizutani <mizutani@dml.com>

	* plist.c: Add automatic conversion function of an old rule. 
	ex.) 10.0.0.0/8 ge 8 -> 10.0.0.0/8 le 32

2000-11-16  Yon Uriarte <ukl2@rz.uni-karlsruhe.de>

	* zclient.c (zebra_interface_add_read): Read hardware address when
	hw_addr_len is greater than 0.

2000-11-15  Akihiro Mizutani <mizutani@dml.com>

	* plist.c: The rule of "len <= ge-value <= le-value" 
	was changed to "len < ge-value <= le-value".

2000-11-09  Yasuhiro Ohara  <yasu@sfc.wide.ad.jp>

	* memory.[ch]: Added #define and functions for ospf6d.

	* log.[ch]: some platform says that the data of used va_list
	is undefined. Changed to hold list of va_list for each
	vsnprintf.

2000-11-07  Rick Payne <rickp@rossfell.co.uk>

	* memory.h (enum): Add MTYPE_COMMUNITY_REGEXP.

2000-11-06  Kunihiro Ishiguro  <kunihiro@zebra.org>

	* command.c (config_exit): Fix bug of missing break after case
	BGP_VPNV4_NODE.

2000-10-30  Kunihiro Ishiguro  <kunihiro@zebra.org>

	* vector.c (vector_unset): Check i is not nevative.

2000-10-24  Arkadiusz Miskiewicz <misiek@pld.org.pl>

	* smux.c (smux_sock): Set terminating '\0'.  Check address family.

	* vty.c (vty_serv_sock_addrinfo): Set terminating '\0'. Use
	gai_strerror.  Check address family.

2000-10-23  Jochen Friedrich <jochen@scram.de>

	* smux.c: Use linklist rather than vector.
	(smux_getnext): A SMUX subagent has to behave as if it manages the
	whole SNMP MIB tree itself. It's the duty of the master agent to
	collect the best answer and return it to the manager. See RFC 1227
	chapter 3.1.6 for the glory details :-). ucd-snmp really behaves
	bad here as it actually might ask multiple times for the same
	GETNEXT request as it throws away the answer when it expects it in
	a different subtree and might come back later with the very same
	request.

2000-10-23  Kunihiro Ishiguro  <kunihiro@zebra.org>

	* command.c (cmd_init): Log related command are only installed for
	terminal mode.

2000-10-21  Kunihiro Ishiguro  <kunihiro@zebra.org>

	* Makefile.am (libzebra_a_SOURCES): Remove duplicated buffer.c.

	* zebra.h: Remove #warn directive.

2000-10-20  Kunihiro Ishiguro  <kunihiro@zebra.org>

	* keychain.c (keychain_init): Register "key chain" command to
	KEYCHAIN_NODE and KEYCHAIN_KEY_NODE.

	* vty.c (vty_end_config): Fix missing vty_cinfig_unlock for other
	CONFIG_NODE.

	* command.c (config_end): Likewise.

	* keychain.c (keychain_get): Key is sorted by it's identifier
	value.

2000-10-19  Kunihiro Ishiguro  <kunihiro@zebra.org>

	* linklist.c (list_delete_all_node): Call delete function if it is
	defined.

	* command.c (cmd_execute_command_strict): Add modification for
	vtysh.
	(cmd_execute_command_strict): Remove first argument cmdvec because
	it is global varibale in command.c.

2000-10-18  Kunihiro Ishiguro  <kunihiro@zebra.org>

	* command.c (cmd_init): Install
	copy_runningconfig_startupconfig_cmd only in terminal mode.

	* linklist.c (list_delete_node): Simplify the function.
	(listnode_lookup): Renamed from list_lookup_node.

2000-10-17  Kunihiro Ishiguro  <kunihiro@zebra.org>

	* stream.h: Undef stream_read and stream_write without
	parenthesis.

	* newlist.c: File removed.

	* newlist.h: Likewise.

	* linklist.c (list_new): Remove list_init().  To allocate new
	linked list, please use list_new().
	(listnode_add): Remove list_add_node().  To add new node to linked
	list, please use listnode_add().
	(list_delete_by_val): Revemove fucntion.

2000-10-16  Nobuaki Tanaka <nobby@po.ntts.co.jp>

	* table.c (route_table_free): Reimplement route_table_free().

2000-10-11  Kunihiro Ishiguro  <kunihiro@zebra.org>

	* keychain.c (keychain_get): Register key_delete_func to key
	list's delete function.  Use linklist.c instead of newlist.c.

2000-10-04  Akihiro Mizutani <mizutani@dml.com>

	* filter.c (access_list_remark): Add access-list's remark command.
	(no_access_list): "no access-list 100 permit any" error message
	bug is fixed.

2000-10-03  Kunihiro Ishiguro  <kunihiro@zebra.org>

	* memory.h (enum): Add MTYPE_SOCKUNION.

2000-10-02  Kunihiro Ishiguro  <kunihiro@zebra.org>

	* zebra-0.89 is released.

2000-10-01  Kunihiro Ishiguro  <kunihiro@zebra.org>

	* linklist.c (list_add_node_head): Delete unused function.
	(list_add_node_tail): Likewise.

2000-09-26  Kunihiro Ishiguro  <kunihiro@zebra.org>

	* stream.c (stream_read_unblock): Add new function for unblocking
	read.

2000-09-26  Jochen Friedrich <jochen@nwe.de>

	* smux.c (smux_register): Fix bug of can't register more than one
	MIB with SMUX.

2000-09-26  Makoto Otsuka <otsuka@inl.ntts.co.jp>

	* vty.c (vty_close): Fix memory leak of sb_buffer.
	(vty_new): Likewise.

2000-09-21  steve@Watt.COM (Steve Watt)

	* log.h: Do not declare zlog_priority[0] variable.

2000-09-12  Kunihiro Ishiguro  <kunihiro@zebra.org>

	* linklist.h (struct _list ): Add member cmp for compare function.
	(struct _list ): Member up is deleted

2000-09-12  David Lipovkov <dlipovkov@OpticalAccess.com>

	* if.c: Include RIP_API header when RIP API is enabled.

2000-09-10  Kunihiro Ishiguro  <kunihiro@zebra.org>

	* prefix.c (prefix_free): Siplify prefix_free().

	* keychain.c (key_match_for_accept): strncmp check bug is fixed.

2000-09-07  Kunihiro Ishiguro  <kunihiro@zebra.org>

	* zebra.h: Merge roken.h into zebra.h.

2000-09-05  Akihiro Mizutani <mizutani@dml.com>

	* routemap.c (route_map_init_vty): Install route-map command to
	RMAP_NODE.

2000-08-22  Kunihiro Ishiguro  <kunihiro@zebra.org>

	* thread.c (thread_get_id): Remove pthread related garbage.

	* command.h (struct host): Likewise.

	* zebra.h: Likewise.

2000-08-20  Kunihiro Ishiguro  <kunihiro@zebra.org>

	* command.h (node_type ): Add AAA node for authentication.

	* vty.c (vty_close): Do not close stdout.

2000-08-18  Kunihiro Ishiguro  <kunihiro@zebra.org>

	* vty.c (vty_init_vtysh): Added for vtysh.

	* distribute.c (districute_list_prefix_all): Interface independent
	filter can be set.
	(distribute_list_all): Likewise.
	(config_show_distribute): Display current distribute-list status
	for "show ip protocols".

2000-08-18  Akihiro Mizutani <mizutani@dml.com>

	* command.c (config_terminal_no_length): no terminal monitor ->
	terminal no monitor
	(cmd_init): Do not install service_terminal_length_cmd into
	ENABLE_NODE.

	* vty.c (terminal_no_monitor): no terminal length -> terminal no
	length.

2000-08-17  Kunihiro Ishiguro  <kunihiro@zebra.org>

	* zebra-0.88 is released.

2000-08-17  Magnus Ahltorp <ahltorp@nada.kth.se>

	* vty.h (struct vty ): Add iac_sb_in_progress and sb_buffer for
	better IAC handling.

	* vty.c (vty_telnet_option): Change telnet option handling.

2000-08-15  Gleb Natapov <gleb@nbase.co.il>

	* zclient.c (zclient_redistribute_unset):  New function added.

2000-08-14  Kunihiro Ishiguro  <kunihiro@zebra.org>

	* zclient.c (zebra_interface_add_read): Change ifindex restore
	size from two octet to four.
	(zebra_interface_state_read): Likewise.
	(zebra_interface_address_add_read): Likewise.

2000-08-13  Kunihiro Ishiguro  <kunihiro@zebra.org>

	* vty.c (vty_event): Use vector_set_index() instead of
	vector_set().

2000-08-07  Kunihiro Ishiguro  <kunihiro@zebra.org>

	* zebra.h (ZEBRA_XXX_DISTANCE_DEFAULT): Define Default
	Administrative Distance of each protocol.

2000-08-07  Matthew Grant <grantma@anathoth.gen.nz>

	* if.h (struct interface ): Add new member bandwidth to struct
	interface.

	* zclient.c (zebra_interface_add_read): Fetch bandwidth value.
	(zebra_interface_state_read): Likewise.

2000-08-07  Gleb Natapov <gleb@nbase.co.il>

	* routemap.c (route_map_event_hook): New hook route_map_event_hook
	is added.  This hook is called when route-map is changed. The
	parameters passed to the hook are 'event' and 'route-map name'

	* routemap.h: Add prototype for route_map_event_hook().

2000-08-06  Kunihiro Ishiguro  <kunihiro@zebra.org>

	* zclient.c (zebra_ipv4_route): zebra_ipv4_route(),
	zebra_ipv4_add(), zebra_ipv4_delete() are removed.

	* routemap.c (route_map_empty): Add new function.
	(route_map_delete): Use route_map_index_delete() instead of
	route_map_index_free().
	(route_map_index_free): Function removed.

2000-08-06  Gleb Natapov <gleb@nbase.co.il>

	* routemap.c (route_map_index_delete): Add check for route-map is
	empty or not.

2000-08-03  Kunihiro Ishiguro  <kunihiro@zebra.org>

	* zclient.c (zebra_ipv4_add): Change socket arguemnt with struct
	zclient.

2000-08-02  Kunihiro Ishiguro  <kunihiro@zebra.org>

	* zclient.h (struct zebra): Add obuf for output buffer.

	* if.c: Remove #ifdef NRL enclosing if_nametoindex() and
	if_indextoname().

2000-08-02  David Lipovkov <davidl@nbase.co.il>

	* if.h (IF_PSEUDO_UNSET): IF_PSEUDO related macro added.
	(IF_UNKNOWN_SET): IF_UNKNOWN related macro deleted.

	* if.c (interface_pseudo): Add "pseudo" command to interface node.
	(no_interface_pseudo): Add "no pseudo" command to interface node.

	* zclient.c (zebra_interface_add_read): Set pseudo flag when it is
	send from zebra.

2000-08-01  Kunihiro Ishiguro  <kunihiro@zebra.org>

	* zebra.h (ZEBRA_IPV4_NEXTHOP_LOOKUP): Add new message.
	(ZEBRA_IPV6_NEXTHOP_LOOKUP): Likewise.

	* vty.c (vty_serv_un): Use AF_UNIX for backward compatibility.

2000-07-31  Kunihiro Ishiguro  <kunihiro@zebra.org>

	* vty.c: Use vector for VTY server thread listing instead of
	single value.

2000-07-30  Kunihiro Ishiguro  <kunihiro@zebra.org>

	* keychain.c (no_key_chain): "no key chain WORD" command is added.

2000-07-29  Kunihiro Ishiguro  <kunihiro@zebra.org>

	* command.c (config_from_file): If command fail in
	KEYCHAIN_KEY_NODE, down to KEYCHAIN_NODE.

	* vty.h (struct vty ): Add index_sub member.

2000-07-27  Akihiro Mizutani <mizutani@dml.com>

	* if.c: Help strings updates.

2000-07-11  Akihiro Mizutani <mizutani@dml.com>

	* command.c (no_config_enable_password): Add "no enable password"
	command.
	(config_write_host): Display password string.

	* routemap.c (route_map_delete_match): Add support for delete
	match without argument.
	(route_map_delete_set): Likewise.

2000-07-09  Kunihiro Ishiguro  <kunihiro@zebra.org>

	* command.h (node_type ): Change KEYCHAIN_NODE and
	KEYCHAIN_KEY_NODE place just before INTERFACE_NODE.

2000-07-09  Jochen Friedrich <jochen@scram.de>

	* smux.c (config_write_smux): Fixes the option to override OID and
	password for SMUX.

2000-07-09  Kunihiro Ishiguro  <kunihiro@zebra.org>

	* command.h (node_type ): Add SMUX_NODE for SMUX configuration.

2000-07-09  Toshiaki Takada  <takada@zebra.org>

	* command.c: Sort descvec command's help.

	* vty.c (vty_describe_command): Display '<cr>' at the end of
	descriptions.

2000-07-05  Toshiaki Takada  <takada@zebra.org>

	* command.c (cmd_ipv6_match), (cmd_ipv6_prefix_match):  Fix bug
	treatment of double colon.

2000-07-04  Kunihiro Ishiguro  <kunihiro@zebra.org>

	* zclient.h: Add zclient_redistribute_default_{set,unset}().

	* keychain.c: New file for authentication key management.
	* keychain.h: Likewise.
	
	* tcpfilter.c: New file for TCP/UDP base filtering using ipfw or
	ipchains.
	* tcpfilter.h: Likewise.
	
	* flap.h: New file for route flap dampening.
	* flap.c: Likewise.

2000-07-04  Toshiaki Takada <takada@zebra.org>

	* filter.c (struct filter): Add exact flag.
	(access_list): Add exact-match command.
	(ipv6_access_list): Add exact-match command.
	
2000-07-03  Kunihiro Ishiguro  <kunihiro@zebra.org>

	* zebra.h (ZEBRA_REDISTRIBUTE_DEFAULT_ADD): New message for
	request default route.

2000-07-01  Hideaki YOSHIFUJI ($B5HF#1QL@(B) <yoshfuji@ecei.tohoku.ac.jp>

	* smux.c: Add IPv6 smux connection code.

2000-06-15  Kunihiro Ishiguro  <kunihiro@zebra.org>

	* vty.c (vty_complete_command): To cooperate readline library,
	returned string is newly allocated.  So some match function case
	need, free of memory.

2000-06-12  Akihiro Mizutani <mizutani@dml.com>

	* distribute.c: Fix help strings.

2000-06-11  Kunihiro Ishiguro  <kunihiro@zebra.org>

	* command.c (cmd_complete_command): Add check for vector_slot
	(vline, index) is not NULL when calculating lcd.
	(cmd_entry_function): First check variable arguemnt to prevent it
	from completion.

2000-06-10  Kunihiro Ishiguro  <kunihiro@zebra.org>

	* vty.h (struct vty ): Add output_count member for displaying
	output route count.  Remove arugment arg from output_func because
	the value is passed by vty argument.  Change output to output_rn.
	Add output_clean function pointer member.  Add output_type member.

2000-06-10  Toshiaki Takada <takada@zebra.org>

	* command.c (show_startup_config): Add "show startup-config"
	command.

2000-06-06  Akihiro Mizutani <mizutani@dml.com>

	* filter.c: Fix help strings.

2000-06-05  Kunihiro Ishiguro  <kunihiro@zebra.org>

	* prefix.h (struct prefix_rd): New prefix structure for routing
	distinguisher.
	(struct prefix): Add padding to every prefix structure.


	* routemap.c (route_map_add_match): When completely same match
	statement exists, don't duplicate it.

2000-06-05  Akihiro Mizutani <mizutani@dml.com>

	* routemap.c: Change NAME to WORD.

	* plist.c: Fix help strings.

2000-06-02  Akihiro Mizutani <mizutani@dml.com>

	* routemap.c: Fix route-map help strings.

2000-06-01  Kunihiro Ishiguro  <kunihiro@zebra.org>

	* command.c (cmd_filter_by_completion): Fix CMD_VARARG treatment
	to filter other non vararg commands.

	* routemap.c (route_map_init_vty): Use install_default() for
	install common commands into route-map node..

2000-06-01  Akihiro Mizutani  <mizutani@dml.com>

	* command.h (OSPF_STR):  Macro added.

2000-05-31  Kunihiro Ishiguro  <kunihiro@zebra.org>

	* command.c (cmd_complete_command): LCD completion must not modify
	installed command string.

	* plist.c (ipv6_prefix_list): Fix wrong syntax definition.  Change
	X:X::X:X to X:X::X:X/M.

2000-05-31  Toshiaki Takada  <takada@zebra.org>

	* vty.c (show_history):  New defun added.

2000-05-30  Kunihiro Ishiguro  <kunihiro@zebra.org>

	* command.h (CMD_COMPLETE_LIST_MATCH): New define for completion
	list.  CMD_COMPLETE_MATCH is used for LCD completion.

	* vty.c (vty_complete_command): Matched string's LCD is completed.

	* command.c (cmd_lcd): New function for calculate LCD of matched
	strings.

2000-05-26  Kunihiro Ishiguro  <kunihiro@zebra.org>

	* command.c (install_default): config_write_terminal_cmd,
	config_write_file_cmd, config_write_memory_cmd are added to
	default node.

	* memory.c (memory_init): Divide show memory command into each
	sort.

	* command.c (cmd_init): config_write_terminal_cmd,
	config_write_file_cmd, config_write_memory_cmd are added to
	CONFIG_NODE.

	* routemap.c (route_map_index_free): New function.
	(no_route_map_all): New DEFUN for "no route-map NAME".

	* filter.c (no_access_list_all): New DEFUN for delete access-list
	with NAME.
	(no_ipv6_access_list_all): Likewise.

2000-05-23  Kunihiro Ishiguro  <kunihiro@zebra.org>

	* plist.c: Change IPV6_PREFIX to X:X::X:X.  When "any" is
	specified, user can not use "ge" and "le" statement.

2000-05-22  Thomas Molkenbur <tmo@datus.datus.com>

	* routemap.c (route_map_add_set): Fix bug of next pointer missing.

	* table.c (route_table_free): Like wise.

2000-05-22  Toshiaki Takada  <takada@zebra.org>

	* vty.c (vty_stop_input): Set history pointer to the latest one.

	* vty.c (vty_hist_add): Do not add command line history when input
	is as same as previous one.

2000-05-14  Kunihiro Ishiguro  <kunihiro@zebra.org>

	* memory.h (enum): Add MTYPE_ECOMMUNITY and MTYPE_ECOMMUNITY_VAL.

2000-05-13  Kunihiro Ishiguro  <kunihiro@zebra.org>

	* command.h (node_type ): Add BGP_VPNV4_NODE.

2000-05-08  Kunihiro Ishiguro  <kunihiro@zebra.org>

	* vty.c (vtysh_accept): Add cast of struct sockaddr * to bind
	argument.  Reported by: Vesselin Mladenov <mladenov@netbg.com>.

	* filter.c (ipv6_access_list): Add IPv6 prefix example instead of
	IPv4 example.  Reported by: Love <lha@s3.kth.se>.

	* command.c (cmd_complete_command): Make it sure last element of
	matchvec is NULL.  This fix problem which cause crush in
	vty_complete_command().  Reported by: JINMEI Tatuya
	<jinmei@isl.rdc.toshiba.co.jp>.

2000-04-28  Love <lha@s3.kth.se>

	* prefix.h (struct prefix): Add padding.

2000-04-28  Kunihiro Ishiguro  <kunihiro@zebra.org>

	* command.c (show_version): Update copyright year.

2000-04-27  Kunihiro Ishiguro  <kunihiro@zebra.org>

	* routemap.c (route_map_apply): When map is NULL, return deny.

2000-04-26  Kunihiro Ishiguro  <kunihiro@zebra.org>

	* filter.c (access_list_apply): When access is NULL, return deny.

	* plist.c (prefix_list_apply): When plist is NULL, return deny.

2000-04-23  Kunihiro Ishiguro  <kunihiro@zebra.org>

	* command.h (node_type ): Change RDISC_NODE to IRDP_NODE.

2000-04-18  Toshiaki Takada  <takada@zebra.org>

	* filter.[ch] (access_list_add_hook), (access_list_delete_hook):
	Add argument for hook function to give struct access_list *.

2000-04-17  Kunihiro Ishiguro  <kunihiro@zebra.org>

	* plist.c (prefix_list_entry_match): In case of le nor ge is
	specified, exact match is performed.
	(prefix_list_entry_match): Add any entry matching check.

2000-04-09  Kunihiro Ishiguro  <kunihiro@zebra.org>

	* vty.c (exec_timeout): Separate timeout setting to minutes and
	seconds.
	(no_exec_timeout): Add "no exec-timeout" command.

	* vty.h (VTY_TIMEOUT_DEFAULT): Change default value from 300 to
	600.

2000-03-31  Jochen Friedrich <jochen@scram.de>

	* smux.h (SMUX_CLOSE): The SMUX_CLOSE PDU is implicit integer, so
	it is a primitive encoding and not constructed.

2000-03-28  Toshiaki Takada  <takada@zebra.org>

	* memory.[ch] (enum): Add MTYPE_OSPF_EXTERNAL_INFO.

2000-03-26  Love <lha@s3.kth.se>

	* zclient.c (zclient_read): Add nbytes size check for
	ZEBRA_HEADER_SIZE.  Check return value of steam_read ().

2000-03-26  Rick Payne <rickp@rossfell.co.uk>

	* routemap.c: Add flexible route-map commands such as on-match
	next, on-match goto N.

	* routemap.h: Likewise

2000-03-23  Adrian Bool <aid@u.net.uk>

	* command.c (config_log_trap): Add new command "log trap
	PRIORITY".

2000-03-14  Toshiaki Takada  <takada@zebra.org>

	* memory.c (struct memory_list): Add Link List and Link Node
	to view.
	
	* memory.h (enum): Remove MTYPE_OSPF_EXTERNAL_ROUTE.
	
2000-01-20  Hideto Yamakawa <hideto.yamakawa@soliton.co.jp>

	* str.c (snprintf): Fix bug of calling sprintf instead of
	vsprintf.

2000-01-16  Kunihiro Ishiguro  <kunihiro@zebra.org>

	* memory.h (enum): Add MTYPE_RIP_PEER.

2000-01-15  Toshiaki Takada  <takada@zebra.org>

	* memory.h (enum): Add MTYPE_OSPF_CRYPT_KEY.

2000-01-15  Kunihiro Ishiguro  <kunihiro@zebra.org>

	* command.h (node_type ): Add MASC_NODE for masc.

2000-01-09  Wang Jianliang <wangjl@soim.net>

	* routemap.c (route_map_index_add): When route_map_index is not
	empty and insert new item at the head, it can cause core dump.
	Fix "if (index == map->head)" to "if (point == map->head).
	(route_map_add_set): If there is an old set command, override old
	set command with new one.
	(route_map_index_delete): Use while() instead of for for() for
	logical correctness.

1999-12-26  Kunihiro Ishiguro  <kunihiro@zebra.org>

	* memory.h (enum): Add MTYPE_BGP_STATIC.

1999-12-23  Alex Zinin <zinin@amt.ru>
	* zebra.h, zclient.*: dynamic int up/down message
	support

1999-12-10  Kunihiro Ishiguro  <kunihiro@zebra.org>

	* thread.c (thread_cancel_event): Add a function for clean up
	events.

1999-12-09  Kunihiro Ishiguro  <kunihiro@zebra.org>

	* dropline.c: Delete file.
	dropline.h: Linewise.	

1999-12-14  Kunihiro Ishiguro  <kunihiro@zebra.org>

	* filter.c (access_list_filter_delete): Wrong pointer
	access->master was pointed out after access is freed.  I store
	master value at the beginning of the function.

1999-12-08  Kunihiro Ishiguro  <kunihiro@zebra.org>

	* vty.c (exec_timeout): Change of VTY timeout affect to current
	VTY connection.
	(vty_accept): Instead of immediate exit() return -1.

1999-12-07  Kunihiro Ishiguro  <kunihiro@zebra.org>

	* vty.c (vty_configure_lock): Configuration lock function added.
	Only one VTY can use CONFI_NODE at the same time.

	* log.c: Delete zvlog_* functions.  Now zlog_* does the same
	thing.

	* log.c (log_init): Function removed.
	(log_close): Likewise.
	(log_flush): Likewise.
	(log_open): Likewise.

	* vty.c (terminal_monitor): Add new command.
	(no_terminal_monitor): Likewise.

	* log.c (old_log): Function removed.
	(old_log2): Likewise.
	(old_log_warn): Likewise.

1999-12-04  Toshiaki Takada  <takada@zebra.org>

	* command.c (cmd_ipv6_match): New function added.
	(cmd_ipv6_prefix_match): Likewise.
	
1999-12-04  Kunihiro Ishiguro  <kunihiro@zebra.org>

	* command.c (cmd_ipv6_match): 

	* table.c: Delete #ifdef HAVE_MBGPV4.

	* prefix.h (struct prefix): Add safi member.
	(struct prefix_ipv4): Likewise.
	(struct prefix_ipv6): Likewise.

1999-12-04  Rumen Svobodnikov <rumen@linux.tu-varna.acad.bg>

	* memory.c (struct mstat): Revert to support MEMORY_LOG.

1999-11-25  Kunihiro Ishiguro  <kunihiro@zebra.org>

	* version.h: Bump up to 0.81c for testing new kernel codes.

1999-11-21  Kunihiro Ishiguro  <kunihiro@zebra.org>

	* thread.h (struct thread): Pthread support is disabled all
	platform.

1999-11-21  Michael Handler <handler@sub-rosa.com>

	* Include <limits.h> and <strings.h> under SUNOS_5.

1999-11-21  Kunihiro Ishiguro  <kunihiro@zebra.org>

	* sockunion.c (in6addr_cmp): Enclosed by #define HAVE_IPV6
1999-11-13  Kunihiro Ishiguro  <kunihiro@zebra.org>

	* command.h (node_type ): Add BGP_IPV4_NODE and BGP_IPV6_NODE.

1999-11-12  Kunihiro Ishiguro  <kunihiro@zebra.org>

	* command.c (disable): Add `disable' command.

1999-11-09  Kunihiro Ishiguro  <kunihiro@zebra.org>

	* plist.c (vty_prefix_list_install): Add any check.

1999-11-04  Kunihiro Ishiguro  <kunihiro@zebra.org>

	* command.h (node_type ): Add DUMP_NODE.

1999-11-03  Kunihiro Ishiguro  <kunihiro@zebra.org>

	* smux.c: Change default SMUX oid to compatible with gated.

1999-10-30  Kunihiro Ishiguro  <kunihiro@zebra.org>

	* if_rmap.c: New file added.

	* if_rmap.h: New file added.

1999-10-29  Alex Zinin  <zinin@amt.ru>

	* hash.c: add hash_free() function

1999-10-25  Kunihiro Ishiguro  <kunihiro@zebra.org>

	* hash.c (hash_clean): Add clean function.

	* plist.c (prefix_list_reset): Add reset function.

	* filter.c (access_list_reset): Add reset function.

1999-10-17  Kunihiro Ishiguro  <kunihiro@zebra.org>

	* client.c: Merged with zclient.c.
	* client.h: Merged with zclient.h.

1999-10-15  Jordan Mendelson <jordy@wserv.com>

	* md5.c: Imported from GNU C Library.
	* md5-gnu.h: Likewise.

1999-10-15  Jochen Friedrich <jochen@scram.de>

	* smux.c (smux_getresp_send): SMUX_GETRSP codes improvement.

1999-10-06  Kunihiro Ishiguro  <kunihiro@zebra.org>

	* smux.h: New file added.

	* snmp.c: Rename to smux.c.

1999-10-02  Kunihiro Ishiguro  <kunihiro@zebra.org>

	* command.c (cmd_execute_command_strict): Filter ambious commands.
	(cmd_filter_by_string): Change to return enum match_type.

1999-10-01  Toshiaki Takada  <takada@zebra.org>

	* vty.c (vty_describe_fold): New function which does VTY
	description line fold.
	* vty.c (vty_describe_command): Set description column.

1999-09-30  Kunihiro Ishiguro  <kunihiro@zebra.org>

	* plist.c (prefix_list_init_ipv4): VTY user interface is improved.

1999-09-26  Kunihiro Ishiguro  <kunihiro@zebra.org>

	* command.c (cmd_filter_by_string): Fix bug of CMD_IPV4 and
	CMD_IPV4_PREFIX check.  Both return type must be exact_match.

1999-09-24  Toshiaki Takada  <takada@zebra.org>

	* command.c (cmd_filter_by_completion),
	(is_cmd_ambiguous): Check IPv4 address, IPv4 prefix and range 
	parameter matches range.

1999-09-22  Kunihiro Ishiguro  <kunihiro@zebra.org>

	* routemap.c (route_map_apply): Returm RM_DENYMATCH when no match
	is performed.

1999-09-21  Kunihiro Ishiguro  <kunihiro@zebra.org>

	* vty.c (vty_read): Control-C stop VTY_MORE mode.

1999-09-20  Kunihiro Ishiguro  <kunihiro@zebra.org>

	* command.h (node_type ): Add ACCESS_IPV6_NODE and
	PREFIX_IPV6_NODE.

	* distribute.h: New file added.

	* command.h (node_type ): Delete DISTRIBUTE_NODE.

1999-09-18  Kunihiro Ishiguro  <kunihiro@zebra.org>

	* vty.c (vty_terminate_all): New function added for reload
	support.

1999-09-06  Kunihiro Ishiguro  <kunihiro@zebra.org>

	* memory.h (enum): Add new type MTYPE_OSPF_EXTERNAL_ROUTE.

1999-08-31  Janos Farkas <chexum@shadow.banki.hu>

	* vty.c (vty_read): Handle also 0x7f (alt-backspace), just like
	esc-ctrl-h (delete word backwards).

1999-08-24  Kunihiro Ishiguro  <kunihiro@zebra.org>

	* if.h: Add if_nametoindex for NRL.

1999-08-23  Kunihiro Ishiguro  <kunihiro@zebra.org>

	* if.c (if_create): New function.

1999-08-22  Kunihiro Ishiguro  <kunihiro@zebra.org>

	* snmp.c: New file.

1999-08-21  Kunihiro Ishiguro  <kunihiro@zebra.org>

	* stream.c (stream_put): stream_memcpy () is changed to stream_put
	().  stream_get () is added.

1999-08-18  Toshiaki Takada  <takada@zebra.org>

	* memory.h (enum): Add MTYPE_OSPF_LSA_DATA.
	
1999-08-18  Yasuhiro Ohara  <yasu@sfc.wide.ad.jp>

	* table.c (route_table_finish): add function frees table.

1999-08-12  Kunihiro Ishiguro  <kunihiro@zebra.org>

	* memory.h (enum): Add MTYPE_RTADV_PREFIX.

1999-08-11  Kunihiro Ishiguro  <kunihiro@zebra.org>

	* if.h (struct interface ): hw_address, hw_address_len added.

1999-08-10  Kunihiro Ishiguro  <kunihiro@zebra.org>

	* if.h (struct interface ): Change structure member if_data to
	info, index to ifindex.

1999-08-08  Rick Payne <rickp@rossfell.co.uk>

	* routemap.c: Multi protocol route-map modification.

	* routemap.c (route_map_apply): Route match process bug is fixed.

1999-08-05  Kunihiro Ishiguro  <kunihiro@zebra.org>

	* thread.c (thread_fetch): When signal comes, goto retry point.

1999-08-04  Kunihiro Ishiguro  <kunihiro@zebra.org>

	* Makefile.am: Add sockopt.c and sockopt.h
	* sockopt.c: New file.
	* sockopt.h: New file.
	
1999-08-02  Kunihiro Ishiguro  <kunihiro@zebra.org>

	* version.h (ZEBRA_VERSION): Release zebra-0.75

1999-08-01  Kunihiro Ishiguro  <kunihiro@zebra.org>

	* memory.h (enum): Add MTYPE_RIPNG_AGGREGATE.

1999-07-31  Kunihiro Ishiguro  <kunihiro@zebra.org>

	* sockunion.h: Add sockunion_getpeername ().

1999-07-27  Kunihiro Ishiguro  <kunihiro@zebra.org>

	* version.h: Release zebra-0.74

1999-07-26  Kunihiro Ishiguro  <kunihiro@zebra.org>

	* command.h (struct host): Delete lines from struct host.  Add
	lines to struct vty.

	* command.c: Delete `lines LINES'.  Terminal display line settings
	should be done by `terminal length' command.

1999-07-24  Kunihiro Ishiguro  <kunihiro@zebra.org>

	* memory.h (enum): MTYPE_OSPF_PATH are added.

1999-07-22  Toshiaki Takada  <takada@zebra.org>

	* memory.h (enum): MTYPE_OSPF_NEXTHOP is added.

1999-07-21  Toshiaki Takada  <takada@zebra.org>

	* linklist.c (list_add_node_prev), (list_add_node_next),
	(list_add_list): New function added.

	* table.c (route_table_free): New function added.
	
1999-07-21  Kunihiro Ishiguro  <kunihiro@zebra.org>

	* plist.c (config_write_prefix): Set write flag when configuration
	is written.

1999-07-15  Yasuhiro Ohara  <yasu@sfc.wide.ad.jp> 

	* prefix.c : prefix_cmp() added. change apply_mask() to
	apply_mask_ipv4(), and new apply_mask() added.

1999-07-14  Yasuhiro Ohara  <yasu@sfc.wide.ad.jp>

	* prefix.c (prefix2str): append prefixlen.

1999-07-13  Kunihiro Ishiguro  <kunihiro@zebra.org>

	* command.c (config_terminal): Change "config terminal" to
	"configure terminal".  Reported by Georg Hitsch
	<georg@atnet.at>.
	(config_terminal_length): `terminal length <0-512>' is added.  At
	this moment this command is only usef for vty interface.
	Suggested by Georg Hitsch <georg@atnet.at>.

1999-07-12  Kunihiro Ishiguro  <kunihiro@zebra.org>

	* routemap.c (rulecmp): Add wrapper function of strcmp.

1999-07-08  Rick Payne <rickp@rossfell.co.uk>

	* sockunion.c (inet_aton): Fix bug of inet_aton.

1999-07-08  Kunihiro Ishiguro  <kunihiro@zebra.org>

	* version.h (ZEBRA_VERSION): Start zebra-0.73

1999-07-06  Kunihiro Ishiguro  <kunihiro@zebra.org>

	* version.h: Bump up to 0.72.

1999-07-05  Kunihiro Ishiguro  <kunihiro@zebra.org>

	* command.c (install_default): New function for install default
	commands to the node.

	* memory.h (enum): MTYPE_NEXTHOP is added.

1999-07-01    <kunihiro@zebra.org>

	* command.c (no_banner_motd): `no banner motd' command added.

1999-06-30  Kunihiro Ishiguro  <kunihiro@zebra.org>

	* regex.c: Update to glibc-2.1.1's posix/regex.c

	* regex-gnu.h: Update to glibc-2.1.1's posix/regex.h

	* prefix.h (IPV4_ADDR_SAME): Macro added.
	(IPV6_ADDR_SAME): Likewise.

1999-06-29  Kunihiro Ishiguro  <kunihiro@zebra.org>

	* memory.h (enum): Add MTYPE_OSPF_VERTEX

	* version.h: Bump up to 0.71.

	* vty.c (vty_serv_sock_addrinfo): Use addrinfo function to bind
	VTY socket when IPv6 is enabled.

1999-06-28  Kunihiro Ishiguro  <kunihiro@zebra.org>

	* vty.c (vty_serv_sock): Change vty_serv_sock determine which
	address family to bind.

	* command.c: Add quit command.

1999-06-26  NOGUCHI kay <kay@dti.ad.jp>

	* vty.c (vty_read_config): Fix bug of configuration file path
	detection.

1999-06-25  Kunihiro Ishiguro  <kunihiro@zebra.org>

	* version.h: Bump up to 0.70.

1999-06-17  Kunihiro Ishiguro  <kunihiro@zebra.org>

	* buffer.h (GETL): Remove GETL macro.

	* version.h: Bump up to 0.69.

1999-06-14  Kunihiro Ishiguro  <kunihiro@zebra.org>

	* if.c (connected_add): Commented out connected_log.

1999-06-13  Kunihiro Ishiguro  <kunihiro@zebra.org>

	* command.h (struct cmd_element ): strvec and descvec is combined
	into newstrvec.

	* command.c (desc_make): Function removed.
	(desc_next): Function removed.

	* command.h (struct cmd_element ): docvec is removed from struct
	cmd_element.

1999-06-12  Kunihiro Ishiguro  <kunihiro@zebra.org>

	* command.c (cmd_execute_command): Remove command NULL check.

	* command.h (struct cmd_element ): Add newstrvec entry to struct
	cmd_element.
	(DEFUN2): DEFUN2 macro is removed.  DEFUN is extended to support
	(a|b|c) statement.
	(DESC): DESC macro is removed.

	* vty.c (vty_complete_command): When return value is
	CMD_ERR_NO_MATCH, don't display error message.

1999-06-08  Kunihiro Ishiguro  <kunihiro@zebra.org>

	* table.c (route_next_until): New function.

	* version.h: Bump up to 0.68.

1999-06-06  Kunihiro Ishiguro  <kunihiro@zebra.org>

	* vty.c (vty_close): Free vty->buf when vty is closed.

	* memory.h (enum): Add MTYPE_COMMUNITY_ENTRY and
	MTYPE_COMMUNITY_LIST.

	* vty.h (struct vty ): Change buf from static length buffer to
	variable length buffer.

	* vty.c (vty_ensure): New function added.
	
1999-06-04  Kunihiro Ishiguro  <kunihiro@zebra.org>

	* command.h (node_type ): Add COMMUNITY_LIST_NODE.

	* command.c (config_enable_password): Freeing host.enable bug is
	fixed.
	(config_enable_password): Add argc count check.

1999-05-31  Kunihiro Ishiguro  <kunihiro@zebra.org>

	* version.h: Bump up to 0.67.

1999-05-30  Kunihiro Ishiguro  <kunihiro@zebra.org>

	* command.c (zencrypt): New function for encrypt password.

	* command.h (struct host): Add password_encrypt and
	enable_encrypt.

1999-05-30  Jochen Friedrich <jochen@scram.de>

	* command.h (struct host): New member encrypt is added for
	encrypted password.

1999-05-30  Kunihiro Ishiguro  <kunihiro@zebra.org>

	* vty.c: Remove all_digit_check function.  Instead use all_digit.

	* prefix.c (all_digit): New function for checking string is made
	from digit character.

1999-05-25  Kunihiro Ishiguro  <kunihiro@zebra.org>

	* Makefile.am (libzebra_a_SOURCES): Add zclient.c.
	(noinst_HEADERS): Add zclient.h

	* zclient.[ch]: New file for zebra client routine.

	* memory.h (enum): Add MTYPE_ZEBRA.

1999-05-19  Kunihiro Ishiguro  <kunihiro@zebra.org>

	* version.h (ZEBRA_VERSION): Update to 0.66.

1999-05-15  Kunihiro Ishiguro  <kunihiro@zebra.org>

	* buffer.h (GETC,GETW): Macro deleted.

1999-05-15  Carlos Alberto Barcenilla <barce@frlp.utn.edu.ar>

	* prefix.h (IPV4_NET0, IPV4_NET127): Macro added.

1999-05-15  Kunihiro Ishiguro  <kunihiro@zebra.org>

	* vty.c (service_advanced_vty): New command added.
	(no_service_advanced_vty): Likewise.

1999-05-14  Kunihiro Ishiguro  <kunihiro@zebra.org>

	* vty.c (vty_auth): If advanced flag is set and enable password is
	not set, directly login to the ENABLE_NODE.  This feature is
	originally designed and implemented by Stephen R. van den Berg
	<srb@cuci.nl>.

	* command.h (host): Add advanced flag to struct host for advanced
	vty terminal interface.

	* version.h (ZEBRA_VERSION): Update to 0.65 for next beta release.

1999-05-14  Stephen R. van den Berg <srb@cuci.nl>

	* command.h (node_type ): Add TABLE_NODE.
	
	* vty.c (vty_telnet_option): Check host.lines value.

	* command.c (config_lines): DEFUN for 'lines LINES' command.

	* zebra.h: Include <sys/utsname.h> for uname().
	(RT_TABLE_MAIN): Defined as 0 if OS does not support multiple
	routing table.

	* vty.c (vty_auth): Directly login to the ENABLE_NODE when enable
	password is not set.
	(vty_prompt): Get machine's hostname when hostname is not set.

1999-05-11  James Willard <james@whispering.org>

	* command.c (config_exit): Close connection when `exit' command is
	executed at ENABLE_NODE.

1999-05-10  Kunihiro Ishiguro  <kunihiro@zebra.org>

	* vty.c (vty_stop_input): `C-c' key change node to ENABLE_NODE.

	* command.c (cmd_execute_command_strict): Matched command size
	check added.
	(cmd_make_desc_line): New function for DEFUN2.

	* command.h (struct cmd_element ): Add descsize.

1999-05-09  Kunihiro Ishiguro  <kunihiro@zebra.org>

	* command.h (struct cmd_element ): Remame descvec to docvec.
	(struct cmd_element ): Add descvec for new description system.

	* command.c (desc_make): Check cmd->descvec.

1999-05-06  Kunihiro Ishiguro  <kunihiro@zebra.org>

	* memory.h (enum): Add MTYPE_CLUSTER, MTYPE_CLUSTER_VAL.

1999-05-05  Kunihiro Ishiguro  <kunihiro@zebra.org>

	* version.h (ZEBRA_VERSION): Bump up to 0.64 for next beta
	release.

1999-05-04  Yasuhiro Ohara <yasu@sfc.wide.ad.jp>

	* linklist.c (list_delete_all_node): bug fix. 
	previous code loses current position when node
	is deleted.

1999-05-03  Kunihiro Ishiguro  <kunihiro@zebra.org>

	* command.h (DESC): Macro added.
	(struct cmd_element2): Delete struct cmd_element2.

	* plist.c (prefix_list): Sequential number option check is added.

1999-05-02  Yasuhiro Ohara <yasu@sfc.wide.ad.jp>

	* log.c (zvlog_{debug,info,notice,warn,err}): have been
	added. now we can log both console and file, but still 
	need some fix about config write.

1999-05-02  Kunihiro Ishiguro  <kunihiro@zebra.org>

	* log.c (zvlog_debug): Fix yasu's change.

1999-05-01  Kunihiro Ishiguro  <kunihiro@zebra.org>

	* plist.c (prefix_list): Fix typo.

1999-04-30  Kunihiro Ishiguro  <kunihiro@zebra.org>

	* Set version to 0.63 for first beta package.

1999-04-27  Carlos Barcenilla <barce@frlp.utn.edu.ar>

	* prefix.c (str2prefix_ipv4): Fix prefix length check.
	(str2prefix_ipv6): Likewise.

1999-04-25  Kunihiro Ishiguro  <kunihiro@zebra.org>

	* memory.h (enum): Add MTPYE_PREFIX_LIST and
	MTYPE_PREFIX_LIST_ENTRY.

	* command.h (node_type ): Add PREFIX_NODE.

1999-04-25  Carlos Barcenilla <barce@frlp.utn.edu.ar>

	* command.c: ALIAS (config_write_memory_cmd) and ALIAS
	(copy_runningconfig_startupconfig_cmd) is added.

	* table.c (route_node_lookup): Unused match variable deletion.

1999-04-24  Kunihiro Ishiguro  <kunihiro@zebra.org>

	* Makefile.am (libzebra_a_SOURCES): plist.c added.
	(noinst_HEADERS): plist.h added.

	* plist.c, plist.h: New file added.

	* memory.h (enum): Rename MTYPE_AS_PASN to MTYPE_AS_STR.
	* memory.c: Likewise.

1999-04-19  Carlos Alberto Barcenilla <barce@frlp.utn.edu.ar>

	* command.c (show_version): `show version' command added.

1999-04-19  Kunihiro Ishiguro <kunihiro@zebra.org>

	* prefix.c (str2prefix_ipv6): Prefix length overflow check.

1999-04-19  Carlos Alberto Barcenilla <barce@frlp.utn.edu.ar>

	* prefix.c (str2prefix_ipv4): Prefix length overflow check.

1999-04-19  Alex Bligh <amb@gxn.net>

	* prefix.c (sockunion2hostprefix): Function added.
	(sockunion2prefix): Address family was not set.  Now it is set.
	
	* vty.c: VTY access-class command is added.

1999-04-18  Kunihiro Ishiguro  <kunihiro@zebra.org>

	* memory.c: Change xmalloc to zmalloc.  xcalloc, xrealloc, xfree,
	xstrdup are likewise.

1999-04-18  Yasuhiro Ohara <yasu@sfc.wide.ad.jp>

	* thread.c: Add thread_execute for other routing daemon.
	OSPF tasks need to be generated by "sheduled" and "executed".

1999-04-13  Kunihiro Ishiguro  <kunihiro@zebra.org>

	* buffer.c: Rewrite buffer_write and buffer_flush related
	functions for fixing bugs.  Reason of the problem and fix is
	suggested by Alex Bligh <amb@gxn.net>.
	
1999-04-12  Alex Bligh <amb@gxn.net>

	* command.c (cmd_entry_function_descr): Added for variable
	argument help display.

1999-04-07  Kunihiro Ishiguro  <kunihiro@zebra.org>

	* regex.c, regex-gnu.h: Imported from GNU sed-3.02 distribution.

1999-03-24  Kunihiro Ishiguro  <kunihiro@zebra.org>

	* stream.c: stream_fifo_free bug is fixed.

1999-03-19  Toshiaki Takada  <takada@zebra.org>

	* stream.c (stream_strncpy): Added for getting any length bytes
	from stream.

1999-03-16  Kunihiro Ishiguro  <kunihiro@zebra.org>

	* version.h (ZEBRA_BUG_ADDRESS): New macro added.

1999-03-14  Kunihiro Ishiguro  <kunihiro@zebra.org>

	* buffer.c (buffer_flush_window): If ep is same as buffer's size
	length and lp is overrun one octet.

1999-03-13  Kunihiro Ishiguro  <kunihiro@zebra.org>

	* vty.h: add VTY's timeout function.

1999-03-05    <kunihiro@zebra.org>

	* command.h (node_type ): Add OSPF6_node.

1999-03-04  Kunihiro Ishiguro  <kunihiro@zebra.org>

	* zebra.h: Check HAVE_SYS_SELECT_H when include <sys/select.h>

1999-03-03  Jeroen Ruigrok/Asmodai <asmodai@wxs.nl>

	* zebra.h: Include <net/if_var.h> if it exists.

1999-03-02  Kunihiro Ishiguro  <kunihiro@zebra.org>

	* getopt.[ch],getopt1.c: Sync with glibc-2.1.

	* log.c (zlog): Tempolary ZLOG_STDOUT feature added.

	* command.h: Include vector.h and vty.h

1999-02-25  Kunihiro Ishiguro  <kunihiro@zebra.org>

	* routemap.h (struct route_map_rule_cmd): Add prefix arguemnt.

	* routemap.c (route_map_apply_index): Add prefix argument.
	(route_map_apply): Likewise.

	* memory.h (enum): Add MTYPE_ROUTE_MAP_COMPILED.

	* stream.c: Add stream_fifo related functions.

1999-02-24  Kunihiro Ishiguro  <kunihiro@zebra.org>

	* daemon.c: Return integer value.  File descriptor close is added.

	* memory.h (enum): add MTYPE_OSPF_LSA.

1999-02-23  Kunihiro Ishiguro  <kunihiro@zebra.org>

	* rsh.c: Remove empty file.

1999-02-22    <kunihiro@zebra.org>

	* routemap.c: Add add/delete hook to route_map_master.

1999-02-19  Peter Galbavy  <Peter.Galbavy@knowledge.com>

	* str.[ch] added to supply wrappers for snprintf(), strlcat() and
	strlcpy on system without these.

1999-02-18  Peter Galbavy  <Peter.Galbavy@knowledge.com>

	* syslog support added

1999-02-02  Kunihiro Ishiguro  <kunihiro@zebra.org>

	* filter.c (access_list_add_hook): added for hook function management.
	* filter.c (access_list_delete_hook): Likewise.

1999-01-19  Kunihiro Ishiguro  <kunihiro@zebra.org>

	* stream.c: New file.
	* stream.h: New file.
	* Divide stream related fucntions from buffer.[ch] into stream.[ch].
	
1999-01-14  Kunihiro Ishiguro  <kunihiro@zebra.org>

	* memory.h (enum): add MTYPE_STREAM, MTYPE_STREAM_DATA

	* buffer.c (stream_new): Set MTYPE_STREAM to XMALLOC argument.

1998-12-23  Kunihiro Ishiguro  <kunihiro@zebra.org>

	* routemap.c: route_map_index_delete() added.

1998-12-22  Kunihiro Ishiguro  <kunihiro@zebra.org>

	* buffer.c (buffer_empty): check cp instead of sp.

1998-12-17  Kunihiro Ishiguro  <kunihiro@zebra.org>

	* radix.[ch]: Deleted.

1998-12-15  Magnus Ahltorp <map@stacken.kth.se>

	* buffer.c: Prototype fixes.
	* prefix.c: Likewise.
	* sockunion.c: Likewise.
	* sockunion.h: Likewise.

1998-12-14  Kunihiro Ishiguro  <kunihiro@zebra.org>

	* vty.c (vty_read): DELETE key works as vty_delete_char.

1998-12-13  Kunihiro Ishiguro  <kunihiro@zebra.org>

	* log.c (time_print): chane %y to %Y.

1998-12-10  Kunihiro Ishiguro  <kunihiro@zebra.org>

	* distribute.c: new file.

1998-12-09  Kunihiro Ishiguro  <kunihiro@zebra.org>

	* filter.c: Remove all of struct prefix_{ipv4,ipv6} and add
	complete support of IPv6 access list.

	* command.c (config_write_element): function delete.
	(config_write_host): function add.  password and enable password
	isn't printed to vty interface.

1998-12-08  Kunihiro Ishiguro  <kunihiro@zebra.org>

	* filter.c: Change prefix_ipv4 to prefix and add support of
	prefix_ipv6 filtering.

1998-12-07  Kunihiro Ishiguro  <kunihiro@zebra.org>

	* Makefile.am (INCLUDES): add @INCLUDES@ for Linux IPv6 inet6-apps
	header includes.

1998-12-05  Kunihiro Ishiguro  <kunihiro@zebra.org>

	* log.c (log_flush): fix function name typo.

1998-12-04  Yasuhiro Ohara <yasu@sfc.wide.ad.jp>

	* memory.h: OSPF memory type is added.

1998-11-15  Kunihiro Ishiguro  <kunihiro@zebra.org>

	* command.c (sort_node): add sort_node() for pretty printing of
	command on vty interface.
	(config_password): delete the restriction of charaster of password
	string.

1998-09-05  Kunihiro Ishiguro  <kunihiro@debian.zebra.org>

	* prefix.c (prefix_ipv4_any): add prefix_ipv4_any().

1998-08-25  Kunihiro Ishiguro  <kunihiro@zebra.org>

	* network.h: New file.

1998-08-24  Kunihiro Ishiguro  <kunihiro@zebra.org>

	* vty.c (vty_will_echo): function name change from vty_off_echo.

1998-08-18  Kunihiro Ishiguro  <kunihiro@zebra.org>

	* buffer.h: add PUTC,PUTW,PUTL macros.

1998-07-22  Kunihiro Ishiguro  <kunihiro@zebra.org>

	* route.[ch]: renamed to prefix.[ch]

1998-06-09  Kunihiro Ishiguro  <kunihiro@zebra.org>

	* prefix_in, prefix_in6 is replaced by prefix_ipv4, prefix_ipv6.

	* Makefile.am: @INCLUDES@ is deleted from INCLUDES.

1998-06-07  Kunihiro Ishiguro  <kunihiro@zebra.org>

	* host.[ch]: merged with command.[ch]

1998-05-08  Kunihiro Ishiguro  <kunihiro@zebra.org>

	* Makefile.am (libzebra_a_SOURCES): add route.c to libzebra_a_SOURCES.

1998-05-07  Kunihiro Ishiguro  <kunihiro@zebra.org>

	* route.c (str2prefix): str2prefix () is gone.

1998-05-03  Kunihiro Ishiguro  <kunihiro@zebra.org>

	* vty.c (vty_read_config): change CONDIR to SYSCONFDIR.

	* .cvsignore: add file.

	* memory.c (xerror): add arguent `type' and `size'.

	* socket.c: deleted.

1998-05-02  Kunihiro Ishiguro  <kunihiro@zebra.org>

	* vector.c: malloc,free,realloc -> XMALLOC,XFREE,XREALLOC.
	* linklist.c: same as above.

1998-04-30  Kunihiro Ishiguro  <kunihiro@zebra.org>

	* filter.[ch]: added.

1998-04-01  Kunihiro Ishiguro  <kunihiro@zebra.org>

	* vty.c (config_who): return CMD_SUCCESS

1998-04-01  Jochen Friedrich <jochen@scram.de>

	* table.c (route_dump_node): route_dump_node is IPv6 specific
	function so move #ifdef to the end of route_dump_node ().

1998-03-05  "Hannes R. Boehm" <hannes@boehm.org>

	* if.c: DEFUN(interface_desc) added.

1998-03-05  Kunihiro Ishiguro  <kunihiro@zebra.org>

	* if.c: separated from ripd/rip_interface.c

1998-03-04  Kunihiro Ishiguro  <kunihiro@zebra.org>

	* thread.[ch] : added.

1998-02-14  Kunihiro Ishiguro  <kunihiro@zebra.org>

	* vty.c (vty_delete_char): fix size bug.
	(vty_backward_pure_word): function added.
	(vty_read): ESC + 'f' perform vty_forward_word.
	(vty_read): ESC + 'b' perform vty_backward_word.

1998-02-11  Kunihiro Ishiguro  <kunihiro@zebra.org>

	* radix.c (radix_lookup_rt): add mask check.
	(radix_delete_duproute): add mask check.

1998-02-10  Kunihiro Ishiguro  <kunihiro@zebra.org>

	* command.c (config_write_file): fix vty -> file_vty.

1998-02-06  Kunihiro Ishiguro  <kunihiro@zebra.org>

	* command.c (cmd_filter_ambiguous): add complex type treatment.

1998-02-05  Kunihiro Ishiguro  <kunihiro@zebra.org>

	* vty.c (vty_time_print): function added.
	(vty_complete_command): now [...] element isn't shown by completion.

1998-01-26  Kunihiro Ishiguro  <kunihiro@zebra.org>

	* command.c : change from cmd_install_node() to install_node().

1998-01-16  Kunihiro Ishiguro  <kunihiro@zebra.org>

	* route.[ch]: struct rt{} is replaced by struct prefix{}.

1998-01-06  Kunihiro Ishiguro  <kunihiro@zebra.org>

	* command.c (cmd_execute_command): check command length.

	* timer.c (zebra_timer_set): add zebra_timer_set.

1998-01-05  Kunihiro Ishiguro  <kunihiro@zebra.org>

	* command.h (node_type ): add ZEBRA_NODE.

	* command.c (config_exit): add RIP_NODE.
	(config_write_file): add RIP_NODE.

1998-01-04  Kunihiro Ishiguro  <kunihiro@zebra.org>

	* print_version.c (print_version): Now Copyright is 1996-1998.

	* sockunion.c (sockunion_log): moved from ../zebra/route.c

1997-12-30  Kunihiro Ishiguro  <kunihiro@zebra.org>

	* host.c (config_logfile): change 'log PATH' to 'logfile PATH'.

	* sockunion.c (sockunion_sameprefix): add same prefix for
	sockunion.

1997-12-29  Kunihiro Ishiguro  <kunihiro@zebra.org>

	* radix.[ch] : are moved from ../zebra directroy.
	
	* command.c (config_from_file): if command execution failed down
	level to CONFIG_NODE.

	* host.c: config_log function which enable 'log FILENAME' command.

1997-12-23  Kunihiro Ishiguro  <kunihiro@zebra.org>

	* vty.c: add vty_transpose_chars ().  Now you can use '^T' to
	transpose character.

	* command.c: cmd_cmdsize add, this is useful to check incomplete
	command.

1997-12-07  Kunihiro Ishiguro  <kunihiro@zebra.org>

	* fd.h: add family for address family

1997-12-06  Kunihiro Ishiguro  <kunihiro@zebra.org>

	* command.o
	* vty.o
	* host.o    is moved from ../zebra

1997-08-14  Kunihiro Ishiguro  <kunihiro@zebra.org>

	* make library directory.
<|MERGE_RESOLUTION|>--- conflicted
+++ resolved
@@ -1,439 +1,9 @@
-<<<<<<< HEAD
+2005-05-25 Paul Jakma <paul@dishone.st>
+
+	* routemap.c: [rmap_onmatch_goto] fix crash if continue command
+	  is used, which does not supply an argv[0].
+
 2005-03-25 Andrew J. Schorr <ajschorr@alumni.princeton.edu>
-=======
-2005-05-24 Paul Jakma <paul@dishone.st>
-
-	* memtypes.h: update this auto-built file. (maybe we should just
-	  remove it, is GNU awk a terrible dependency to have?)
-
-2005-05-23 Paul Jakma <paul@dishone.st>
-
-	* memtypes.awk: use character classes, which work correctly in
-	  all LC_COLLATE environments, unlike A-Z, which doesnt work in
-	  eg estonian collate order. Reported by Hasso.
-	* routemap.c: (rmap_onmatch_goto) fix crash if 'continue' command
-	  is used, which does not supply an argv[0].
-	  this is a backport candidate /iff/ the trailing ; is removed
-	  from VTY_GET_INTEGER_RANGE
-	* vty.h: fix the VTY_GET macros, do {..} while(0) so they have
-	  correct function like syntax in usage.
-	* workqueue.h: Add a WQ_QUEUE_BLOCKED item_status return code,
-	  to allow a queue function to indicate the queue is not
-	  ready/blocked - rather than any problem with the item at hand.
-	  Add a notion of being able to 'plug' and 'unplug' a queue.
-	  Add helpers to plug/unplug a queue.
-	  Add a completion callback, to be called when a queue is emptied.
-	* workqueue.c: (work_queue_new) remove useless list_free.
-	  (work_queue_schedule) new internal helper function to schedule
-	  queue, if appropriate.
-	  (work_queue_add) use work_queue_schedule
-	  (show_work_queues) Print 'P' if queue is plugged.
-	  (work_queue_plug) new API function, plug a queue - ie prevent it
-	  from 'drained' / processed / scheduled.
-	  (work_queue_unplug) unplug a queue, allowing it to be drained
-	  / scheduled / processed again.
-	  (work_queue_run) Add support for WQ_QUEUE_BLOCKED.
-	  Add comment for RETRY_NOW case.
-	  Make hysteris more aggresive in ramping up granularity, improves
-	  performance significantly.
-	  Add support for calling completion callback when queue is emptied,
-	  possibly useful for knowing when to unplug a queue.
-
-2005-05-19 Paul Jakma <paul@dishone.st>
-
-	* thread.c: (thread_cancel_event) the number of pending events
-	  cancelled is potentially useful information, dont throw it away,
-	  pass it back to the caller.
-	* sockunion.c: (sockunion_getsockname) use MTYPE_SOCKUNION, not TMP
-	  (sockunion_getpeername) ditto
-	* memtypes.c: (memory_list_bgp) add MTYPE_BGP_PEER_HOST
-
-2005-05-15 Paul Jakma <paul@dishone.st>
-
-	* getopt.h: It's not just __GNU_LIBRARY__ which defines
-	  getopt, eg __EXTENSIONS__ does too on SunOS. It still seems
-	  awfully fragile though.
-	* getopt.c: include zebra.h after config.h, before including
-	  getopt.h so that things at least are consistent..
-	* getopt1.c: ditto
-	
-2005-05-07 Yar Tikhiy <yar@comp.chem.msu.su>
-
-	* sockopt.c: Add support for BSD style ifindex in ip_mreq.
-
-2005-05-06 Paul Jakma <paul@dishone.st>
-
-	* (general) extern and static'ification of functions in code and
-	  header.
-	  Cleanup any definitions with unspecified arguments.
-	  Add casts for callback assignments where the callback is defined,
-	  typically, as passing void *, but the function being assigned has
-	  some other pointer type defined as its argument, as gcc complains 
-	  about casts from void * to X* via function arguments.
-	  Fix some old K&R style function argument definitions.
-	  Add noreturn gcc attribute to some functions, as appropriate.
-	  Add unused gcc attribute to some functions (eg ones meant to help
-	  while debugging)
-	  Add guard defines to headers which were missing them.
-	* command.c: (install_node) add const qualifier, still doesnt shut
-	  up the warning though, because of the double pointer.
-	  (cmp_node) ditto
-	* keychain.c: (key_str2time) Add GET_LONG_RANGE() macro, derived 
-	  fromn vty.h ones to fix some of the (long) < 0 warnings.
-	* thread.c: (various) use thread_empty
-	  (cpu_record_hash_key) should cast to uintptr_t, a stdint.h type
-	* vty.h: Add VTY_GET_IPV4_ADDRESS and VTY_GET_IPV4_PREFIX so they
-	  removed from ospfd/ospf_vty.h
-	* zebra.h: Move definition of ZEBRA_PORT to here, to remove
-	  dependence of lib on zebra/zserv.h
-
-2005-05-06 Hasso Tepper <hasso at quagga.net>
-
-	* sockunion.c: Fix warning message.
-
-2005-05-03 Paul Jakma <paul@dishone.st>
-
-	* stream.h: Add comment about the special zero-ing ability of
-	  stream_put.
-	  (stream_recvmsg, stream_write) should return ssize_t and size_t
-	  respectively. Should both be extern linkage.
-	  (stream_recvfrom) Stream aware wrapper around recvfrom, in style
-	  of stream_read_try.
-	* stream.c: (stream_recvfrom) new function, wrapper around recvfrom.
-	  (stream_recvmsg, stream_write) ssize_t and size_t return values
-	  
-2005-04-27 Andrew J. Schorr <ajschorr@alumni.princeton.edu>
-
-	Add wall-clock timing statistics to 'show thread cpu' output.
-	* thread.h: Define struct rusage_t to contain wall-clock time
-	  and cpu time.  Change GETRUSAGE macro to collect both pieces
-	  of data.  Make appropriate changes to struct cpu_thread_history
-	  to track CPU time and real time.  Change proto for
-	  thread_consumed_time to return real and cpu time elapsed.
-	  And declare a new global variable 'struct timeval recent_time'.
-	* thread.c (struct timeval recent_time): New global timestamp variable.
-	  (timeval_adjust): If timeout is negative, set to 0 (not 10
-	  microseconds).  And remove upper bound of 1,000,000 seconds, since
-	  this does not seem to make any sense (and it breaks
-	  funcname_thread_add_timer_timeval).
-	  (timeval_cmp): Should return long, not int.
-	  (vty_out_cpu_thread_history): Show CPU time and real time.
-	  (cpu_record_hash_print): Calculate totals for CPU and real time.
-	  (cpu_record_print): Change 'show thread cpu' title to show CPU and
-	  real time.
-	  (thread_timer_remain_second): Put current time in global recent_time.
-	  (funcname_thread_add_timer_timeval): Fix assert.  Replace 2-case
-	  switch assignment with a ternary expression.  Use global recent_time
-	  variable.  Fix use of timeval_adjust (previously, the value was not
-	  actually being adjusted).
-	  (thread_cancel): Add missing "break" statement in case
-	  THREAD_BACKGROUND.
-	  (thread_timer_wait): Use global recent_time value instead of calling
-	  gettimeofday.  And there's no need to check for negative timeouts,
-	  since timeval_subtract already sets these to zero.
-	  (thread_timer_process): Timers are sorted, so bail out once we
-	  encounter a timer that has not yet popped.  And remove some
-	  extraneous asserts.
-	  (thread_fetch): Do not process foreground timers before calling
-	  select.  Instead, add them to the ready list just after the select.
-	  Also, no need to maintain a count of the number of ready threads,
-	  since we don't care how many there are, just whether there's
-	  one at the head of the ready list (which is easily checked).
-	  Stick current time in global variable recent_time to reduce
-	  the number of calls to gettimeofday.  Tighten logic for
-	  calculating the select timeout.
-	  (thread_consumed_time): Now returns real time and puts the elapsed
-	  cpu time in an additional argument.
-	  (thread_should_yield): Use real (wall-clock) time to decide whether
-	  to yield.
-	  (thread_call): Maintain CPU and real time statistics.
-	* vty.c (vty_command): For slow commands, show real and cpu time.
-
-2005-04-27 Andrew J. Schorr <ajschorr@alumni.princeton.edu>
-
-	* workqueue.c (show_work_queues): Remove unused gettimeofday call.
-
-2005-04-27 Paul Jakma <paul.jakma@sun.com>
-
-	* workqueue.h: (struct work_queue_item) change retry_count to ran,
-	  its a count of number item has been run.
-	* workqueue.c: (show_work_queues) Fix formating of slightly
-	  bugfix: fix SIGFPE if wq->runs is 0.
-	  (work_queue_run) retry logic was slightly wrong.
-	  cycles.best is 0 initialy, granularity is 1, so update best
-	  if cycles >= granularity, not just >.
-	* memory.h: memtypes is built source, default includes points to
-	  top_builddir, so we should refer to lib/memtypes.h
-
-2005-04-26 Andrew J. Schorr <ajschorr@alumni.princeton.edu>
-
-	* buffer.c (buffer_write): Comment out call to buffer_flush_available.
-	  This should speed up buffering at the expense of a possible increase
-	  in latency in flushing the data if inside a long-running thread.
-
-2005-04-25 Paul Jakma <paul.jakma@sun.com>
-
-	* workqueue.{c,h}: Helper API for setting up and running queues via
-	  background threads.
-	* command.c: install the 'show workqueues' command
-	* memtypes.c: Add work queue mtypes, and a rib-queue type for
-	  a zebra rib work queue.
-	* memtypes.h: Updated to match memtypes.c
-	* Makefile.am: Refer to source files via srcdir variable, fix
-	  out-of-tree build breakage.
-	  Add new workqueue files to build.
-	* memory.c: Make the string field much wider
-	* memtypes.c: Correct the prefix list str/entry strings
-	* thread.c: Kill unused TIMER_NO_SORT bits
-
-2005-04-22 Andrew J. Schorr <ajschorr@alumni.princeton.edu>
-
-	* thread.h: Fix type for struct thread_master add_type: should be
-	  unsigned char.  Also, add some documentation of thread_add_background
-	  args.  And remove extraneous declaration of
-	  show_thread_work_queues_cmd.
-
-2005-04-22 Paul Jakma <paul.jakma@sun.com>
-
-	* memory.h: Move include of memtypes.h to after the definition of
-	  struct memory_list, gcc 4.0 doesn't like arrays of incomplete 
-	  types.
-	* thread.h: Add background thread type and thread_add_background
-	  macro and accompanying funcname_... function.
-	  export thread_should_yield, background threads can use it.
-	  Lower thread yield time to 10ms, 100ms is noticeable lag and
-	  a thread would only be /starting/ to finish sometime afterward.
-	* thread.c: (general) Add background thread type and schedule
-	  nearly all thread types through the ready list for fairness.
-	  (timeval_adjust) static qualifier missing
-	  (vty_out_cpu_thread_history) add support for printout of 
-	  background threads
-	  (show_thread_cpu) ditto.
-	  (thread_master_debug) add debug of background list
-	  (thread_master_create) fixup long line
-	  (thread_add_unuse) add asserts for required state.
-	  (thread_master_free) free background thread list
-	  (funcname_thread_add_timer_timeval) make generic, able to 
-	  support arbitrary timer-like thread types.
-	  (funcname_thread_add_timer) pass thread type to .._add_timer_timeval
-	  (funcname_thread_add_timer_msec) ditto
-	  (funcname_thread_add_background) Add a background thread, with an
-	  optional millisecond delay factor, using .._add_timer_timeval.
-	  (thread_cancel) Add background thread type.
-	  Move the thread_list_delete common to all cases to bottom of
-	  function, after the switch statement..
-	  (thread_cancel_event) indent
-	  (thread_timer_wait) Static qualifier, and make it able to cope
-	  with arbitrary timer-like thread lists, so its of use to
-	  background threads too.
-	  (thread_process_fd) static qualifier. Again, make it take a list
-	  reference rather than thread_master. Fix indentation.
-	  (thread_timer_process) Check for ready timer-like threads in the
-	  given list and move them on to the ready list - code originally
-	  embedded in thread_fetch.
-	  (thread_fetch) Schedule all threads, other than events, through
-	  the ready list, to ensure fairness. Timer readying code moved to
-	  thread_timer_process so it can be reused for background threads.
-	  Remove the unneeded quagga_sigevent_process, as pointed out by
-	  John Lin <john.ch.lin@gmail.com>.
-	  (thread_should_yield) make this available.
-	
-2005-04-16 Andrew J. Schorr <ajschorr@alumni.princeton.edu>
-
-	* thread.h (thread_consumed_time): Declare new function to calculate
-	  elapsed microseconds.
-	* thread.c (thread_consumed_time): Must be global not static so we
-	  can call it from lib/vty.c:vty_command.
-	  (thread_should_yield): Surround with `#if 0' to make clear that this
-	  function is not currently being used anywhere.
-	  (thread_call): If CONSUMED_TIME_CHECK is defined, print a CPU HOG
-	  warning message if the thread takes more than CONSUMED_TIME_CHECK
-	  microseconds.
-	* vty.c (vty_command): If CONSUMED_TIME_CHECK is defined, print a CPU
-	  HOG warning message if the command takes more than CONSUMED_TIME_CHECK
-	  microseconds.
-
-2005-04-16 Paul Jakma <paul@dishone.st>
-
-	* memtypes.c: the comment about use of comments in the comments
-	  headers was causing comment within comment warnings from compiler
-	* memtypes.awk: Add extensive comments on the file format for
-	  memtypes.c.
-	  tighten the pattern for the MTYPE matching action (suggestion from
-	  Andrew) and tighten which field we try the match on.
-
-2005-04-15 Paul Jakma <paul@dishone.st>
-
-	* memtypes.c: The new, unified location for memory type definitions.
-	  The memtype enum and declarations for memory_lists are built from
-          this automatically and put into memtypes.h.
-        * memtypes.awk: New script to generate memtypes.h from memtypes.c
-        * memory.h: Finally, the enum can banished!
-        * memory.c: Finally, the seperate mtype memory_list definitions can
-          be banished!
-          (log_memstats) Increase width of fields
-          (show_memory_zebra_cmd) display zebra specific memory types.
-          Increase width of fields.
-        * Makefile.am: Add memtypes.{c,h}, add BUILT_SOURCES for memtypes.h
-          Add a rule to build memtypes.h using memtypes.awk.
-          Add memtypes.awk to EXTRA_DIST.
-	  memtypes.awk is gawk dependent, use the GAWK automake var.
-	* memtypes.h: New file, auto-generated, checked in for convenience.
-
-2005-04-11 Andrew J. Schorr <ajschorr@alumni.princeton.edu>
-
-	* zclient.h (struct zclient): Add two fields to support non-blocking
-	  I/O: struct buffer *wb, and struct thread *t_write.
-	  (zclient_free): Remove function.
-	  (zebra_redistribute_send): Change 2nd arg from socket fd to
-	  struct zclient * (needed to support non-blocking I/O and buffering).
-	  (zclient_send_message): New function to send an arbitrary
-	  message with non-blocking I/O.
-	* zclient.c (zclient_new): Create write buffer.
-	  (zclient_free): Remove unused function.
-	  (zclient_stop): Must cancel new t_write thread.  Also, reset
-	  all buffers: ibuf, obuf, and wb.
-	  (zclient_failed): New helper function for typical error handling.
-	  (zclient_flush_data): New thread to flush queued data.
-	  (zclient_send_message): New function to send the message in
-	  zclient->obuf to zebra using non-blocking I/O and buffering.
-	  (zebra_message_send, zapi_ipv4_route, zapi_ipv6_route): Use
-	  new zclient_send_message function instead of calling writen.
-	  (zclient_start): Set socket non-blocking.  Also, change 2nd arg
-	  to zebra_redistribute_send from zclient->sock to zclient.
-	  (zebra_redistribute_send): Change 2nd arg to struct zclient *.
-	  Can now use zclient->obuf to assemble the message instead of
-	  allocating a temporary stream.  And call zclient_send_message to
-	  send the message instead of writen. 
-	  (zclient_read): Convert to support non-blocking I/O by using
-	  stream_read_try instead of deprecated stream_read.
-	  (zclient_redistribute): Change 2nd arg to zebra_redistribute_send
-	  from zclient->sock to zclient.
-
-2005-04-09 Jeroen Simonetti <jeroens@office.netland.nl>
-
-	* routemap.c: Show description in "show route-map" output.
-
-2005-04-08 Andrew J. Schorr <ajschorr@alumni.princeton.edu>
-
-	* sigevent.c: On GNU_LINUX, check whether __USE_GNU is already defined.
-
-2005-04-08 Andrew J. Schorr <ajschorr@alumni.princeton.edu>
-
-	* vty.c: (vty_log_fixed) Use casts to (void *) to try to eliminate
-	  compiler warnings when assigning a (const char *) value to
-	  struct iovec iov_base.
-
-2005-04-08 Andrew J. Schorr <ajschorr@alumni.princeton.edu>
-
-	* zebra.h: If GNU_LINUX is defined, then define _GNU_SOURCE.  This
-	  fixes a problem where we were not getting the declaration of strnlen
-	  in <string.h>.
-
-2005-04-08 Hasso Tepper <hasso at quagga.net>
-
-	* routemap.[ch]: Added "description ..." command.
-
-2005-04-08 Hasso Tepper <hasso at quagga.net>
-
-	* prefix.[hc]: Pass argument to the inet6_ntoa by value making it more
-	  inet_ntoa alike.
-
-2005-04-07 Paul Jakma <paul.jakma@sun.com>
-
-	* linklist.h: Add usage comments.	  
-	  Rename getdata macro to listgetdata.
-	  Rename nextnode to listnextnode and fix its odd behaviour to be
-	  less dangerous.
-	  Make listgetdata macro assert node is not null, NULL list entries
-          should be bug condition.
-          ALL_LIST_ELEMENTS, new macro, forward-referencing macro for use
-          with for loop, Suggested by Jim Carlson of Sun.
-          Add ALL_LIST_ELEMENTS_RO for cases which obviously do not need the
-          "safety" of previous macro.
-	  LISTNODE_ADD and DELETE macros renamed to ATTACH, DETACH, to
-	  distinguish from the similarly named functions, and reflect their
-	  effect better.
-	  Add a QUAGGA_NO_DEPRECATED_INTERFACES define guarded section 
-	  with the old defines which were modified above, 
-	  for backwards compatibility - guarded to prevent Quagga using it..
-	* linklist.c: fix up for linklist.h changes.
-	* *.c: fix up for new list loop macro, try audit other loop
-          usage at same time, to some degree.
-
-2004-04-05 Hasso Tepper <hasso at quagga.net>
-
-	* lib/prefix.[hc]: inet6_ntoa utility function copied from
-	  ripngd/ripngd.c (inet6_ntop).
-
-2004-04-05 Paul Jakma <paul@dishone.st>
-
-	* vty.c: Improve logging of failures to open vty socket(s).
-	  See bugid #163.
-
-2005-04-02 Andrew J. Schorr <ajschorr@alumni.princeton.edu>
-
-	* if.h: Fix comments to reflect that if_lookup_by_name and
-	  if_get_by_name now require the argument strings to be NUL-terminated.
-	* if.c: (if_lookup_by_name) Compare using strcmp.
-	  (if_get_by_name) Pass strlen(ifname) as 2nd arg to if_create.
-
-2005-04-02 Andrew J. Schorr <ajschorr@alumni.princeton.edu>
-
-	* if.c: (if_nametoindex) The man page is rather vague, but it seems
-	  like the argument to if_nametoindex has an implicit maximum length
-	  of IFNAMSIZ characters.
-
-2005-04-02 Andrew J. Schorr <ajschorr@alumni.princeton.edu>
-
-	* if.h: (if_lookup_by_name_len, if_get_by_name_len) New functions.
-	* if.c: (if_lookup_by_name_len, if_get_by_name_len) New functions.
-	  (if_get_by_name) Tighten up code.
-	  (interface) Use new function if_get_by_name_len.
-	* zclient.c: (zebra_interface_add_read) Use new if_get_by_name_len
-	  function.
-	  (zebra_interface_state_read) Use new if_lookup_by_name_len function.
-
-2005-04-02 Andrew J. Schorr <ajschorr@alumni.princeton.edu>
-
-	* str.c: Replace strlcpy and strlcat with actual working versions
-	  copied from rsync-2.6.2/lib/compat.c.
-
-2005-04-02 Andrew J. Schorr <ajschorr@alumni.princeton.edu>
-
-	* if.h: Remove define for IFINDEX_INTERNBASE and add define
-	  IFINDEX_INTERNAL 0, since all internal (i.e. non-kernel) pseudo-
-	  interfaces should have ifindex set to 0.
-	  (if_new) Remove function.
-	  (if_delete_retain) New function to delete an interface without
-	  removing from iflist and freeing the structure.
-	  (ifname2ifindex) New function.
-	* if.c: (if_new) Remove function (absorb into if_create).
-	  (if_create) Replace function if_new with call to calloc.
-	  Set ifp->ifindex to IFINDEX_INTERNAL.  Fix off-by-one error
-	  in assert to check length of interface name.  Add error message
-	  if interface with this name already exists.
-	  (if_delete_retain) New function to delete an interface without
-	  removing from iflist and freeing the structure.
-	  (if_delete) Implement with help of if_delete_retain.
-	  (ifindex2ifname) Reimplement using if_lookup_by_index.
-	  (ifname2ifindex) New function to complement ifindex2ifname.
-	  (interface) The interface command should check the name length
-	  and fail with a warning message if it is too long.
-	  (no_interface) Fix spelling in warning message.
-	  (if_nametoindex) Reimplement using if_lookup_by_name.
-	  (if_indextoname, ifaddr_ipv4_lookup) Reimplement using
-	  if_lookup_by_index.
-
-2005-04-02 Andrew J. Schorr <ajschorr@alumni.princeton.edu>
-
-	* zebra.h: Should include str.h to pick up missing functions.
-	* str.h: Declare strnlen if needed.
-	* str.c: Do not include str.h since zebra.h now includes it.
-	  (strnlen) New function.
-
-2005-03-16 Andrew J. Schorr <ajschorr@alumni.princeton.edu>
->>>>>>> 49014216
 
 	* zebra.h: Must check whether __attribute__ should be defined before
 	  including zassert.h.
