/* Generic vector interface routine -- functions
 * Copyright (C) 1997 Kunihiro Ishiguro
 *
 * 24-Nov-2009  -- extended to add a number of new operations on vectors.
 *                 Copyright (C) 2009 Chris Hall (GMCH), Highwayman
 *
 * This file is part of GNU Zebra.
 *
 * GNU Zebra is free software; you can redistribute it and/or modify it
 * under the terms of the GNU General Public License as published by the
 * Free Software Foundation; either version 2, or (at your option) any
 * later version.
 *
 * GNU Zebra is distributed in the hope that it will be useful, but
 * WITHOUT ANY WARRANTY; without even the implied warranty of
 * MERCHANTABILITY or FITNESS FOR A PARTICULAR PURPOSE.  See the GNU
 * General Public License for more details.
 *
 * You should have received a copy of the GNU General Public License
 * along with GNU Zebra; see the file COPYING.  If not, write to the Free
 * Software Foundation, Inc., 59 Temple Place - Suite 330, Boston, MA
 * 02111-1307, USA.
 */

#include "misc.h"

#include "vector.h"
#include "memory.h"

/* Vectors are implemented as a structure which points to an array of pointers
 * to vector items.  That array -- the body of the vector -- can change size,
 * and therefore may move around in memory.
 *
 * The vector structure may be statically allocated, embedded in another
 * structure, or allocated dynamically.  In any case the vector operations
 * require the address of the vector structure -- see typedef for vector.
 *
 * Vector items are accessed by index, fetching and storing pointers to
 * those items.  Can also push and pop items.
 *
 * A vector has a known (logical) end position.  Everything beyond the end is
 * defined to be NULL.  When a vector is initialised it is set empty.
 *
 * At any given moment the vector body has a limit on the number of items it
 * can accommodate (the physical end).
 *
 * A vector will grow to accommodate what is put into it.  Adding items beyond
 * the (logical) end moves it.  Adding items beyond the (physical) limit causes
 * the body to be extended to suit, and to leave some spare space for future
 * expansion.
 *
 * While the vector is small (see VECTOR_LIMIT_DOUBLE_MAX) the body will grow by
 * doubling in size.  When it is larger, it grows to be multiples of
 * VECTOR_LIMIT_DOUBLE_MAX.
 *
 * Deleting items reduces the (logical) end position, but does NOT release
 * memory -- the (physical) limit is not changed.
 *
 * To release memory: vector_chop will release everything beyond the current
 * end; vector_decant will create a new body of exactly the current size,
 * releasing the old body; vector_discard will release everything beyond a
 * given position.
 *
 * NB: you can set a vector item to be NULL.  If you set a vector item beyond
 *     the current end, NULL items are inserted in the vector.
 *
 * NB: when setting a vector item it is the caller's responsibility to
 *     deallocate any pre-existing value of the item.
 *
 * NB: when deleting items it is also the caller's responsibility to deallocate
 *     any values that require it.
 *
 * Implementation Notes
 *
 * Everything beyond the (logical) end is implicitly NULL.
 *
 * Actual memory between (logical) end and (physical) limit is UNDEFINED.  So
 * when advancing the end some care has to be taken to ensure that any new
 * items in the vector are either set to something or cleared to NULL.
 *
 * It would have been possible to ensure that everything between end and limit
 * is cleared to NULL, but that is more work -- in particular it creates work
 * when it is not always required.
 */

#define P_ITEMS_SIZE(n) SIZE(p_vector_item, n)

/*==============================================================================
 * Initialisation, allocation, reset etc.
 */

/*------------------------------------------------------------------------------
 * Initialise a brand new vector, setting it empty.
 *
 * Allocates vector structure if none given -- that is, if v == NULL.
 *
 * If size is given as zero, no body is allocated, otherwise body of exactly
 * the required size is allocated.
 *
 * NB: discards any existing vector body -- so it is the caller's responsibility
 *     to release any existing body, and any items in that body.
 */
extern vector
vector_init_new(vector v, vector_length_t limit)
{
  if (v == NULL)
    v = XCALLOC(MTYPE_VECTOR, sizeof(struct vector)) ;
  else
    memset(v, 0, sizeof(struct vector)) ;

  if (limit != 0)
    {
      v->p_items = XMALLOC(MTYPE_VECTOR_BODY, P_ITEMS_SIZE(limit)) ;
      v->limit   = limit ;
    } ;

  return v ;
} ;

/*------------------------------------------------------------------------------
 * Initialize vector : allocate memory and return vector.
 *                     allocates body with at least 1 entry.
 *
 * This is a "legacy" function.
 */
extern vector
vector_init (vector_length_t limit)
{
  return vector_init_new(NULL, limit ? limit : 1) ;     /* at least 1 entry */
} ;

/*------------------------------------------------------------------------------
 * Basic: free the vector body and the vector structure.
 *
 * NB: it is the caller's responsibility to release any vector item values
 *     *before* doing this.
 */
void
vector_free (vector v)
{
  XFREE (MTYPE_VECTOR_BODY, v->p_items);
  XFREE (MTYPE_VECTOR, v);
} ;

/*------------------------------------------------------------------------------
 * Re-initialise vector (or create new one), setting it empty.
 *
 * Allocates vector structure if none given -- that is, if v == NULL.
 *
 * If size is given as zero, no body is allocated, but any existing body is
 * retained.  (vector_reset() will discard body.)
 *
 * Otherwise ensures existing body is at least the required size, or a body
 * of exactly the required size is allocated.
 *
 * NB: when re-initialising an existing vector it is the caller's responsibility
 *     to release any vector item values *before* doing this.
 * */
extern vector
vector_re_init(vector v, vector_length_t limit)
{
  if ((v == NULL) || (v->p_items == NULL))
    return vector_init_new(v, limit) ;

  v->end = 0 ;

  if (v->limit < limit)
    {
      v->p_items = XREALLOC(MTYPE_VECTOR_BODY, v->p_items,
                                                          P_ITEMS_SIZE(limit)) ;
      v->limit = limit ;
    } ;

  return v ;
} ;

/*------------------------------------------------------------------------------
 * Free the vector body, and (if required) free the vector structure.
 *
 * Return NULL if releases vector, otherwise the address of the vector.
 *
 * NB: it is the caller's responsibility to release any vector item values
 *     *before* doing this.
 */
vector
vector_reset(vector v, free_keep_b free_structure)
{
  if (v == NULL)
    return NULL ;       /* allow for already freed vector       */

  if (v->p_items != NULL)
    XFREE(MTYPE_VECTOR_BODY, v->p_items) ;

  if (free_structure)
    {
      confirm(free_it == true) ;
      XFREE(MTYPE_VECTOR, v) ;
      return NULL ;
    }
  else
    return vector_init_new(v, 0) ;
} ;

/*------------------------------------------------------------------------------
 * Set vector length to be (at least) the given fixed length.
 *
 * There must be a vector.
 *
 * Does nothing if the vector is already as long or longer than the given
 * length.
 *
 * If the body is not big enough for the new length, allocates or extends to
 * exactly the new length.  Otherwise, leaves body as it is.
 *
 * Appends NULLs as required to extend to the required length.
 *
 * Note that the existing contents of the vector are preserved in all cases.
 */
Private void
vector_set_new_min_length(vector v, vector_length_t len)
{
  assert (v != NULL) ;

  if (len > v->limit)
    {
      if (v->p_items == NULL)
        v->p_items = XMALLOC(MTYPE_VECTOR_BODY, P_ITEMS_SIZE(len)) ;
      else
        v->p_items = XREALLOC(MTYPE_VECTOR_BODY, v->p_items,
                                                            P_ITEMS_SIZE(len)) ;
      v->limit = len ;
    } ;

  if (v->end < len)
    vector_extend(v, len) ;
} ;

/*------------------------------------------------------------------------------
 * Pop item from vector, stepping past any NULLs.
 * If vector is empty, free the body and, if required, the vector structure.
 *
 * Useful for emptying out and discarding a vector:
 *
 *     while ((p_v = vector_ream_out(v, 1)))
 *       ... do what's required to release the item p_v
 *
 * Returns NULL if vector was empty and has now been freed as required.
 */
p_vector_item
vector_ream(vector v, free_keep_b free_structure)
{
  p_vector_item p_v ;

  if (v == NULL)
    return NULL ;

  while (v->end != 0)
    {
      p_v = v->p_items[--v->end] ;
      if (p_v != NULL)
        return p_v ;    /* return non-NULL item */
    } ;

  /* vector is empty: free the body, and (if required) the vector structure.  */
  vector_reset(v, free_structure) ;

  return NULL ;         /* signals end          */
} ;

/*==============================================================================
 * Unset item, condensing and trimming vector.
 *
 * These are legacy operations.
 */

/*------------------------------------------------------------------------------
 * Unset item at given index (ie set it NULL).
 *
 * Return the old value of the item.
 *
 * If the item at the current (logical) end of the vector is NULL, move the
 * end backwards until finds a non-NULL item, or the vector becomes empty.
 */
extern p_vector_item
vector_unset_item(vector v, vector_index_t i)
{
  p_vector_item was ;

  if (i < v->end)
    {
      was = v->p_items[i] ;
      v->p_items[i] = NULL ;
    }
  else if (v->end == 0)
    return NULL ;       /* avoid test for last entry NULL if is empty   */
  else
    was = NULL ;

  if (v->p_items[v->end - 1] == NULL)
    vector_trim(v) ;

  return was ;
} ;

/*------------------------------------------------------------------------------
 * Trim any NULL entries at the current (logical) end of the vector.
 *
 * Returns the (new) length (end) of the vector.
 */
extern vector_length_t
vector_trim(vector v)
{
  vector_length_t e = v->end ;
  while ((e > 0) && (v->p_items[e - 1] == NULL))
    --e ;
  v->end = e ;
  return e ;
} ;

/*------------------------------------------------------------------------------
 * Removes any NULL entries from the given vector.
 *
 * Returns the (new) length (end) of the vector.
 */
extern vector_length_t
vector_condense(vector v)
{
  vector_length_t e = 0 ;
  vector_index_t j ;

  /* Find first NULL, if any                    */
  while ((e < v->end) && (v->p_items[e] != NULL))
    ++e ;

  /* Quit if no NULLs (or vector is empty)      */
  if (e == v->end)
    return e ;

  /* Shuffle any remaining non-NULL down        */
  for (j = e + 1 ; j < v->end ; ++j)
    if (v->p_items[j] != NULL)
      v->p_items[e++] = v->p_items[j] ;

  v->end = e ;

  return e ;
} ;

/*==============================================================================
 * Inserting and deleting items.
 */

/*------------------------------------------------------------------------------
 * Insert item in vector, before item at given position
 * Move items and extend vector as required.
 */
extern void
vector_insert_item(vector v, vector_index_t i, void* p_v)
{
  if ((i == v->end) && (i < v->limit))
    ++v->end ;
  else
    vector_insert(v, i, 1) ;

  v->p_items[i] = (p_vector_item)p_v ;
} ;

/*------------------------------------------------------------------------------
 * Insert item in vector at given position with rider:
 *
 *   rider <  0 -- insert before the item at the given position
 *   rider == 0 -- insert at the given position -- REPLACING any existing value
 *   rider >  0 -- insert after the item at the given position
 *
 * NB: when an item is replaced, it is the caller's responsibility to release
 *     any memory used by the item, if required.
 *
 * Move items and extend vector as required.
 */
extern void
vector_insert_item_here(vector v, vector_index_t i, int rider,
                                                          p_vector_item p_v)
{
  if (rider == 0)
    return vector_set_item(v, i, p_v) ;

  if (rider > 0)
    ++i ;       /* insert before next item */
  vector_insert_item(v, i, p_v) ;
} ;

/*------------------------------------------------------------------------------
 * Delete item from vector.
 *
 * Move items as required.  Reduces number of items in the vector (unless
 * the item in question is beyond the end of the vector !)
 *
 * Returns: the item that has just been deleted.
 *
 * NB: it is the caller's responsibility to release memory used by any
 *     current value of the item, if required.
 *
 * NB: does NOT change the size of the vector body.
 */
extern p_vector_item
vector_delete_item(vector v, vector_index_t i)
{
  p_vector_item p_e ;
  if (i < v->end)
    {
      p_e = v->p_items[i] ;     /* pick up the current value */
      if (i != (v->end - 1))
        vector_delete(v, i, 1) ;
      else
        v->end = i ;
      return p_e ;
    }
  else
    return NULL ;
} ;

/*==============================================================================
 * Moving items within vector.
 */

/*------------------------------------------------------------------------------
 * Move item in vector from source position to destination position.
 *
 * Moves intervening items up or down as required.
 *
 * Extends vector to include the destination, if required.
 *
 * A source item beyond the end of the vector is implicitly NULL.
 */
extern void
vector_move_item(vector v, vector_index_t i_dst, vector_index_t i_src)
{
  p_vector_item* pp_s ;
  p_vector_item* pp_d ;
  p_vector_item p_e ;

  vector_length_t old_end = v->end ;

  /* Worry about whether both source and destination exist.        */
  if (i_dst >= old_end)
    {
      vector_insert(v, i_dst, 1) ; /* ensure destination exists    */
      if (i_src >= old_end)
        return ;                   /* both were beyond the end     */
    }
  else if (i_src >= old_end)
    {
      i_src = old_end ;            /* clamp to just beyond last    */
      vector_insert(v, i_src, 1) ; /* create empty entry           */
    } ;

  if (i_dst == i_src)              /* avoid work and edge case     */
    return ;

  /* Both src and dst are within the vector and src != dst         */
  pp_s = &v->p_items[i_src] ;     /* address of src entry          */
  pp_d = &v->p_items[i_dst] ;     /* address of dst entry          */
  p_e = *pp_s ;                   /* pick up item to move          */
  if (i_src < i_dst)
    memmove(pp_s, pp_s+1, P_ITEMS_SIZE(i_dst - i_src)) ;
  else
    memmove(pp_d+1, pp_d, P_ITEMS_SIZE(i_src - i_dst)) ;
  *pp_d = p_e ;                   /* put down the item to move     */
} ;

/*------------------------------------------------------------------------------
 * Move item in vector to given position with rider:
 *
 *   rider <  0 -- move to before the item at the given position
 *   rider == 0 -- move to replace item at the given position
 *   rider >  0 -- move to after the item at the given position
 *
 * NB: it is the caller's responsibility to release the any existing value
 *     that will be replaced.
 *
 * NB: replacing an item by itself (rider == 0, i_dst == i_src) deletes it !
 *
 * Move items and extend vector as required.
 */
extern void
vector_move_item_here(vector v, vector_index_t i_dst, int rider,
                                                           vector_index_t i_src)
{
  if (rider != 0)
    {
<<<<<<< HEAD
      if (rider > 0)
        ++i_dst ;
=======
      if      (i_src < i_dst)
        {
          if (rider < 0)
            --i_dst ;           /* moving up places src after dst       */
        }
      else if (i_src > i_dst)
        {
          if (rider > 0)
            ++i_dst ;           /* moving down places src before dst    */
        } ;

>>>>>>> 5f5809b1
      vector_move_item(v, i_dst, i_src) ;
    }
  else
    {
      /* to replace: copy and then delete.  */
      vector_set_item(v, i_dst, vector_get_item(v, i_src)) ;
      vector_delete_item(v, i_src) ;
    } ;
} ;

/*------------------------------------------------------------------------------
 * Reverse vector: reverse the order of items in the vector.
 */
extern void
vector_reverse(vector v)
{
  if (v != NULL)
    vector_part_reverse(v, 0, v->end) ;
} ;

/*------------------------------------------------------------------------------
 * Reverse portion of vector.
 */
extern void
vector_part_reverse(vector v, vector_index_t i, vector_length_t n)
{
  vector_index_t j ;

  if (v == NULL)
    return ;

  if ((i + n) > v->limit)
    vector_extend(v, i + n) ;   /* ensure portion exists        */

  if (n <= 1)
    return ;

  j = i + n - 1 ;               /* j > i, because n > 1         */
  do
    {
      p_vector_item p_i = v->p_items[i] ;
      v->p_items[i++]   = v->p_items[j] ;
      v->p_items[j--]   = p_i ;
    } while (j > i) ;
} ;

/*==============================================================================
 * Copying, moving and appending entire vectors.
 */

static void vector_new_limit(vector v, vector_length_t new_end) ;

/*------------------------------------------------------------------------------
 * Shallow vector copy -- copies pointers to item values, not the values.
 *
 * Creates a new vector.
 *
 * NB: creates new vector with same limit as existing one, but copies only
 *     the known items (ie up to end, not up to limit).
 */
vector
vector_copy (vector v)
{
  vector new = vector_init_new(NULL, v->limit) ;

  new->end = v->end;

  if (v->limit > 0)
    memcpy(new->p_items, v->p_items, P_ITEMS_SIZE(v->end)) ;

  return new;
}

/*------------------------------------------------------------------------------
 * Shallow vector copy -- copies pointers to item values, not the values.
 * Creates a new vector or re-initialises an existing one.
 *
 * NB: creates new vector with same limit as existing one, but copies only
 *     the known items (ie up to end, not up to limit).
 *
 * NB: if re-initialising existing vector, it is the caller's responsibility
 *     to release any existing items if that is required.
 *
 * NB: if re-initialising existing vector, it is the caller's responsibility
 *     to ensure the vector structure is currently valid.
 *
 * NB: do NOT try copying a vector to itself !!
 */
vector
vector_copy_here(vector dst, vector src)
{
  assert((src != NULL) && (src != dst)) ;

  dst = vector_re_init(dst, src->limit) ;

  dst->end = src->end;

  if (src->end > 0)
    memcpy(dst->p_items, src->p_items, P_ITEMS_SIZE(src->end)) ;

  return dst ;
} ;

/*------------------------------------------------------------------------------
 * Vector move -- moves body of vector.
 *
 * Creates a new vector or re-initialises an existing one.
 * Leaves the source vector empty -- does not release the structure.
 *
 * NB: if re-initialising existing vector, it is the caller's responsibility
 *     to release any existing items if that is required.
 *
 * NB: if re-initialising existing vector, it is the caller's responsibility
 *     to ensure the vector structure is currently valid.
 *
 * NB: do NOT try moving a vector to itself !!
 */
extern vector
vector_move_here(vector dst, vector src)
{
  assert((src != NULL) && (src != dst)) ;

  if (dst != NULL)
    dst = vector_reset(dst, 0) ;     /* Reset to deallocate any existing body */
  else
    dst = vector_init_new(dst, 0) ;  /* Create new structure sans body.       */

  *dst = *src ;                      /* Copy the vector structure             */

  vector_init_new(src, 0) ;          /* Set empty, forgetting body            */

  return dst ;
}

/*------------------------------------------------------------------------------
 * Shallow vector copy append -- copies pointers to item values, not the values.
 *
 * Appends copied pointers to the destination vector.
 *
 * Creates a new destination vector if required.
 *
 * NB: Can append to self.
 */
extern vector
vector_copy_append(vector dst, vector src)
{
  vector_index_t new_end ;

  assert(src != NULL) ;

  if (dst != NULL)
    {
      new_end = dst->end + src->end ;
      if (new_end > dst->limit)
        vector_new_limit(dst, new_end) ;
    }
  else
    {
      new_end = src->end ;
      vector_init_new(dst, new_end) ;
    } ;

  if (src->end)
    memcpy(&dst->p_items[dst->end], src->p_items, P_ITEMS_SIZE(src->end)) ;

  dst->end = new_end ;          /* Done last, allows for append to self ! */
  return dst ;
} ;

/*------------------------------------------------------------------------------
 * Vector move append -- moves pointers to item values.
 *
 * Appends moved pointers to the destination vector.
 *
 * Creates a new destination vector if required (dst == NULL).
 *
 * Leaves the source vector empty -- does not release the structure.
 *
 * NB: do NOT try moving a vector to itself !!
 */
extern vector
vector_move_append(vector dst, vector src)
{
  assert((src != NULL) && (src != dst)) ;

  if ((dst == NULL) || (dst->end == 0))
    return vector_move_here(dst, src) ;  /* Easy way to do it if dst empty  */

  vector_copy_append(dst, src) ;  /* Extend dst and copy src      */
  vector_init_new(src, 0) ;       /* Set empty, forgetting body   */

  return dst ;
} ;

/*==============================================================================
 * Portmanteau splice/extract/replace function.
 *
 * All take a portion of 'src' vector and:
 *
 * splice:
 *
 *   a) replace a portion of the 'dst' vector by a portion of the 'src' vector
 *      copying the replaced portion of the 'dst' vector to the 'to' vector
 *   b) either: leave 'src' unchanged               -- copy
 *          or: remove the stuff copied from 'src'  -- move
 *
 *   Arguments:  to_copy  -- true
 *               to       -- vector, or NULL => allocate new vector
 *               dst      -- vector
 *               i_dst    -- start of portion to replace
 *               n_dst    -- length of portion to replace.  0 => insertion.
 *               src      -- vector, or NULL => nothing to copy/move
 *               i_src    -- start of portion to copy/move
 *               n_src    -- length of portion to copy/move.  0 => nothing.
 *               src_move -- true => move, otherwise copy.
 *
 *   Returns:    the (possibly new) 'to' vector
 *
 *   NB: 'to', 'dst' and 'src' must be distinct vectors.
 *
 * extract:
 *
 *   a) copy a portion of the 'src' vector to the 'to' vector
 *   c) either: leave 'src' unchanged               -- copy
 *          or: remove the stuff copied from 'src'  -- move
 *
 *   Arguments:  to_copy  -- true
 *               to       -- vector, or NULL => allocate new vector
 *               dst      -- NULL
 *               i_dst    -- ignored
 *               n_dst    -- ignored
 *               src      -- vector, or NULL => nothing to copy/move
 *               i_src    -- start of portion to copy/move
 *               n_src    -- length of portion to copy/move.  0 => nothing.
 *               src_move -- true => move, otherwise copy.
 *
 *   Returns:    the (possibly new) 'to' vector
 *
 *   NB: 'to' and 'src' must be distinct vectors.
 *
 * replace:
 *
 *   a) replace a portion of the 'dst' vector by a portion of the 'src' vector
 *   b) either: leave 'src' unchanged               -- copy
 *          or: remove the stuff copied from 'src'  -- move
 *
 *   Arguments:  to_copy  -- false
 *               to       -- ignored
 *               dst      -- vector
 *               i_dst    -- start of portion to replace
 *               n_dst    -- length of portion to replace.  0 => insertion.
 *               src      -- vector, or NULL => nothing to copy/move
 *               i_src    -- start of portion to copy/move
 *               n_src    -- length of portion to copy/move.  0 => nothing.
 *               src_move -- true => move, otherwise copy.
 *
 *   Returns:    original 'to' argument
 *
 *   NB: 'dst' and 'src' must be distinct vectors.
 *
 * All copies are shallow -- pointers to item values are copied, not the values.
 *
 * NB: any existing contents of the 'to' vector are discarded.
 *
 * NB: it is the caller's responsibility to release memory allocated to any
 *     items which are discarded in these operations.
 *
 * NB: for splice and replace, the resulting destination vector will be at
 *     least i_dst + n_src long.  (Even if is copying actual or implied NULLs
 *     from the source.)
 *
 * NB: where new vectors are created, they will be of exactly the required size.
 *
 * NB: where an existing vector is reused, it is the caller's responsibility
 *     to ensure the vector structure is currently valid (by vector_init_new()
 *     or by ensuring it is zeroized).
 */
extern vector
vector_sak(int to_copy, vector to,
         vector dst, vector_index_t i_dst, vector_length_t n_dst,
         vector src, vector_index_t i_src, vector_length_t n_src, int src_move)
{
  int dst_replace ;               /* true => replace portion of 'dst'   */

  vector_index_t new_dst_end = 0 ;  /* new end of dst                   */

  vector_length_t n_dst_nulls ;   /* number of implicit NULLs to add    */
  vector_length_t n_dst_move ;    /* number of items to move up or down */
  vector_length_t n_src_real ;    /* number of items to really copy     */
  vector_length_t n_src_nulls ;   /* number of implicit NULLs to "copy" */

  assert((to  == NULL) || (dst == NULL) || (to  != dst)) ;
  assert((src == NULL) || (dst == NULL) || (src != dst)) ;

  /* Worry about how much we really have in the source vector.          */

  n_src_real  = n_src ;         /* assume all real              */
  n_src_nulls = 0 ;             /* so no NULLs to "copy"        */

  if (n_src != 0)
    {
      if ((src == NULL) || (i_src >= src->end))
        n_src_real = 0 ;
      else if ((i_src + n_src) > src->end)
        n_src_real = src->end - i_src ;
      n_src_nulls = n_src - n_src_real ;
    } ;

  /* If no 'dst' vector, then this is an extract.                       */

  n_dst_move  = 0 ;             /* assume nothing to move       */
  n_dst_nulls = 0 ;             /* assume no NULLs to add       */

  if (dst == NULL)
    /* For extract: set up dst, i_dst and n_dst so that can copy to the */
    /*              'to' vector as if from 'dst'.                       */
    {
      dst_replace = 0 ;                 /* no replacement operation     */
      dst   = src ;                     /* copy from here               */
      i_dst = i_src ;
      n_dst = n_src_real ;
    }
  else
    /* Reduce n_dst to the number of actual items to be replaced.       */
    /*                                                                  */
    /* Calculate the new end of 'dst'.                                  */
    {
      dst_replace = 1 ;                 /* have replacement to do       */
      if (i_dst >= dst->end)
        /* If i_dst is beyond the end of 'dst', then there is nothing   */
        /* to replace (so set n_dst == 0).  Will be adding n_src items  */
        /* at i_dst -- so new end must be i_dst + n_src.                */
        {
          n_dst_nulls = i_dst - dst->end ;  /* fill from end to i_dst   */
          n_dst       = 0 ;                 /* nothing to replace       */
          new_dst_end = i_dst + n_src ;     /* all beyond current end   */
        }
      else
        /* If i_dst + n_dst is beyond the end of 'dst', reduce n_dst to */
        /* number of items up to the end.                               */
        /* Will remove n_dst items and insert n_src, so end will move   */
        /* by n_src - n_dst.                                            */
        {
          if ((i_dst + n_dst) > dst->end)
            n_dst = dst->end - i_dst ;  /* what we actually replace     */
          else if (n_dst != n_src)
            n_dst_move = dst->end - (i_dst + n_dst) ;
                                        /* what we move up or down      */

          new_dst_end = dst->end + n_src - n_dst ;
                                        /* end depends on amount added  */
                                        /* & amount actually replaced   */
        } ;
    } ;

  /* Copy portion of 'dst' (or of 'src') to 'to', if required.          */
  /*                                                                    */
  /* Have arranged: n_dst -- number of items to copy, all existent      */
  /*                dst   -- vector to copy from -- if n_dst > 0        */
  /*                i_dst -- first item to copy  -- if n_dst > 0        */

  if (to_copy)
    {
      to = vector_re_init(to, n_dst) ;  /* reinitialise or create       */
      to->end = n_dst ;
      if (n_dst > 0)
        memcpy(to->p_items, &dst->p_items[i_dst], P_ITEMS_SIZE(n_dst)) ;
    } ;

  /* Replace portion of 'dst' by portion of 'src', if required.         */
  /*                                                                    */
  /* Have arranged:                                                     */
  /*                                                                    */
  /*  new_dst_end  -- end of dst once dust settles                      */
  /*  n_dst_nulls  -- number of NULLs to insert at dst->end to fill up  */
  /*                  to i_dst (when i_dst is beyond old end.)          */
  /*  n_dst_move   -- number of items in dst to move up or down to      */
  /*                  leave n_src item hole at i_dst to fill in.        */
  /*  n_src_real   -- number of real src items at i_src to copy to dst  */
  /*                  at i_dst.                                         */
  /*  n_src_nulls  -- number of nulls to add to fill to i_dst + n_src.  */

  if (dst_replace)
    {
      if (new_dst_end > dst->limit)   /* extend body if required */
        vector_new_limit(dst, new_dst_end) ;

      if (n_dst_nulls > 0)
        memset(&dst->p_items[dst->end], 0, P_ITEMS_SIZE(n_dst_nulls)) ;
      if (n_dst_move > 0)
        memmove(&dst->p_items[i_dst + n_dst], &dst->p_items[i_dst + n_src],
                                                     P_ITEMS_SIZE(n_dst_move)) ;
      if (n_src_real > 0)
        memcpy(&dst->p_items[i_dst], &src->p_items[i_src],
                                                     P_ITEMS_SIZE(n_src_real)) ;
      if (n_src_nulls > 0)
        memset(&dst->p_items[i_dst + n_src_real], 0,
                                                    P_ITEMS_SIZE(n_src_nulls)) ;
      dst->end = new_dst_end ;
    } ;

  /* Delete portion of 'src', if required (and have 'src' !)            */

  if (src_move && (n_src_real != 0))
    vector_delete(src, i_src, n_src_real) ;

  /* Done -- return 'to' vector as promised.                            */

  return to ;
} ;

/*==============================================================================
 * Legacy Vector Operations
 */

/*------------------------------------------------------------------------------
 * Set value to the smallest empty slot.
 *
 * Returns: index of slot used.
 */
extern int
vector_set (vector v, void *val)
{
  vector_index_t i;

  i = 0 ;
  while (1)
    {
      if (i == v->end)
        {
          i = vector_extend_by_1(v) ;
          break ;
        }

      if (v->p_items[i] == NULL)
        break ;

      ++i ;
    } ;

  v->p_items[i] = val;

  return i ;
}

/*------------------------------------------------------------------------------
 * Set value to specified index slot.
 *
 * Returns: index of slot (as given)
 */
extern int
vector_set_index (vector v, vector_index_t i, void *val)
{
  vector_ensure (v, i);
  v->p_items[i] = val;
  return i;
}

/*------------------------------------------------------------------------------
 * Look up vector -- get the i'th item.
 *
 * Returns: the i'th item -- NULL if item is null, or i >= logical len of vector
 */
extern p_vector_item
vector_lookup (vector v, vector_index_t i)
{
  if (i >= v->end)
    return NULL;
  return v->p_items[i];
}

/*------------------------------------------------------------------------------
 * Lookup vector, ensure it -- get i'th item and ensure logical len > i.
 *
 * Returns: the i'th item -- NULL if item is null
 */
extern p_vector_item
vector_lookup_ensure (vector v, vector_index_t i)
{
  vector_ensure (v, i);
  return v->p_items[i];
}

/*------------------------------------------------------------------------------
 * Count the number of not empty slots.
 */
extern vector_length_t
vector_count (vector v)
{
  vector_index_t  i;
  vector_length_t count = 0;

  for (i = 0; i < v->end; i++)
    if (v->p_items[i] != NULL)
      count++;

  return count;
}

/*==============================================================================
 * Sorting and Searching vector.
 */

/*------------------------------------------------------------------------------
 * Sort the given vector.
 *
 * NB: the comparison function receives a pointer to the pointer to the
 *     vector item's value.
 *
 * NB: if there are NULL items in the vector, the comparison function MUST
 *     be ready for them.
 */
extern void
vector_sort(vector v, vector_sort_cmp* cmp)
{
  if (v->end <= 1)
    return ;            /* Stop dead if 0 or 1 items */

  typedef int qsort_cmp(const void*, const void*) ;

  qsort(v->p_items, v->end, sizeof(p_vector_item), (qsort_cmp*)cmp) ;
} ;

/*------------------------------------------------------------------------------
 * Perform binary search on the given vector.
 *
 * The vector MUST be sorted in the order implied by the comparison function
 * given.  The vector need not contain unique values, but this search makes
 * no effort to select any particular instance of a sequence of equals.
 *
 * Returns:
 *
 *   result ==  0: found an equal value.
 *                 index returned is of first entry found which is equal to
 *                 the value sought.  There may be other equal values, before
 *                 and/or after this one in the vector.
 *
 *   result == +1: value not found and vector not empty.
 *                 index returned is of the largest entry whose value is less
 *                 than the value sought.
 *                 (The value sought belongs after this point.)
 *
 *   result == -1: value is less than everything in the vector, or the
 *                 vector is empty.
 *                 index returned is 0
 *
 * NB: The comparison function takes arguments which are:
 *
 *       const void**  pointer to pointer to value being searched for.
 *       const void**  pointer to pointer to vector item to compare with
 *
 *     The value being searched for need not be in the same form as a vector
 *     item.  However, if it is then the same comparison function can be used
 *     to sort and search.
 *
 * NB: if there are NULL items in the vector, the comparison function MUST
 *     be ready for them.
 */
extern vector_index_t
vector_bsearch(vector v, vector_bsearch_cmp* cmp, const void* p_val,
                                                                    int* result)
{
  vector_index_t il, iv, ih ;
  int c ;

  if (v->end <= 1)
    {
      *result = (v->end == 0) ? -1 : cmp(&p_val, (const cvp*)&v->p_items[0]) ;
      return 0 ;                /* Stop dead if 0 or 1 items */
    } ;

  /* We have at least two items.    */
  il = 0 ;
  ih = v->end - 1 ;

  /* Pick off the edge cases: >= last and <= first.  */
  if ((c = cmp(&p_val, (const cvp*)&v->p_items[ih])) >= 0)
    {
      *result = c ;     /* 0 => found.  +1 => val > last        */
      return ih ;       /* return high index.                   */
    } ;
  if ((c = cmp(&p_val, (const cvp*)&v->p_items[il])) <= 0)
    {
      *result = c ;     /* 0 => found.  -1 => val < first      */
      return il ;       /* return low index.                   */
    }

  /* Now binary chop.  We know that item[il] < val < item[ih]   */
  /*                   We also know that il < ih                */
  while (1)
    {
      iv = (il + ih) / 2 ;
      if (iv == il)     /* true if (ih == il+1)                         */
        {
          *result = +1 ;
          return il ;   /* return il: item[il] < val < item[il+1]       */
        } ;
      /* We now know that il < iv < ih  */
      c = cmp(&p_val, (const cvp*)&v->p_items[iv]) ;
      if (c == 0)
        {
          *result = 0 ;
          return iv ;   /* found !!                             */
        }
      if (c <  0)
        ih = iv ;       /* step down    iv > il, so new ih > il */
      else
        il = iv ;       /* step up      iv < ih, so new il < ih */
    } ;
} ;

/*==============================================================================
 * Mechanics for adding/deleting items and managing the vector (logical) end
 * and (physical) limit.
 */

/* Extract the LS bit of unsigned integer 'x'.  */
#define lsbit(x) ((x) & ((~(x)) + 1))
/* Round 'x' up to a multiple of 'm'            */
#define multiple(x, m) ((((x) + (m) - 1) / (m)) * (m))

/*------------------------------------------------------------------------------
 * Set new limit to suit new end for given vector.
 *
 * The new limit will be at least: VECTOR_LIMIT_MIN.
 *
 * While the vector is relatively small, the limit is doubled until there
 * is at least 1/8 of the new vector free.
 *
 * Beyond VECTOR_LIMIT_DOUBLE_MAX, however, the limit is set to the
 * smallest multiple of VECTOR_LIMIT_DOUBLE_MAX which gives at least
 * VECTOR_LIMIT_SLACK_MIN free entries beyond the new end.
 *
 * This is an attempt to balance the cost of repeated reallocations of
 * memory against the cost of possible wasted space at the end of the
 * vector.
 *
 * NB: the new_limit depends entirely on the new end position.  (Current
 *     end position is ignored.)
 *
 * NB: the new limit may be less than the current limit, in which case the
 *     vector body is reduced in size.
 *
 * Except for any size set when the vector is initialised, the vector body
 * size will be a power of 2 or a multiple of VECTOR_LIMIT_DOUBLE_MAX.
 * (Vectors are regular in their habits, which may help the memory allocator).
 *
 * TODO: what to do if calculation of new_limit overflows, or calculation
 *       of P_ITEMS_SIZE will ?
 */
static void
vector_new_limit(vector v, vector_index_t new_end)
{
  vector_length_t old_limit = v->limit ;
  vector_length_t new_limit ;

  if (new_end > ((VECTOR_LIMIT_DOUBLE_MAX * 7) / 8))
    {
      new_limit = multiple(new_end + VECTOR_LIMIT_SLACK_MIN,
                                                      VECTOR_LIMIT_DOUBLE_MAX) ;
    }
  else
    {
      /* Want the new_limit to be a power of 2.                           */
      /* If the old_limit was a power of 2, start from there.             */
      /* Otherwise start from a power of 2 less than new_end: either the  */
      /* minimum value or a value mid way to VECTOR_LIMIT_DOUBLE_MAX.     */
      if ( (old_limit != 0) && (old_limit == lsbit(old_limit))
                            && (new_end >= old_limit) )
        new_limit = old_limit ;
      else
        new_limit = (new_end < VECTOR_LIMIT_MID) ? VECTOR_LIMIT_MIN
                                                 : VECTOR_LIMIT_MID ;
      while (new_end > ((new_limit * 7) / 8))
        new_limit *= 2 ;
    } ;

  v->p_items =
             XREALLOC(MTYPE_VECTOR_BODY, v->p_items, P_ITEMS_SIZE(new_limit)) ;

  v->limit = new_limit ;
} ;

/*------------------------------------------------------------------------------
 * Extend vector and set new (logical) end.
 *
 * Extends body if required.
 * Ensures everything between old and new end is set NULL.
 *
 * NB: expects new end > old end, but copes with new end <= old end.
 */
extern void
vector_extend(vector v, vector_length_t new_end)
{
  vector_length_t old_end = v->end ;

  if (new_end > v->limit)
    vector_new_limit(v, new_end) ;
  v->end = new_end ;

  if (new_end > old_end)
    memset(&v->p_items[old_end], 0, P_ITEMS_SIZE(new_end - old_end)) ;
} ;

/*------------------------------------------------------------------------------
 * Insert entries into vector: insert 'n' NULL entries at location 'i'.
 *
 * Updates end (and limit) to be at least 'i' + 'n'.
 * (So if 'i' < end then end becomes end + 'n', else end becomes 'i' + 'n'.)
 */
extern void
vector_insert(vector v, vector_index_t i, vector_length_t n)
{
  vector_length_t old_end, new_end ;
  vector_length_t n_above ;

  /* If i < old end, then we are inserting n NULLs, and need
   *                      to shuffle at least one item up.
   *                 else we are setting new end to i + n and need to NULL
   *                      fill from old end to the new end.
   */
  old_end = v->end ;
  if (i < old_end)
    {
      if (n == 0)
        return ;                /* give up now if not inserting anything  */
      n_above = old_end - i ;   /* number of items to shuffle up.. >= 1   */
      new_end = old_end + n ;
    }
  else
    {
      n_above = 0 ;             /* nothing to shuffle up.                 */
      new_end = i + n ;
      i = old_end ;             /* where to zeroize from                  */
      n = new_end - old_end ;   /* how much to zeroize                    */
    } ;

  /* Now we extend the body if we need to.                  */
  if (new_end > v->limit)
    vector_new_limit(v, new_end) ;
  v->end = new_end ;

  if (n_above > 0)
    memmove(&v->p_items[i + n], &v->p_items[i], P_ITEMS_SIZE(n_above)) ;

  memset(&v->p_items[i], 0, P_ITEMS_SIZE(n)) ;
} ;

/*------------------------------------------------------------------------------
 * Delete items from vector: delete 'n' items at location 'i'.
 *
 * Does nothing if 'i' is beyond current end of vector or if 'n' == 0.
 *
 * Deletes from 'i' to end if less than 'n' items to the end.
 *
 * NB: does NOT change the size of the body.
 *
 * NB: it is the caller's responsibility to have released any memory allocated
 *     for the items that are being deleted.
*/
extern void
vector_delete(vector v, vector_index_t i, vector_length_t n)
{
  vector_length_t old_end, new_end ;

  old_end = v->end ;

  if ((i >= old_end) || (n == 0))
    return ;

  /* If i + n < old_end, we have 1 or more items to keep and move down */
  if ((i + n) < old_end)
    {
      memmove(&v->p_items[i], &v->p_items[i + n],
                                              P_ITEMS_SIZE(old_end - (i + n))) ;
      new_end = old_end - n ;
    }
  else
    {
      new_end = i ;             /* We are keeping nothing above 'i' */
                                /* NB: new_end < old_end            */
    } ;

  v->end = new_end ;            /* account for stuff dropped        */
} ;

/*------------------------------------------------------------------------------
 * Discard entries from vector: discard entries from location 'i' onwards.
 *
 * Releases memory from 'i' onwards.
 * Releases the body altogether if this sets the vector empty ('i' == 0).
 * Sets new end of vector iff 'i' < current end.
 *
 * Does nothing if 'i' is beyond current limit (physical end) of vector.
 *
 * NB: it is the caller's responsibility to have released any memory allocated
 *     for the items that are being discarded.
*/
extern void
vector_discard(vector v, vector_index_t i)
{
  if (i >= v->limit)
    return ;

  if (i == 0)
    vector_reset(v, 0) ;        /* reset, without releasing the structure */
  else
    {
      v->limit = i ;
      if (i < v->end)
        v->end = i ;
      v->p_items = XREALLOC(MTYPE_VECTOR_BODY, v->p_items, P_ITEMS_SIZE(i)) ;
    } ;
} ;

/*------------------------------------------------------------------------------
 * Chop vector at the current (logical) end.
 *
 * Releases the body altogether if the vector is currently empty.
 */
extern void
vector_chop(vector v)
{
  vector_length_t new_limit = v->end ;

  if (new_limit == 0)
    vector_reset(v, 0) ;        /* reset, without releasing the structure */
  else if (new_limit != v->limit)
    {
      v->limit = new_limit ;
      v->p_items = XREALLOC(MTYPE_VECTOR_BODY, v->p_items,
                                                      P_ITEMS_SIZE(new_limit)) ;
    } ;
} ;

/*------------------------------------------------------------------------------
 * Decant vector into a new body allocated to current logical size, and
 * release the old body.
 *
 * Releases the body altogether if the vector is currently empty.
*/
extern void
vector_decant(vector v)
{
  p_vector_item* p_old_body ;
  vector_length_t new_limit = v->end ;

  if (new_limit == 0)
    vector_reset(v, 0) ;          /* reset, without releasing the structure */
  else
    {
      p_old_body = v->p_items ;

      vector_init_new(v, new_limit) ;   /* initialise with new body     */

      memcpy(v->p_items, p_old_body, P_ITEMS_SIZE(new_limit)) ;
                                        /* copy the old body across     */
      v->end = new_limit ;

      XFREE(MTYPE_VECTOR_BODY, p_old_body) ;
    } ;
} ;<|MERGE_RESOLUTION|>--- conflicted
+++ resolved
@@ -488,10 +488,6 @@
 {
   if (rider != 0)
     {
-<<<<<<< HEAD
-      if (rider > 0)
-        ++i_dst ;
-=======
       if      (i_src < i_dst)
         {
           if (rider < 0)
@@ -503,7 +499,6 @@
             ++i_dst ;           /* moving down places src before dst    */
         } ;
 
->>>>>>> 5f5809b1
       vector_move_item(v, i_dst, i_src) ;
     }
   else
