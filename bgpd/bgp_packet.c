/* BGP packet management routine.
   Copyright (C) 1999 Kunihiro Ishiguro

This file is part of GNU Zebra.

GNU Zebra is free software; you can redistribute it and/or modify it
under the terms of the GNU General Public License as published by the
Free Software Foundation; either version 2, or (at your option) any
later version.

GNU Zebra is distributed in the hope that it will be useful, but
WITHOUT ANY WARRANTY; without even the implied warranty of
MERCHANTABILITY or FITNESS FOR A PARTICULAR PURPOSE.  See the GNU
General Public License for more details.

You should have received a copy of the GNU General Public License
along with GNU Zebra; see the file COPYING.  If not, write to the Free
Software Foundation, Inc., 59 Temple Place - Suite 330, Boston, MA
02111-1307, USA.  */

#include <zebra.h>

#include "thread.h"
#include "stream.h"
#include "network.h"
#include "prefix.h"
#include "command.h"
#include "log.h"
#include "memory.h"
#include "sockunion.h"		/* for inet_ntop () */
#include "linklist.h"
#include "plist.h"

#include "bgpd/bgpd.h"
#include "bgpd/bgp_table.h"
#include "bgpd/bgp_dump.h"
#include "bgpd/bgp_attr.h"
#include "bgpd/bgp_debug.h"
#include "bgpd/bgp_fsm.h"
#include "bgpd/bgp_route.h"
#include "bgpd/bgp_packet.h"
#include "bgpd/bgp_open.h"
#include "bgpd/bgp_aspath.h"
#include "bgpd/bgp_community.h"
#include "bgpd/bgp_ecommunity.h"
#include "bgpd/bgp_network.h"
#include "bgpd/bgp_mplsvpn.h"
#include "bgpd/bgp_advertise.h"
#include "bgpd/bgp_vty.h"

int stream_put_prefix (struct stream *, struct prefix *);

/* Set up BGP packet marker and packet type. */
static int
bgp_packet_set_marker (struct stream *s, u_char type)
{
  int i;

  /* Fill in marker. */
  for (i = 0; i < BGP_MARKER_SIZE; i++)
    stream_putc (s, 0xff);

  /* Dummy total length. This field is should be filled in later on. */
  stream_putw (s, 0);

  /* BGP packet type. */
  stream_putc (s, type);

  /* Return current stream size. */
  return stream_get_endp (s);
}

/* Set BGP packet header size entry.  If size is zero then use current
   stream size. */
static int
bgp_packet_set_size (struct stream *s)
{
  int cp;

  /* Preserve current pointer. */
  cp = stream_get_endp (s);
  stream_putw_at (s, BGP_MARKER_SIZE, cp);

  return cp;
}

/* Add new packet to the peer. */
static void
bgp_packet_add (struct peer *peer, struct stream *s)
{
  /* Add packet to the end of list. */
  stream_fifo_push (peer->obuf, s);
}

/* Free first packet. */
static void
bgp_packet_delete (struct peer *peer)
{
  stream_free (stream_fifo_pop (peer->obuf));
}

/* Check file descriptor whether connect is established. */
static void
bgp_connect_check (struct peer *peer)
{
  int status;
  socklen_t slen;
  int ret;

  /* Anyway I have to reset read and write thread. */
  BGP_READ_OFF (peer->t_read);
  BGP_WRITE_OFF (peer->t_write);

  /* Check file descriptor. */
  slen = sizeof (status);
  ret = getsockopt(peer->fd, SOL_SOCKET, SO_ERROR, (void *) &status, &slen);

  /* If getsockopt is fail, this is fatal error. */
  if (ret < 0)
    {
      zlog (peer->log, LOG_INFO, "can't get sockopt for nonblocking connect");
      BGP_EVENT_ADD (peer, TCP_fatal_error);
      return;
    }      

  /* When status is 0 then TCP connection is established. */
  if (status == 0)
    {
      BGP_EVENT_ADD (peer, TCP_connection_open);
    }
  else
    {
      if (BGP_DEBUG (events, EVENTS))
	  plog_debug (peer->log, "%s [Event] Connect failed (%s)",
		     peer->host, safe_strerror (errno));
      BGP_EVENT_ADD (peer, TCP_connection_open_failed);
    }
}

/* Make BGP update packet.  */
static struct stream *
bgp_update_packet (struct peer *peer, afi_t afi, safi_t safi)
{
  struct stream *s;
  struct bgp_adj_out *adj;
  struct bgp_advertise *adv;
  struct stream *packet;
  struct bgp_node *rn = NULL;
  struct bgp_info *binfo = NULL;
  bgp_size_t total_attr_len = 0;
  unsigned long pos;
  char buf[BUFSIZ];

  s = peer->work;
  stream_reset (s);

  adv = FIFO_HEAD (&peer->sync[afi][safi]->update);

  while (adv)
    {
      assert (adv->rn);
      rn = adv->rn;
      adj = adv->adj;
      if (adv->binfo)
        binfo = adv->binfo;

      /* When remaining space can't include NLRI and it's length.  */
      if (STREAM_REMAIN (s) <= BGP_NLRI_LENGTH + PSIZE (rn->p.prefixlen))
	break;

      /* If packet is empty, set attribute. */
      if (stream_empty (s))
	{
	  struct prefix_rd *prd = NULL;
	  u_char *tag = NULL;
	  struct peer *from = NULL;
	  
	  if (rn->prn)
	    prd = (struct prefix_rd *) &rn->prn->p;
          if (binfo && binfo->extra)
            {
              tag = binfo->extra->tag;
              from = binfo->peer;
            }
          
	  bgp_packet_set_marker (s, BGP_MSG_UPDATE);
	  stream_putw (s, 0);		
	  pos = stream_get_endp (s);
	  stream_putw (s, 0);
	  total_attr_len = bgp_packet_attribute (NULL, peer, s, 
	                                         adv->baa->attr,
	                                         &rn->p, afi, safi, 
	                                         from, prd, tag);
	  stream_putw_at (s, pos, total_attr_len);
	}

      if (afi == AFI_IP && safi == SAFI_UNICAST)
	stream_put_prefix (s, &rn->p);
      
      if (BGP_DEBUG (update, UPDATE_OUT))
	zlog (peer->log, LOG_DEBUG, "%s send UPDATE %s/%d",
	      peer->host,
	      inet_ntop (rn->p.family, &(rn->p.u.prefix), buf, BUFSIZ),
	      rn->p.prefixlen);

      /* Synchnorize attribute.  */
      if (adj->attr)
	bgp_attr_unintern (adj->attr);
      else
	peer->scount[afi][safi]++;

      adj->attr = bgp_attr_intern (adv->baa->attr);

      adv = bgp_advertise_clean (peer, adj, afi, safi);

      if (! (afi == AFI_IP && safi == SAFI_UNICAST))
	break;
    }
	 
  if (! stream_empty (s))
    {
      bgp_packet_set_size (s);
      packet = stream_dup (s);
      bgp_packet_add (peer, packet);
      BGP_WRITE_ON (peer->t_write, bgp_write, peer->fd);
      stream_reset (s);
      return packet;
    }
  return NULL;
}

static struct stream *
bgp_update_packet_eor (struct peer *peer, afi_t afi, safi_t safi)
{
  struct stream *s;
  struct stream *packet;

  if (DISABLE_BGP_ANNOUNCE)
    return NULL;

  if (BGP_DEBUG (normal, NORMAL))
    zlog_debug ("send End-of-RIB for %s to %s", afi_safi_print (afi, safi), peer->host);

  s = stream_new (BGP_MAX_PACKET_SIZE);

  /* Make BGP update packet. */
  bgp_packet_set_marker (s, BGP_MSG_UPDATE);

  /* Unfeasible Routes Length */
  stream_putw (s, 0);

  if (afi == AFI_IP && safi == SAFI_UNICAST)
    {
      /* Total Path Attribute Length */
      stream_putw (s, 0);
    }
  else
    {
      /* Total Path Attribute Length */
      stream_putw (s, 6);
      stream_putc (s, BGP_ATTR_FLAG_OPTIONAL);
      stream_putc (s, BGP_ATTR_MP_UNREACH_NLRI);
      stream_putc (s, 3);
      stream_putw (s, afi);
      stream_putc (s, safi);
    }

  bgp_packet_set_size (s);
  packet = stream_dup (s);
  bgp_packet_add (peer, packet);
  stream_free (s);
  return packet;
}

/* Make BGP withdraw packet.  */
static struct stream *
bgp_withdraw_packet (struct peer *peer, afi_t afi, safi_t safi)
{
  struct stream *s;
  struct stream *packet;
  struct bgp_adj_out *adj;
  struct bgp_advertise *adv;
  struct bgp_node *rn;
  unsigned long pos;
  bgp_size_t unfeasible_len;
  bgp_size_t total_attr_len;
  char buf[BUFSIZ];

  s = peer->work;
  stream_reset (s);

  while ((adv = FIFO_HEAD (&peer->sync[afi][safi]->withdraw)) != NULL)
    {
      assert (adv->rn);
      adj = adv->adj;
      rn = adv->rn;

      if (STREAM_REMAIN (s) 
	  < (BGP_NLRI_LENGTH + BGP_TOTAL_ATTR_LEN + PSIZE (rn->p.prefixlen)))
	break;

      if (stream_empty (s))
	{
	  bgp_packet_set_marker (s, BGP_MSG_UPDATE);
	  stream_putw (s, 0);
	}

      if (afi == AFI_IP && safi == SAFI_UNICAST)
	stream_put_prefix (s, &rn->p);
      else
	{
	  struct prefix_rd *prd = NULL;
	  
	  if (rn->prn)
	    prd = (struct prefix_rd *) &rn->prn->p;
	  pos = stream_get_endp (s);
	  stream_putw (s, 0);
	  total_attr_len
	    = bgp_packet_withdraw (peer, s, &rn->p, afi, safi, prd, NULL);
      
	  /* Set total path attribute length. */
	  stream_putw_at (s, pos, total_attr_len);
	}

      if (BGP_DEBUG (update, UPDATE_OUT))
	zlog (peer->log, LOG_DEBUG, "%s send UPDATE %s/%d -- unreachable",
	      peer->host,
	      inet_ntop (rn->p.family, &(rn->p.u.prefix), buf, BUFSIZ),
	      rn->p.prefixlen);

      peer->scount[afi][safi]--;

      bgp_adj_out_remove (rn, adj, peer, afi, safi);
      bgp_unlock_node (rn);

      if (! (afi == AFI_IP && safi == SAFI_UNICAST))
	break;
    }

  if (! stream_empty (s))
    {
      if (afi == AFI_IP && safi == SAFI_UNICAST)
	{
	  unfeasible_len 
	    = stream_get_endp (s) - BGP_HEADER_SIZE - BGP_UNFEASIBLE_LEN;
	  stream_putw_at (s, BGP_HEADER_SIZE, unfeasible_len);
	  stream_putw (s, 0);
	}
      bgp_packet_set_size (s);
      packet = stream_dup (s);
      bgp_packet_add (peer, packet);
      stream_reset (s);
      return packet;
    }

  return NULL;
}

void
bgp_default_update_send (struct peer *peer, struct attr *attr,
			 afi_t afi, safi_t safi, struct peer *from)
{
  struct stream *s;
  struct stream *packet;
  struct prefix p;
  unsigned long pos;
  bgp_size_t total_attr_len;
  char attrstr[BUFSIZ];
  char buf[BUFSIZ];

  if (DISABLE_BGP_ANNOUNCE)
    return;

  if (afi == AFI_IP)
    str2prefix ("0.0.0.0/0", &p);
#ifdef HAVE_IPV6
  else 
    str2prefix ("::/0", &p);
#endif /* HAVE_IPV6 */

  /* Logging the attribute. */
  if (BGP_DEBUG (update, UPDATE_OUT))
    {
      bgp_dump_attr (peer, attr, attrstr, BUFSIZ);
      zlog (peer->log, LOG_DEBUG, "%s send UPDATE %s/%d %s",
	    peer->host, inet_ntop(p.family, &(p.u.prefix), buf, BUFSIZ),
	    p.prefixlen, attrstr);
    }

  s = stream_new (BGP_MAX_PACKET_SIZE);

  /* Make BGP update packet. */
  bgp_packet_set_marker (s, BGP_MSG_UPDATE);

  /* Unfeasible Routes Length. */
  stream_putw (s, 0);

  /* Make place for total attribute length.  */
  pos = stream_get_endp (s);
  stream_putw (s, 0);
  total_attr_len = bgp_packet_attribute (NULL, peer, s, attr, &p, afi, safi, from, NULL, NULL);

  /* Set Total Path Attribute Length. */
  stream_putw_at (s, pos, total_attr_len);

  /* NLRI set. */
  if (p.family == AF_INET && safi == SAFI_UNICAST)
    stream_put_prefix (s, &p);

  /* Set size. */
  bgp_packet_set_size (s);

  packet = stream_dup (s);
  stream_free (s);

  /* Dump packet if debug option is set. */
#ifdef DEBUG
  /* bgp_packet_dump (packet); */
#endif /* DEBUG */

  /* Add packet to the peer. */
  bgp_packet_add (peer, packet);

  BGP_WRITE_ON (peer->t_write, bgp_write, peer->fd);
}

void
bgp_default_withdraw_send (struct peer *peer, afi_t afi, safi_t safi)
{
  struct stream *s;
  struct stream *packet;
  struct prefix p;
  unsigned long pos;
  unsigned long cp;
  bgp_size_t unfeasible_len;
  bgp_size_t total_attr_len;
  char buf[BUFSIZ];

  if (DISABLE_BGP_ANNOUNCE)
    return;

  if (afi == AFI_IP)
    str2prefix ("0.0.0.0/0", &p);
#ifdef HAVE_IPV6
  else 
    str2prefix ("::/0", &p);
#endif /* HAVE_IPV6 */

  total_attr_len = 0;
  pos = 0;

  if (BGP_DEBUG (update, UPDATE_OUT))
    zlog (peer->log, LOG_DEBUG, "%s send UPDATE %s/%d -- unreachable",
          peer->host, inet_ntop(p.family, &(p.u.prefix), buf, BUFSIZ),
          p.prefixlen);

  s = stream_new (BGP_MAX_PACKET_SIZE);

  /* Make BGP update packet. */
  bgp_packet_set_marker (s, BGP_MSG_UPDATE);

  /* Unfeasible Routes Length. */;
  cp = stream_get_endp (s);
  stream_putw (s, 0);

  /* Withdrawn Routes. */
  if (p.family == AF_INET && safi == SAFI_UNICAST)
    {
      stream_put_prefix (s, &p);

      unfeasible_len = stream_get_endp (s) - cp - 2;

      /* Set unfeasible len.  */
      stream_putw_at (s, cp, unfeasible_len);

      /* Set total path attribute length. */
      stream_putw (s, 0);
    }
  else
    {
      pos = stream_get_endp (s);
      stream_putw (s, 0);
      total_attr_len = bgp_packet_withdraw (peer, s, &p, afi, safi, NULL, NULL);

      /* Set total path attribute length. */
      stream_putw_at (s, pos, total_attr_len);
    }

  bgp_packet_set_size (s);

  packet = stream_dup (s);
  stream_free (s);

  /* Add packet to the peer. */
  bgp_packet_add (peer, packet);

  BGP_WRITE_ON (peer->t_write, bgp_write, peer->fd);
}

/* Get next packet to be written.  */
static struct stream *
bgp_write_packet (struct peer *peer)
{
  afi_t afi;
  safi_t safi;
  struct stream *s = NULL;
  struct bgp_advertise *adv;

  s = stream_fifo_head (peer->obuf);
  if (s)
    return s;

  for (afi = AFI_IP; afi < AFI_MAX; afi++)
    for (safi = SAFI_UNICAST; safi < SAFI_MAX; safi++)
      {
	adv = FIFO_HEAD (&peer->sync[afi][safi]->withdraw);
	if (adv)
	  {
	    s = bgp_withdraw_packet (peer, afi, safi);
	    if (s)
	      return s;
	  }
      }
    
  for (afi = AFI_IP; afi < AFI_MAX; afi++)
    for (safi = SAFI_UNICAST; safi < SAFI_MAX; safi++)
      {
	adv = FIFO_HEAD (&peer->sync[afi][safi]->update);
	if (adv)
	  {
            if (adv->binfo && adv->binfo->uptime < peer->synctime)
	      {
		if (CHECK_FLAG (adv->binfo->peer->cap, PEER_CAP_RESTART_RCV)
		    && CHECK_FLAG (adv->binfo->peer->cap, PEER_CAP_RESTART_ADV)
		    && ! CHECK_FLAG (adv->binfo->flags, BGP_INFO_STALE)
		    && safi != SAFI_MPLS_VPN)
		  {
		    if (CHECK_FLAG (adv->binfo->peer->af_sflags[afi][safi],
			PEER_STATUS_EOR_RECEIVED))
		      s = bgp_update_packet (peer, afi, safi);
		  }
		else
		  s = bgp_update_packet (peer, afi, safi);
	      }

	    if (s)
	      return s;
	  }

	if (CHECK_FLAG (peer->cap, PEER_CAP_RESTART_RCV))
	  {
	    if (peer->afc_nego[afi][safi] && peer->synctime
		&& ! CHECK_FLAG (peer->af_sflags[afi][safi], PEER_STATUS_EOR_SEND)
		&& safi != SAFI_MPLS_VPN)
	      {
		SET_FLAG (peer->af_sflags[afi][safi], PEER_STATUS_EOR_SEND);
		return bgp_update_packet_eor (peer, afi, safi);
	      }
	  }
      }

  return NULL;
}

/* Is there partially written packet or updates we can send right
   now.  */
static int
bgp_write_proceed (struct peer *peer)
{
  afi_t afi;
  safi_t safi;
  struct bgp_advertise *adv;

  if (stream_fifo_head (peer->obuf))
    return 1;

  for (afi = AFI_IP; afi < AFI_MAX; afi++)
    for (safi = SAFI_UNICAST; safi < SAFI_MAX; safi++)
      if (FIFO_HEAD (&peer->sync[afi][safi]->withdraw))
	return 1;

  for (afi = AFI_IP; afi < AFI_MAX; afi++)
    for (safi = SAFI_UNICAST; safi < SAFI_MAX; safi++)
      if ((adv = FIFO_HEAD (&peer->sync[afi][safi]->update)) != NULL)
	if (adv->binfo->uptime < peer->synctime)
	  return 1;

  return 0;
}

/* Write packet to the peer. */
int
bgp_write (struct thread *thread)
{
  struct peer *peer;
  u_char type;
  struct stream *s; 
  int num;
  unsigned int count = 0;
  int write_errno;

  /* Yes first of all get peer pointer. */
  peer = THREAD_ARG (thread);
  peer->t_write = NULL;

  /* For non-blocking IO check. */
  if (peer->status == Connect)
    {
      bgp_connect_check (peer);
      return 0;
    }

    /* Nonblocking write until TCP output buffer is full.  */
  while (1)
    {
      int writenum;
      int val;

      s = bgp_write_packet (peer);
      if (! s)
	return 0;
      
      /* XXX: FIXME, the socket should be NONBLOCK from the start
       * status shouldnt need to be toggled on each write
       */
      val = fcntl (peer->fd, F_GETFL, 0);
      fcntl (peer->fd, F_SETFL, val|O_NONBLOCK);

      /* Number of bytes to be sent.  */
      writenum = stream_get_endp (s) - stream_get_getp (s);

      /* Call write() system call.  */
      num = write (peer->fd, STREAM_PNT (s), writenum);
      write_errno = errno;
      fcntl (peer->fd, F_SETFL, val);
      if (num <= 0)
	{
	  /* Partial write. */
	  if (write_errno == EWOULDBLOCK || write_errno == EAGAIN)
	      break;

	  BGP_EVENT_ADD (peer, TCP_fatal_error);
	  return 0;
	}
      if (num != writenum)
	{
	  stream_forward_getp (s, num);

	  if (write_errno == EAGAIN)
	    break;

	  continue;
	}

      /* Retrieve BGP packet type. */
      stream_set_getp (s, BGP_MARKER_SIZE + 2);
      type = stream_getc (s);

      switch (type)
	{
	case BGP_MSG_OPEN:
	  peer->open_out++;
	  break;
	case BGP_MSG_UPDATE:
	  peer->update_out++;
	  break;
	case BGP_MSG_NOTIFY:
	  peer->notify_out++;
	  /* Double start timer. */
	  peer->v_start *= 2;

	  /* Overflow check. */
	  if (peer->v_start >= (60 * 2))
	    peer->v_start = (60 * 2);

	  /* Flush any existing events */
	  BGP_EVENT_ADD (peer, BGP_Stop);
	  return 0;
	case BGP_MSG_KEEPALIVE:
	  peer->keepalive_out++;
	  break;
	case BGP_MSG_ROUTE_REFRESH_NEW:
	case BGP_MSG_ROUTE_REFRESH_OLD:
	  peer->refresh_out++;
	  break;
	case BGP_MSG_CAPABILITY:
	  peer->dynamic_cap_out++;
	  break;
	}

      /* OK we send packet so delete it. */
      bgp_packet_delete (peer);

      if (++count >= BGP_WRITE_PACKET_MAX)
	break;
    }
  
  if (bgp_write_proceed (peer))
    BGP_WRITE_ON (peer->t_write, bgp_write, peer->fd);
  
  return 0;
}

/* This is only for sending NOTIFICATION message to neighbor. */
static int
bgp_write_notify (struct peer *peer)
{
  int ret;
  u_char type;
  struct stream *s; 

  /* There should be at least one packet. */
  s = stream_fifo_head (peer->obuf);
  if (!s)
    return 0;
  assert (stream_get_endp (s) >= BGP_HEADER_SIZE);

  /* I'm not sure fd is writable. */
  ret = writen (peer->fd, STREAM_DATA (s), stream_get_endp (s));
  if (ret <= 0)
    {
      BGP_EVENT_ADD (peer, TCP_fatal_error);
      return 0;
    }

  /* Retrieve BGP packet type. */
  stream_set_getp (s, BGP_MARKER_SIZE + 2);
  type = stream_getc (s);

  assert (type == BGP_MSG_NOTIFY);

  /* Type should be notify. */
  peer->notify_out++;

  /* Double start timer. */
  peer->v_start *= 2;

  /* Overflow check. */
  if (peer->v_start >= (60 * 2))
    peer->v_start = (60 * 2);

  BGP_EVENT_ADD (peer, BGP_Stop);

  return 0;
}

/* Make keepalive packet and send it to the peer. */
void
bgp_keepalive_send (struct peer *peer)
{
  struct stream *s;
  int length;

  s = stream_new (BGP_MAX_PACKET_SIZE);

  /* Make keepalive packet. */
  bgp_packet_set_marker (s, BGP_MSG_KEEPALIVE);

  /* Set packet size. */
  length = bgp_packet_set_size (s);

  /* Dump packet if debug option is set. */
  /* bgp_packet_dump (s); */
 
  if (BGP_DEBUG (keepalive, KEEPALIVE))  
    zlog_debug ("%s sending KEEPALIVE", peer->host); 
  if (BGP_DEBUG (normal, NORMAL))
    zlog_debug ("%s send message type %d, length (incl. header) %d",
               peer->host, BGP_MSG_KEEPALIVE, length);

  /* Add packet to the peer. */
  bgp_packet_add (peer, s);

  BGP_WRITE_ON (peer->t_write, bgp_write, peer->fd);
}

/* Make open packet and send it to the peer. */
void
bgp_open_send (struct peer *peer)
{
  struct stream *s;
  int length;
  u_int16_t send_holdtime;
  as_t local_as;

  if (CHECK_FLAG (peer->config, PEER_CONFIG_TIMER))
    send_holdtime = peer->holdtime;
  else
    send_holdtime = peer->bgp->default_holdtime;

  /* local-as Change */
  if (peer->change_local_as)
    local_as = peer->change_local_as; 
  else
    local_as = peer->local_as; 

  s = stream_new (BGP_MAX_PACKET_SIZE);

  /* Make open packet. */
  bgp_packet_set_marker (s, BGP_MSG_OPEN);

  /* Set open packet values. */
  stream_putc (s, BGP_VERSION_4);        /* BGP version */
  stream_putw (s, (local_as <= BGP_AS_MAX) ? (u_int16_t) local_as 
                                           : BGP_AS_TRANS);
  stream_putw (s, send_holdtime);     	 /* Hold Time */
  stream_put_in_addr (s, &peer->local_id); /* BGP Identifier */

  /* Set capability code. */
  bgp_open_capability (s, peer);

  /* Set BGP packet length. */
  length = bgp_packet_set_size (s);

  if (BGP_DEBUG (normal, NORMAL))
    zlog_debug ("%s sending OPEN, version %d, my as %d, holdtime %d, id %s", 
	       peer->host, BGP_VERSION_4, local_as,
	       send_holdtime, inet_ntoa (peer->local_id));

  if (BGP_DEBUG (normal, NORMAL))
    zlog_debug ("%s send message type %d, length (incl. header) %d",
	       peer->host, BGP_MSG_OPEN, length);

  /* Dump packet if debug option is set. */
  /* bgp_packet_dump (s); */

  /* Add packet to the peer. */
  bgp_packet_add (peer, s);

  BGP_WRITE_ON (peer->t_write, bgp_write, peer->fd);
}

/* Send BGP notify packet with data potion. */
void
bgp_notify_send_with_data (struct peer *peer, u_char code, u_char sub_code,
			   u_char *data, size_t datalen)
{
  struct stream *s;
  int length;

  /* Allocate new stream. */
  s = stream_new (BGP_MAX_PACKET_SIZE);

  /* Make nitify packet. */
  bgp_packet_set_marker (s, BGP_MSG_NOTIFY);

  /* Set notify packet values. */
  stream_putc (s, code);        /* BGP notify code */
  stream_putc (s, sub_code);	/* BGP notify sub_code */

  /* If notify data is present. */
  if (data)
    stream_write (s, data, datalen);
  
  /* Set BGP packet length. */
  length = bgp_packet_set_size (s);
  
  /* Add packet to the peer. */
  stream_fifo_clean (peer->obuf);
  bgp_packet_add (peer, s);

  /* For debug */
  {
    struct bgp_notify bgp_notify;
    int first = 0;
    int i;
    char c[4];

    bgp_notify.code = code;
    bgp_notify.subcode = sub_code;
    bgp_notify.data = NULL;
    bgp_notify.length = length - BGP_MSG_NOTIFY_MIN_SIZE;
    
    if (bgp_notify.length)
      {
	bgp_notify.data = XMALLOC (MTYPE_TMP, bgp_notify.length * 3);
	for (i = 0; i < bgp_notify.length; i++)
	  if (first)
	    {
	      sprintf (c, " %02x", data[i]);
	      strcat (bgp_notify.data, c);
	    }
	  else
	    {
	      first = 1;
	      sprintf (c, "%02x", data[i]);
	      strcpy (bgp_notify.data, c);
	    }
      }
    bgp_notify_print (peer, &bgp_notify, "sending");
    if (bgp_notify.data)
      XFREE (MTYPE_TMP, bgp_notify.data);
  }

  if (BGP_DEBUG (normal, NORMAL))
    zlog_debug ("%s send message type %d, length (incl. header) %d",
	       peer->host, BGP_MSG_NOTIFY, length);

  /* peer reset cause */
  if (sub_code != BGP_NOTIFY_CEASE_CONFIG_CHANGE)
    {
      if (sub_code == BGP_NOTIFY_CEASE_ADMIN_RESET)
      peer->last_reset = PEER_DOWN_USER_RESET;
      else if (sub_code == BGP_NOTIFY_CEASE_ADMIN_SHUTDOWN)
      peer->last_reset = PEER_DOWN_USER_SHUTDOWN;
      else
      peer->last_reset = PEER_DOWN_NOTIFY_SEND;
    }

  /* Call imidiately. */
  BGP_WRITE_OFF (peer->t_write);

  bgp_write_notify (peer);
}

/* Send BGP notify packet. */
void
bgp_notify_send (struct peer *peer, u_char code, u_char sub_code)
{
  bgp_notify_send_with_data (peer, code, sub_code, NULL, 0);
}

#if 0
static const char *
afi2str (afi_t afi)
{
  if (afi == AFI_IP)
    return "AFI_IP";
  else if (afi == AFI_IP6)
    return "AFI_IP6";
  else
    return "Unknown AFI";
}

static const char *
safi2str (safi_t safi)
{
  if (safi == SAFI_UNICAST)
    return "SAFI_UNICAST";
  else if (safi == SAFI_MULTICAST)
    return "SAFI_MULTICAST";
  else if (safi == SAFI_MPLS_VPN || safi == BGP_SAFI_VPNV4)
    return "SAFI_MPLS_VPN";
  else
    return "Unknown SAFI";
}
#endif

/* Send route refresh message to the peer. */
void
bgp_route_refresh_send (struct peer *peer, afi_t afi, safi_t safi,
			u_char orf_type, u_char when_to_refresh, int remove)
{
  struct stream *s;
  struct stream *packet;
  int length;
  struct bgp_filter *filter;
  int orf_refresh = 0;

  if (DISABLE_BGP_ANNOUNCE)
    return;

  filter = &peer->filter[afi][safi];

  /* Adjust safi code. */
  if (safi == SAFI_MPLS_VPN)
    safi = BGP_SAFI_VPNV4;
  
  s = stream_new (BGP_MAX_PACKET_SIZE);

  /* Make BGP update packet. */
  if (CHECK_FLAG (peer->cap, PEER_CAP_REFRESH_NEW_RCV))
    bgp_packet_set_marker (s, BGP_MSG_ROUTE_REFRESH_NEW);
  else
    bgp_packet_set_marker (s, BGP_MSG_ROUTE_REFRESH_OLD);

  /* Encode Route Refresh message. */
  stream_putw (s, afi);
  stream_putc (s, 0);
  stream_putc (s, safi);
 
  if (orf_type == ORF_TYPE_PREFIX
      || orf_type == ORF_TYPE_PREFIX_OLD)
    if (remove || filter->plist[FILTER_IN].plist)
      {
	u_int16_t orf_len;
	unsigned long orfp;

	orf_refresh = 1; 
	stream_putc (s, when_to_refresh);
	stream_putc (s, orf_type);
	orfp = stream_get_endp (s);
	stream_putw (s, 0);

	if (remove)
	  {
	    UNSET_FLAG (peer->af_sflags[afi][safi], PEER_STATUS_ORF_PREFIX_SEND);
	    stream_putc (s, ORF_COMMON_PART_REMOVE_ALL);
	    if (BGP_DEBUG (normal, NORMAL))
	      zlog_debug ("%s sending REFRESH_REQ to remove ORF(%d) (%s) for afi/safi: %d/%d", 
			 peer->host, orf_type,
			 (when_to_refresh == REFRESH_DEFER ? "defer" : "immediate"),
			 afi, safi);
	  }
	else
	  {
	    SET_FLAG (peer->af_sflags[afi][safi], PEER_STATUS_ORF_PREFIX_SEND);
	    prefix_bgp_orf_entry (s, filter->plist[FILTER_IN].plist,
				  ORF_COMMON_PART_ADD, ORF_COMMON_PART_PERMIT,
				  ORF_COMMON_PART_DENY);
	    if (BGP_DEBUG (normal, NORMAL))
	      zlog_debug ("%s sending REFRESH_REQ with pfxlist ORF(%d) (%s) for afi/safi: %d/%d", 
			 peer->host, orf_type,
			 (when_to_refresh == REFRESH_DEFER ? "defer" : "immediate"),
			 afi, safi);
	  }

	/* Total ORF Entry Len. */
	orf_len = stream_get_endp (s) - orfp - 2;
	stream_putw_at (s, orfp, orf_len);
      }

  /* Set packet size. */
  length = bgp_packet_set_size (s);

  if (BGP_DEBUG (normal, NORMAL))
    {
      if (! orf_refresh)
	zlog_debug ("%s sending REFRESH_REQ for afi/safi: %d/%d", 
		   peer->host, afi, safi);
      zlog_debug ("%s send message type %d, length (incl. header) %d",
		 peer->host, CHECK_FLAG (peer->cap, PEER_CAP_REFRESH_NEW_RCV) ?
		 BGP_MSG_ROUTE_REFRESH_NEW : BGP_MSG_ROUTE_REFRESH_OLD, length);
    }

  /* Make real packet. */
  packet = stream_dup (s);
  stream_free (s);

  /* Add packet to the peer. */
  bgp_packet_add (peer, packet);

  BGP_WRITE_ON (peer->t_write, bgp_write, peer->fd);
}

/* Send capability message to the peer. */
void
bgp_capability_send (struct peer *peer, afi_t afi, safi_t safi,
		     int capability_code, int action)
{
  struct stream *s;
  struct stream *packet;
  int length;

  /* Adjust safi code. */
  if (safi == SAFI_MPLS_VPN)
    safi = BGP_SAFI_VPNV4;

  s = stream_new (BGP_MAX_PACKET_SIZE);

  /* Make BGP update packet. */
  bgp_packet_set_marker (s, BGP_MSG_CAPABILITY);

  /* Encode MP_EXT capability. */
  if (capability_code == CAPABILITY_CODE_MP)
    {
      stream_putc (s, action);
      stream_putc (s, CAPABILITY_CODE_MP);
      stream_putc (s, CAPABILITY_CODE_MP_LEN);
      stream_putw (s, afi);
      stream_putc (s, 0);
      stream_putc (s, safi);

      if (BGP_DEBUG (normal, NORMAL))
        zlog_debug ("%s sending CAPABILITY has %s MP_EXT CAP for afi/safi: %d/%d",
		   peer->host, action == CAPABILITY_ACTION_SET ?
		   "Advertising" : "Removing", afi, safi);
    }

  /* Set packet size. */
  length = bgp_packet_set_size (s);

  /* Make real packet. */
  packet = stream_dup (s);
  stream_free (s);

  /* Add packet to the peer. */
  bgp_packet_add (peer, packet);

  if (BGP_DEBUG (normal, NORMAL))
    zlog_debug ("%s send message type %d, length (incl. header) %d",
	       peer->host, BGP_MSG_CAPABILITY, length);

  BGP_WRITE_ON (peer->t_write, bgp_write, peer->fd);
}

/* RFC1771 6.8 Connection collision detection. */
static int
bgp_collision_detect (struct peer *new, struct in_addr remote_id)
{
  struct peer *peer;
  struct listnode *node, *nnode;
  struct bgp *bgp;

  bgp = bgp_get_default ();
  if (! bgp)
    return 0;
  
  /* Upon receipt of an OPEN message, the local system must examine
     all of its connections that are in the OpenConfirm state.  A BGP
     speaker may also examine connections in an OpenSent state if it
     knows the BGP Identifier of the peer by means outside of the
     protocol.  If among these connections there is a connection to a
     remote BGP speaker whose BGP Identifier equals the one in the
     OPEN message, then the local system performs the following
     collision resolution procedure: */

  for (ALL_LIST_ELEMENTS (bgp->peer, node, nnode, peer))
    {
      /* Under OpenConfirm status, local peer structure already hold
         remote router ID. */

      if (peer != new
	  && (peer->status == OpenConfirm || peer->status == OpenSent)
	  && sockunion_same (&peer->su, &new->su))
	{
	  /* 1. The BGP Identifier of the local system is compared to
	     the BGP Identifier of the remote system (as specified in
	     the OPEN message). */

	  if (ntohl (peer->local_id.s_addr) < ntohl (remote_id.s_addr))
	    {
	      /* 2. If the value of the local BGP Identifier is less
		 than the remote one, the local system closes BGP
		 connection that already exists (the one that is
		 already in the OpenConfirm state), and accepts BGP
		 connection initiated by the remote system. */

	      if (peer->fd >= 0)
		bgp_notify_send (peer, BGP_NOTIFY_CEASE, BGP_NOTIFY_CEASE_COLLISION_RESOLUTION);
	      return 1;
	    }
	  else
	    {
	      /* 3. Otherwise, the local system closes newly created
		 BGP connection (the one associated with the newly
		 received OPEN message), and continues to use the
		 existing one (the one that is already in the
		 OpenConfirm state). */

	      if (new->fd >= 0)
		bgp_notify_send (new, BGP_NOTIFY_CEASE, 
			         BGP_NOTIFY_CEASE_COLLISION_RESOLUTION);
	      return -1;
	    }
	}
    }
  return 0;
}

static int
bgp_open_receive (struct peer *peer, bgp_size_t size)
{
  int ret;
  u_char version;
  u_char optlen;
  u_int16_t holdtime;
  u_int16_t send_holdtime;
  as_t remote_as;
  as_t as4 = 0;
  struct peer *realpeer;
  struct in_addr remote_id;
  int capability;
  u_int8_t notify_data_remote_as[2];
  u_int8_t notify_data_remote_id[4];

  realpeer = NULL;
  
  /* Parse open packet. */
  version = stream_getc (peer->ibuf);
  memcpy (notify_data_remote_as, stream_pnt (peer->ibuf), 2);
  remote_as  = stream_getw (peer->ibuf);
  holdtime = stream_getw (peer->ibuf);
  memcpy (notify_data_remote_id, stream_pnt (peer->ibuf), 4);
  remote_id.s_addr = stream_get_ipv4 (peer->ibuf);

  /* Receive OPEN message log  */
  if (BGP_DEBUG (normal, NORMAL))
    zlog_debug ("%s rcv OPEN, version %d, remote-as (in open) %u,"
                " holdtime %d, id %s",
	        peer->host, version, (unsigned)remote_as, holdtime,
	        inet_ntoa (remote_id));
  
  /* BEGIN to read the capability here, but dont do it yet */
  capability = 0;
  optlen = stream_getc (peer->ibuf);
  
  if (optlen != 0)
    {
      /* We need the as4 capability value *right now* because
       * if it is there, we have not got the remote_as yet, and without
       * that we do not know which peer is connecting to us now.
       */ 
      as4 = peek_for_as4_capability (peer, optlen);
    }
  
  /* Just in case we have a silly peer who sends AS4 capability set to 0 */
  if (CHECK_FLAG (peer->cap, PEER_CAP_AS4_RCV) && !as4)
    {
      zlog_err ("%s bad OPEN, got AS4 capability, but AS4 set to 0",
                peer->host);
      bgp_notify_send (peer, BGP_NOTIFY_OPEN_ERR,
                       BGP_NOTIFY_OPEN_BAD_PEER_AS);
      return -1;
    }
  
  if (remote_as == BGP_AS_TRANS)
    {
	  /* Take the AS4 from the capability.  We must have received the
	   * capability now!  Otherwise we have a asn16 peer who uses
	   * BGP_AS_TRANS, for some unknown reason.
	   */
      if (as4 == BGP_AS_TRANS)
        {
          zlog_err ("%s [AS4] NEW speaker using AS_TRANS for AS4, not allowed",
                    peer->host);
          bgp_notify_send (peer, BGP_NOTIFY_OPEN_ERR,
                 BGP_NOTIFY_OPEN_BAD_PEER_AS);
          return -1;
        }
      
      if (!as4 && BGP_DEBUG (as4, AS4))
        zlog_debug ("%s [AS4] OPEN remote_as is AS_TRANS, but no AS4."
                    " Odd, but proceeding.", peer->host);
      else if (as4 < BGP_AS_MAX && BGP_DEBUG (as4, AS4))
<<<<<<< HEAD
        zlog_debug ("%s [AS4] OPEN remote_as is AS_TRANS, but AS4 %u fits "
=======
        zlog_debug ("%s [AS4] OPEN remote_as is AS_TRANS, but AS4 (%u) fits "
>>>>>>> d0cee3d3
                    "in 2-bytes, very odd peer.", peer->host, as4);
      if (as4)
        remote_as = as4;
    } 
  else 
    {
      /* We may have a partner with AS4 who has an asno < BGP_AS_MAX */
      /* If we have got the capability, peer->as4cap must match remote_as */
      if (CHECK_FLAG (peer->cap, PEER_CAP_AS4_RCV)
          && as4 != remote_as)
        {
	  /* raise error, log this, close session */
	  zlog_err ("%s bad OPEN, got AS4 capability, but remote_as %u"
	            " mismatch with 16bit 'myasn' %u in open",
	            peer->host, as4, remote_as);
	  bgp_notify_send (peer, BGP_NOTIFY_OPEN_ERR,
			   BGP_NOTIFY_OPEN_BAD_PEER_AS);
	  return -1;
	}
    }

  /* Lookup peer from Open packet. */
  if (CHECK_FLAG (peer->sflags, PEER_STATUS_ACCEPT_PEER))
    {
      int as = 0;

      realpeer = peer_lookup_with_open (&peer->su, remote_as, &remote_id, &as);

      if (! realpeer)
	{
	  /* Peer's source IP address is check in bgp_accept(), so this
	     must be AS number mismatch or remote-id configuration
	     mismatch. */
	  if (as)
	    {
	      if (BGP_DEBUG (normal, NORMAL))
		zlog_debug ("%s bad OPEN, wrong router identifier %s",
			    peer->host, inet_ntoa (remote_id));
	      bgp_notify_send_with_data (peer, BGP_NOTIFY_OPEN_ERR, 
					 BGP_NOTIFY_OPEN_BAD_BGP_IDENT,
					 notify_data_remote_id, 4);
	    }
	  else
	    {
	      if (BGP_DEBUG (normal, NORMAL))
		zlog_debug ("%s bad OPEN, remote AS is %d, expected %d",
			    peer->host, remote_as, peer->as);
	      bgp_notify_send_with_data (peer, BGP_NOTIFY_OPEN_ERR,
					 BGP_NOTIFY_OPEN_BAD_PEER_AS,
					 notify_data_remote_as, 2);
	    }
	  return -1;
	}
    }

  /* When collision is detected and this peer is closed.  Retrun
     immidiately. */
  ret = bgp_collision_detect (peer, remote_id);
  if (ret < 0)
    return ret;

  /* Hack part. */
  if (CHECK_FLAG (peer->sflags, PEER_STATUS_ACCEPT_PEER))
    {
	if (realpeer->status == Established
	    && CHECK_FLAG (realpeer->sflags, PEER_STATUS_NSF_MODE))
	{
	  realpeer->last_reset = PEER_DOWN_NSF_CLOSE_SESSION;
	  SET_FLAG (realpeer->sflags, PEER_STATUS_NSF_WAIT);
	}
	else if (ret == 0 && realpeer->status != Active
	         && realpeer->status != OpenSent
		 && realpeer->status != OpenConfirm)

 	{
 	  if (BGP_DEBUG (events, EVENTS))
	    zlog_debug ("%s peer status is %s close connection",
			realpeer->host, LOOKUP (bgp_status_msg,
			realpeer->status));
	  bgp_notify_send (peer, BGP_NOTIFY_CEASE,
			   BGP_NOTIFY_CEASE_CONNECT_REJECT);

 	  return -1;
 	}

      if (BGP_DEBUG (events, EVENTS))
	zlog_debug ("%s [Event] Transfer temporary BGP peer to existing one",
		   peer->host);

      bgp_stop (realpeer);
      
      /* Transfer file descriptor. */
      realpeer->fd = peer->fd;
      peer->fd = -1;

      /* Transfer input buffer. */
      stream_free (realpeer->ibuf);
      realpeer->ibuf = peer->ibuf;
      realpeer->packet_size = peer->packet_size;
      peer->ibuf = NULL;

      /* Transfer status. */
      realpeer->status = peer->status;
      bgp_stop (peer);
      
      /* peer pointer change. Open packet send to neighbor. */
      peer = realpeer;
      bgp_open_send (peer);
      if (peer->fd < 0)
	{
	  zlog_err ("bgp_open_receive peer's fd is negative value %d",
		    peer->fd);
	  return -1;
	}
      BGP_READ_ON (peer->t_read, bgp_read, peer->fd);
    }

  /* remote router-id check. */
  if (remote_id.s_addr == 0
      || ntohl (remote_id.s_addr) >= 0xe0000000
      || ntohl (peer->local_id.s_addr) == ntohl (remote_id.s_addr))
    {
      if (BGP_DEBUG (normal, NORMAL))
	zlog_debug ("%s bad OPEN, wrong router identifier %s",
		   peer->host, inet_ntoa (remote_id));
      bgp_notify_send_with_data (peer, 
				 BGP_NOTIFY_OPEN_ERR, 
				 BGP_NOTIFY_OPEN_BAD_BGP_IDENT,
				 notify_data_remote_id, 4);
      return -1;
    }

  /* Set remote router-id */
  peer->remote_id = remote_id;

  /* Peer BGP version check. */
  if (version != BGP_VERSION_4)
    {
      u_int8_t maxver = BGP_VERSION_4;
      if (BGP_DEBUG (normal, NORMAL))
	zlog_debug ("%s bad protocol version, remote requested %d, local request %d",
		   peer->host, version, BGP_VERSION_4);
      bgp_notify_send_with_data (peer, 
				 BGP_NOTIFY_OPEN_ERR, 
				 BGP_NOTIFY_OPEN_UNSUP_VERSION,
				 &maxver, 1);
      return -1;
    }

  /* Check neighbor as number. */
  if (remote_as != peer->as)
    {
      if (BGP_DEBUG (normal, NORMAL))
	zlog_debug ("%s bad OPEN, remote AS is %d, expected %d",
		   peer->host, remote_as, peer->as);
      bgp_notify_send_with_data (peer, 
				 BGP_NOTIFY_OPEN_ERR, 
				 BGP_NOTIFY_OPEN_BAD_PEER_AS,
				 notify_data_remote_as, 2);
      return -1;
    }

  /* From the rfc: Upon receipt of an OPEN message, a BGP speaker MUST
     calculate the value of the Hold Timer by using the smaller of its
     configured Hold Time and the Hold Time received in the OPEN message.
     The Hold Time MUST be either zero or at least three seconds.  An
     implementation may reject connections on the basis of the Hold Time. */

  if (holdtime < 3 && holdtime != 0)
    {
      bgp_notify_send (peer,
		       BGP_NOTIFY_OPEN_ERR, 
		       BGP_NOTIFY_OPEN_UNACEP_HOLDTIME);
      return -1;
    }
    
  /* From the rfc: A reasonable maximum time between KEEPALIVE messages
     would be one third of the Hold Time interval.  KEEPALIVE messages
     MUST NOT be sent more frequently than one per second.  An
     implementation MAY adjust the rate at which it sends KEEPALIVE
     messages as a function of the Hold Time interval. */

  if (CHECK_FLAG (peer->config, PEER_CONFIG_TIMER))
    send_holdtime = peer->holdtime;
  else
    send_holdtime = peer->bgp->default_holdtime;

  if (holdtime < send_holdtime)
    peer->v_holdtime = holdtime;
  else
    peer->v_holdtime = send_holdtime;

  peer->v_keepalive = peer->v_holdtime / 3;

  /* Open option part parse. */
  if (optlen != 0) 
    {
      ret = bgp_open_option_parse (peer, optlen, &capability);
      if (ret < 0)
	return ret;
    }
  else
    {
      if (BGP_DEBUG (normal, NORMAL))
	zlog_debug ("%s rcvd OPEN w/ OPTION parameter len: 0",
		   peer->host);
    }

  /* Override capability. */
  if (! capability || CHECK_FLAG (peer->flags, PEER_FLAG_OVERRIDE_CAPABILITY))
    {
      peer->afc_nego[AFI_IP][SAFI_UNICAST] = peer->afc[AFI_IP][SAFI_UNICAST];
      peer->afc_nego[AFI_IP][SAFI_MULTICAST] = peer->afc[AFI_IP][SAFI_MULTICAST];
      peer->afc_nego[AFI_IP6][SAFI_UNICAST] = peer->afc[AFI_IP6][SAFI_UNICAST];
      peer->afc_nego[AFI_IP6][SAFI_MULTICAST] = peer->afc[AFI_IP6][SAFI_MULTICAST];
    }

  /* Get sockname. */
  bgp_getsockname (peer);

  BGP_EVENT_ADD (peer, Receive_OPEN_message);

  peer->packet_size = 0;
  if (peer->ibuf)
    stream_reset (peer->ibuf);

  return 0;
}

/* Parse BGP Update packet and make attribute object. */
static int
bgp_update_receive (struct peer *peer, bgp_size_t size)
{
  int ret;
  u_char *end;
  struct stream *s;
  struct attr attr;
  bgp_size_t attribute_len;
  bgp_size_t update_len;
  bgp_size_t withdraw_len;
  struct bgp_nlri update;
  struct bgp_nlri withdraw;
  struct bgp_nlri mp_update;
  struct bgp_nlri mp_withdraw;
  char attrstr[BUFSIZ] = "";

  /* Status must be Established. */
  if (peer->status != Established) 
    {
      zlog_err ("%s [FSM] Update packet received under status %s",
		peer->host, LOOKUP (bgp_status_msg, peer->status));
      bgp_notify_send (peer, BGP_NOTIFY_FSM_ERR, 0);
      return -1;
    }

  /* Set initial values. */
  memset (&attr, 0, sizeof (struct attr));
  memset (&update, 0, sizeof (struct bgp_nlri));
  memset (&withdraw, 0, sizeof (struct bgp_nlri));
  memset (&mp_update, 0, sizeof (struct bgp_nlri));
  memset (&mp_withdraw, 0, sizeof (struct bgp_nlri));

  s = peer->ibuf;
  end = stream_pnt (s) + size;

  /* RFC1771 6.3 If the Unfeasible Routes Length or Total Attribute
     Length is too large (i.e., if Unfeasible Routes Length + Total
     Attribute Length + 23 exceeds the message Length), then the Error
     Subcode is set to Malformed Attribute List.  */
  if (stream_pnt (s) + 2 > end)
    {
      zlog_err ("%s [Error] Update packet error"
		" (packet length is short for unfeasible length)",
		peer->host);
      bgp_notify_send (peer, BGP_NOTIFY_UPDATE_ERR, 
		       BGP_NOTIFY_UPDATE_MAL_ATTR);
      return -1;
    }

  /* Unfeasible Route Length. */
  withdraw_len = stream_getw (s);

  /* Unfeasible Route Length check. */
  if (stream_pnt (s) + withdraw_len > end)
    {
      zlog_err ("%s [Error] Update packet error"
		" (packet unfeasible length overflow %d)",
		peer->host, withdraw_len);
      bgp_notify_send (peer, BGP_NOTIFY_UPDATE_ERR, 
		       BGP_NOTIFY_UPDATE_MAL_ATTR);
      return -1;
    }

  /* Unfeasible Route packet format check. */
  if (withdraw_len > 0)
    {
      ret = bgp_nlri_sanity_check (peer, AFI_IP, stream_pnt (s), withdraw_len);
      if (ret < 0)
	return -1;

      if (BGP_DEBUG (packet, PACKET_RECV))
	zlog_debug ("%s [Update:RECV] Unfeasible NLRI received", peer->host);

      withdraw.afi = AFI_IP;
      withdraw.safi = SAFI_UNICAST;
      withdraw.nlri = stream_pnt (s);
      withdraw.length = withdraw_len;
      stream_forward_getp (s, withdraw_len);
    }
  
  /* Attribute total length check. */
  if (stream_pnt (s) + 2 > end)
    {
      zlog_warn ("%s [Error] Packet Error"
		 " (update packet is short for attribute length)",
		 peer->host);
      bgp_notify_send (peer, BGP_NOTIFY_UPDATE_ERR, 
		       BGP_NOTIFY_UPDATE_MAL_ATTR);
      return -1;
    }

  /* Fetch attribute total length. */
  attribute_len = stream_getw (s);

  /* Attribute length check. */
  if (stream_pnt (s) + attribute_len > end)
    {
      zlog_warn ("%s [Error] Packet Error"
		 " (update packet attribute length overflow %d)",
		 peer->host, attribute_len);
      bgp_notify_send (peer, BGP_NOTIFY_UPDATE_ERR, 
		       BGP_NOTIFY_UPDATE_MAL_ATTR);
      return -1;
    }

  /* Parse attribute when it exists. */
  if (attribute_len)
    {
      ret = bgp_attr_parse (peer, &attr, attribute_len, 
			    &mp_update, &mp_withdraw);
      if (ret < 0)
	return -1;
    }

  /* Logging the attribute. */
  if (BGP_DEBUG (update, UPDATE_IN))
    {
      ret= bgp_dump_attr (peer, &attr, attrstr, BUFSIZ);

      if (ret)
	zlog (peer->log, LOG_DEBUG, "%s rcvd UPDATE w/ attr: %s",
	      peer->host, attrstr);
    }

  /* Network Layer Reachability Information. */
  update_len = end - stream_pnt (s);

  if (update_len)
    {
      /* Check NLRI packet format and prefix length. */
      ret = bgp_nlri_sanity_check (peer, AFI_IP, stream_pnt (s), update_len);
      if (ret < 0)
	return -1;

      /* Set NLRI portion to structure. */
      update.afi = AFI_IP;
      update.safi = SAFI_UNICAST;
      update.nlri = stream_pnt (s);
      update.length = update_len;
      stream_forward_getp (s, update_len);
    }

  /* NLRI is processed only when the peer is configured specific
     Address Family and Subsequent Address Family. */
  if (peer->afc[AFI_IP][SAFI_UNICAST])
    {
      if (withdraw.length)
	bgp_nlri_parse (peer, NULL, &withdraw);

      if (update.length)
	{
	  /* We check well-known attribute only for IPv4 unicast
	     update. */
	  ret = bgp_attr_check (peer, &attr);
	  if (ret < 0)
	    return -1;

	  bgp_nlri_parse (peer, &attr, &update);
	}

      if (mp_update.length
	  && mp_update.afi == AFI_IP 
	  && mp_update.safi == SAFI_UNICAST)
	bgp_nlri_parse (peer, &attr, &mp_update);

      if (mp_withdraw.length
	  && mp_withdraw.afi == AFI_IP 
	  && mp_withdraw.safi == SAFI_UNICAST)
	bgp_nlri_parse (peer, NULL, &mp_withdraw);

      if (! attribute_len && ! withdraw_len)
	{
	  /* End-of-RIB received */
	  SET_FLAG (peer->af_sflags[AFI_IP][SAFI_UNICAST],
		    PEER_STATUS_EOR_RECEIVED);

	  /* NSF delete stale route */
	  if (peer->nsf[AFI_IP][SAFI_UNICAST])
	    bgp_clear_stale_route (peer, AFI_IP, SAFI_UNICAST);

	  if (BGP_DEBUG (normal, NORMAL))
	    zlog (peer->log, LOG_DEBUG, "rcvd End-of-RIB for IPv4 Unicast from %s",
		  peer->host);
	}
    }
  if (peer->afc[AFI_IP][SAFI_MULTICAST])
    {
      if (mp_update.length
	  && mp_update.afi == AFI_IP 
	  && mp_update.safi == SAFI_MULTICAST)
	bgp_nlri_parse (peer, &attr, &mp_update);

      if (mp_withdraw.length
	  && mp_withdraw.afi == AFI_IP 
	  && mp_withdraw.safi == SAFI_MULTICAST)
	bgp_nlri_parse (peer, NULL, &mp_withdraw);

      if (! withdraw_len
	  && mp_withdraw.afi == AFI_IP
	  && mp_withdraw.safi == SAFI_MULTICAST
	  && mp_withdraw.length == 0)
	{
	  /* End-of-RIB received */
	  SET_FLAG (peer->af_sflags[AFI_IP][SAFI_MULTICAST],
		    PEER_STATUS_EOR_RECEIVED);

	  /* NSF delete stale route */
	  if (peer->nsf[AFI_IP][SAFI_MULTICAST])
	    bgp_clear_stale_route (peer, AFI_IP, SAFI_MULTICAST);

	  if (BGP_DEBUG (normal, NORMAL))
	    zlog (peer->log, LOG_DEBUG, "rcvd End-of-RIB for IPv4 Multicast from %s",
		  peer->host);
	}
    }
  if (peer->afc[AFI_IP6][SAFI_UNICAST])
    {
      if (mp_update.length 
	  && mp_update.afi == AFI_IP6 
	  && mp_update.safi == SAFI_UNICAST)
	bgp_nlri_parse (peer, &attr, &mp_update);

      if (mp_withdraw.length 
	  && mp_withdraw.afi == AFI_IP6 
	  && mp_withdraw.safi == SAFI_UNICAST)
	bgp_nlri_parse (peer, NULL, &mp_withdraw);

      if (! withdraw_len
	  && mp_withdraw.afi == AFI_IP6
	  && mp_withdraw.safi == SAFI_UNICAST
	  && mp_withdraw.length == 0)
	{
	  /* End-of-RIB received */
	  SET_FLAG (peer->af_sflags[AFI_IP6][SAFI_UNICAST], PEER_STATUS_EOR_RECEIVED);

	  /* NSF delete stale route */
	  if (peer->nsf[AFI_IP6][SAFI_UNICAST])
	    bgp_clear_stale_route (peer, AFI_IP6, SAFI_UNICAST);

	  if (BGP_DEBUG (normal, NORMAL))
	    zlog (peer->log, LOG_DEBUG, "rcvd End-of-RIB for IPv6 Unicast from %s",
		  peer->host);
	}
    }
  if (peer->afc[AFI_IP6][SAFI_MULTICAST])
    {
      if (mp_update.length 
	  && mp_update.afi == AFI_IP6 
	  && mp_update.safi == SAFI_MULTICAST)
	bgp_nlri_parse (peer, &attr, &mp_update);

      if (mp_withdraw.length 
	  && mp_withdraw.afi == AFI_IP6 
	  && mp_withdraw.safi == SAFI_MULTICAST)
	bgp_nlri_parse (peer, NULL, &mp_withdraw);

      if (! withdraw_len
	  && mp_withdraw.afi == AFI_IP6
	  && mp_withdraw.safi == SAFI_MULTICAST
	  && mp_withdraw.length == 0)
	{
	  /* End-of-RIB received */

	  /* NSF delete stale route */
	  if (peer->nsf[AFI_IP6][SAFI_MULTICAST])
	    bgp_clear_stale_route (peer, AFI_IP6, SAFI_MULTICAST);

	  if (BGP_DEBUG (update, UPDATE_IN))
	    zlog (peer->log, LOG_DEBUG, "rcvd End-of-RIB for IPv6 Multicast from %s",
		  peer->host);
	}
    }
  if (peer->afc[AFI_IP][SAFI_MPLS_VPN])
    {
      if (mp_update.length 
	  && mp_update.afi == AFI_IP 
	  && mp_update.safi == BGP_SAFI_VPNV4)
	bgp_nlri_parse_vpnv4 (peer, &attr, &mp_update);

      if (mp_withdraw.length 
	  && mp_withdraw.afi == AFI_IP 
	  && mp_withdraw.safi == BGP_SAFI_VPNV4)
	bgp_nlri_parse_vpnv4 (peer, NULL, &mp_withdraw);

      if (! withdraw_len
	  && mp_withdraw.afi == AFI_IP
	  && mp_withdraw.safi == BGP_SAFI_VPNV4
	  && mp_withdraw.length == 0)
	{
	  /* End-of-RIB received */

	  if (BGP_DEBUG (update, UPDATE_IN))
	    zlog (peer->log, LOG_DEBUG, "rcvd End-of-RIB for VPNv4 Unicast from %s",
		  peer->host);
	}
    }

  /* Everything is done.  We unintern temporary structures which
     interned in bgp_attr_parse(). */
  if (attr.aspath)
    aspath_unintern (attr.aspath);
  if (attr.community)
    community_unintern (attr.community);
  if (attr.extra)
    {
      if (attr.extra->ecommunity)
        ecommunity_unintern (attr.extra->ecommunity);
      if (attr.extra->cluster)
        cluster_unintern (attr.extra->cluster);
      if (attr.extra->transit)
        transit_unintern (attr.extra->transit);
      bgp_attr_extra_free (&attr);
    }

  /* If peering is stopped due to some reason, do not generate BGP
     event.  */
  if (peer->status != Established)
    return 0;

  /* Increment packet counter. */
  peer->update_in++;
  peer->update_time = time (NULL);

  /* Generate BGP event. */
  BGP_EVENT_ADD (peer, Receive_UPDATE_message);

  return 0;
}

/* Notify message treatment function. */
static void
bgp_notify_receive (struct peer *peer, bgp_size_t size)
{
  struct bgp_notify bgp_notify;

  if (peer->notify.data)
    {
      XFREE (MTYPE_TMP, peer->notify.data);
      peer->notify.data = NULL;
      peer->notify.length = 0;
    }

  bgp_notify.code = stream_getc (peer->ibuf);
  bgp_notify.subcode = stream_getc (peer->ibuf);
  bgp_notify.length = size - 2;
  bgp_notify.data = NULL;

  /* Preserv notify code and sub code. */
  peer->notify.code = bgp_notify.code;
  peer->notify.subcode = bgp_notify.subcode;
  /* For further diagnostic record returned Data. */
  if (bgp_notify.length)
    {
      peer->notify.length = size - 2;
      peer->notify.data = XMALLOC (MTYPE_TMP, size - 2);
      memcpy (peer->notify.data, stream_pnt (peer->ibuf), size - 2);
    }

  /* For debug */
  {
    int i;
    int first = 0;
    char c[4];

    if (bgp_notify.length)
      {
	bgp_notify.data = XMALLOC (MTYPE_TMP, bgp_notify.length * 3);
	for (i = 0; i < bgp_notify.length; i++)
	  if (first)
	    {
	      sprintf (c, " %02x", stream_getc (peer->ibuf));
	      strcat (bgp_notify.data, c);
	    }
	  else
	    {
	      first = 1;
	      sprintf (c, "%02x", stream_getc (peer->ibuf));
	      strcpy (bgp_notify.data, c);
	    }
      }

    bgp_notify_print(peer, &bgp_notify, "received");
    if (bgp_notify.data)
      XFREE (MTYPE_TMP, bgp_notify.data);
  }

  /* peer count update */
  peer->notify_in++;

  if (peer->status == Established)
    peer->last_reset = PEER_DOWN_NOTIFY_RECEIVED;

  /* We have to check for Notify with Unsupported Optional Parameter.
     in that case we fallback to open without the capability option.
     But this done in bgp_stop. We just mark it here to avoid changing
     the fsm tables.  */
  if (bgp_notify.code == BGP_NOTIFY_OPEN_ERR &&
      bgp_notify.subcode == BGP_NOTIFY_OPEN_UNSUP_PARAM )
    UNSET_FLAG (peer->sflags, PEER_STATUS_CAPABILITY_OPEN);

  /* Also apply to Unsupported Capability until remote router support
     capability. */
  if (bgp_notify.code == BGP_NOTIFY_OPEN_ERR &&
      bgp_notify.subcode == BGP_NOTIFY_OPEN_UNSUP_CAPBL)
    UNSET_FLAG (peer->sflags, PEER_STATUS_CAPABILITY_OPEN);

  BGP_EVENT_ADD (peer, Receive_NOTIFICATION_message);
}

/* Keepalive treatment function -- get keepalive send keepalive */
static void
bgp_keepalive_receive (struct peer *peer, bgp_size_t size)
{
  if (BGP_DEBUG (keepalive, KEEPALIVE))  
    zlog_debug ("%s KEEPALIVE rcvd", peer->host); 
  
  BGP_EVENT_ADD (peer, Receive_KEEPALIVE_message);
}

/* Route refresh message is received. */
static void
bgp_route_refresh_receive (struct peer *peer, bgp_size_t size)
{
  afi_t afi;
  safi_t safi;
  u_char reserved;
  struct stream *s;

  /* If peer does not have the capability, send notification. */
  if (! CHECK_FLAG (peer->cap, PEER_CAP_REFRESH_ADV))
    {
      plog_err (peer->log, "%s [Error] BGP route refresh is not enabled",
		peer->host);
      bgp_notify_send (peer,
		       BGP_NOTIFY_HEADER_ERR,
		       BGP_NOTIFY_HEADER_BAD_MESTYPE);
      return;
    }

  /* Status must be Established. */
  if (peer->status != Established) 
    {
      plog_err (peer->log,
		"%s [Error] Route refresh packet received under status %s",
		peer->host, LOOKUP (bgp_status_msg, peer->status));
      bgp_notify_send (peer, BGP_NOTIFY_FSM_ERR, 0);
      return;
    }

  s = peer->ibuf;
  
  /* Parse packet. */
  afi = stream_getw (s);
  reserved = stream_getc (s);
  safi = stream_getc (s);

  if (BGP_DEBUG (normal, NORMAL))
    zlog_debug ("%s rcvd REFRESH_REQ for afi/safi: %d/%d",
	       peer->host, afi, safi);

  /* Check AFI and SAFI. */
  if ((afi != AFI_IP && afi != AFI_IP6)
      || (safi != SAFI_UNICAST && safi != SAFI_MULTICAST
	  && safi != BGP_SAFI_VPNV4))
    {
      if (BGP_DEBUG (normal, NORMAL))
	{
	  zlog_debug ("%s REFRESH_REQ for unrecognized afi/safi: %d/%d - ignored",
		     peer->host, afi, safi);
	}
      return;
    }

  /* Adjust safi code. */
  if (safi == BGP_SAFI_VPNV4)
    safi = SAFI_MPLS_VPN;

  if (size != BGP_MSG_ROUTE_REFRESH_MIN_SIZE - BGP_HEADER_SIZE)
    {
      u_char *end;
      u_char when_to_refresh;
      u_char orf_type;
      u_int16_t orf_len;

      if (size - (BGP_MSG_ROUTE_REFRESH_MIN_SIZE - BGP_HEADER_SIZE) < 5)
        {
          zlog_info ("%s ORF route refresh length error", peer->host);
          bgp_notify_send (peer, BGP_NOTIFY_CEASE, 0);
          return;
        }

      when_to_refresh = stream_getc (s);
      end = stream_pnt (s) + (size - 5);

      while ((stream_pnt (s) + 2) < end)
	{
	  orf_type = stream_getc (s); 
	  orf_len = stream_getw (s);
	  
	  /* orf_len in bounds? */
	  if ((stream_pnt (s) + orf_len) > end)
	    break; /* XXX: Notify instead?? */
	  if (orf_type == ORF_TYPE_PREFIX
	      || orf_type == ORF_TYPE_PREFIX_OLD)
	    {
	      u_char *p_pnt = stream_pnt (s);
	      u_char *p_end = stream_pnt (s) + orf_len;
	      struct orf_prefix orfp;
	      u_char common = 0;
	      u_int32_t seq;
	      int psize;
	      char name[BUFSIZ];
	      char buf[BUFSIZ];
	      int ret;

	      if (BGP_DEBUG (normal, NORMAL))
		{
		  zlog_debug ("%s rcvd Prefixlist ORF(%d) length %d",
			     peer->host, orf_type, orf_len);
		}

              /* we're going to read at least 1 byte of common ORF header,
               * and 7 bytes of ORF Address-filter entry from the stream
               */
              if (orf_len < 7)
                break; 
                
	      /* ORF prefix-list name */
	      sprintf (name, "%s.%d.%d", peer->host, afi, safi);

	      while (p_pnt < p_end)
		{
		  memset (&orfp, 0, sizeof (struct orf_prefix));
		  common = *p_pnt++;
		  if (common & ORF_COMMON_PART_REMOVE_ALL)
		    {
		      if (BGP_DEBUG (normal, NORMAL))
			zlog_debug ("%s rcvd Remove-All pfxlist ORF request", peer->host);
		      prefix_bgp_orf_remove_all (name);
		      break;
		    }
		  memcpy (&seq, p_pnt, sizeof (u_int32_t));
		  p_pnt += sizeof (u_int32_t);
		  orfp.seq = ntohl (seq);
		  orfp.ge = *p_pnt++;
		  orfp.le = *p_pnt++;
		  orfp.p.prefixlen = *p_pnt++;
		  orfp.p.family = afi2family (afi);
		  psize = PSIZE (orfp.p.prefixlen);
		  memcpy (&orfp.p.u.prefix, p_pnt, psize);
		  p_pnt += psize;

		  if (BGP_DEBUG (normal, NORMAL))
		    zlog_debug ("%s rcvd %s %s seq %u %s/%d ge %d le %d",
			       peer->host,
			       (common & ORF_COMMON_PART_REMOVE ? "Remove" : "Add"), 
			       (common & ORF_COMMON_PART_DENY ? "deny" : "permit"),
			       orfp.seq, 
			       inet_ntop (orfp.p.family, &orfp.p.u.prefix, buf, BUFSIZ),
			       orfp.p.prefixlen, orfp.ge, orfp.le);

		  ret = prefix_bgp_orf_set (name, afi, &orfp,
				 (common & ORF_COMMON_PART_DENY ? 0 : 1 ),
				 (common & ORF_COMMON_PART_REMOVE ? 0 : 1));

		  if (ret != CMD_SUCCESS)
		    {
		      if (BGP_DEBUG (normal, NORMAL))
			zlog_debug ("%s Received misformatted prefixlist ORF. Remove All pfxlist", peer->host);
		      prefix_bgp_orf_remove_all (name);
		      break;
		    }
		}
	      peer->orf_plist[afi][safi] =
			 prefix_list_lookup (AFI_ORF_PREFIX, name);
	    }
	  stream_forward_getp (s, orf_len);
	}
      if (BGP_DEBUG (normal, NORMAL))
	zlog_debug ("%s rcvd Refresh %s ORF request", peer->host,
		   when_to_refresh == REFRESH_DEFER ? "Defer" : "Immediate");
      if (when_to_refresh == REFRESH_DEFER)
	return;
    }

  /* First update is deferred until ORF or ROUTE-REFRESH is received */
  if (CHECK_FLAG (peer->af_sflags[afi][safi], PEER_STATUS_ORF_WAIT_REFRESH))
    UNSET_FLAG (peer->af_sflags[afi][safi], PEER_STATUS_ORF_WAIT_REFRESH);

  /* Perform route refreshment to the peer */
  bgp_announce_route (peer, afi, safi);
}

static int
bgp_capability_msg_parse (struct peer *peer, u_char *pnt, bgp_size_t length)
{
  u_char *end;
  struct capability_mp_data mpc;
  struct capability_header *hdr;
  u_char action;
  struct bgp *bgp;
  afi_t afi;
  safi_t safi;

  bgp = peer->bgp;
  end = pnt + length;

  while (pnt < end)
    {      
      /* We need at least action, capability code and capability length. */
      if (pnt + 3 > end)
        {
          zlog_info ("%s Capability length error", peer->host);
          bgp_notify_send (peer, BGP_NOTIFY_CEASE, 0);
          return -1;
        }
      action = *pnt;
      hdr = (struct capability_header *)(pnt + 1);
      
      /* Action value check.  */
      if (action != CAPABILITY_ACTION_SET
	  && action != CAPABILITY_ACTION_UNSET)
        {
          zlog_info ("%s Capability Action Value error %d",
		     peer->host, action);
          bgp_notify_send (peer, BGP_NOTIFY_CEASE, 0);
          return -1;
        }

      if (BGP_DEBUG (normal, NORMAL))
	zlog_debug ("%s CAPABILITY has action: %d, code: %u, length %u",
		   peer->host, action, hdr->code, hdr->length);

      /* Capability length check. */
      if ((pnt + hdr->length + 3) > end)
        {
          zlog_info ("%s Capability length error", peer->host);
          bgp_notify_send (peer, BGP_NOTIFY_CEASE, 0);
          return -1;
        }

      /* Fetch structure to the byte stream. */
      memcpy (&mpc, pnt + 3, sizeof (struct capability_mp_data));

      /* We know MP Capability Code. */
      if (hdr->code == CAPABILITY_CODE_MP)
        {
	  afi = ntohs (mpc.afi);
	  safi = mpc.safi;

          /* Ignore capability when override-capability is set. */
          if (CHECK_FLAG (peer->flags, PEER_FLAG_OVERRIDE_CAPABILITY))
	    continue;
          
          if (!bgp_afi_safi_valid_indices (afi, &safi))
            {
              if (BGP_DEBUG (normal, NORMAL))
                zlog_debug ("%s Dynamic Capability MP_EXT afi/safi invalid "
                            "(%u/%u)", peer->host, afi, safi);
              continue;
            }
          
	  /* Address family check.  */
          if (BGP_DEBUG (normal, NORMAL))
            zlog_debug ("%s CAPABILITY has %s MP_EXT CAP for afi/safi: %u/%u",
                       peer->host,
                       action == CAPABILITY_ACTION_SET 
                       ? "Advertising" : "Removing",
                       ntohs(mpc.afi) , mpc.safi);
              
          if (action == CAPABILITY_ACTION_SET)
            {
              peer->afc_recv[afi][safi] = 1;
              if (peer->afc[afi][safi])
                {
                  peer->afc_nego[afi][safi] = 1;
                  bgp_announce_route (peer, afi, safi);
                }
            }
          else
            {
              peer->afc_recv[afi][safi] = 0;
              peer->afc_nego[afi][safi] = 0;

              if (peer_active_nego (peer))
                bgp_clear_route (peer, afi, safi);
              else
                BGP_EVENT_ADD (peer, BGP_Stop);
            }
        }
      else
        {
          zlog_warn ("%s unrecognized capability code: %d - ignored",
                     peer->host, hdr->code);
        }
      pnt += hdr->length + 3;
    }
  return 0;
}

/* Dynamic Capability is received. */
int
bgp_capability_receive (struct peer *peer, bgp_size_t size)
{
  u_char *pnt;

  /* Fetch pointer. */
  pnt = stream_pnt (peer->ibuf);

  if (BGP_DEBUG (normal, NORMAL))
    zlog_debug ("%s rcv CAPABILITY", peer->host);

  /* If peer does not have the capability, send notification. */
  if (! CHECK_FLAG (peer->cap, PEER_CAP_DYNAMIC_ADV))
    {
      plog_err (peer->log, "%s [Error] BGP dynamic capability is not enabled",
		peer->host);
      bgp_notify_send (peer,
		       BGP_NOTIFY_HEADER_ERR,
		       BGP_NOTIFY_HEADER_BAD_MESTYPE);
      return -1;
    }

  /* Status must be Established. */
  if (peer->status != Established)
    {
      plog_err (peer->log,
		"%s [Error] Dynamic capability packet received under status %s", peer->host, LOOKUP (bgp_status_msg, peer->status));
      bgp_notify_send (peer, BGP_NOTIFY_FSM_ERR, 0);
      return -1;
    }

  /* Parse packet. */
  return bgp_capability_msg_parse (peer, pnt, size);
}

/* BGP read utility function. */
static int
bgp_read_packet (struct peer *peer)
{
  int nbytes;
  int readsize;

  readsize = peer->packet_size - stream_get_endp (peer->ibuf);

  /* If size is zero then return. */
  if (! readsize)
    return 0;

  /* Read packet from fd. */
  nbytes = stream_read_unblock (peer->ibuf, peer->fd, readsize);

  /* If read byte is smaller than zero then error occured. */
  if (nbytes < 0) 
    {
      if (errno == EAGAIN)
	return -1;

      plog_err (peer->log, "%s [Error] bgp_read_packet error: %s",
		 peer->host, safe_strerror (errno));

      if (peer->status == Established) 
	{
	  if (CHECK_FLAG (peer->sflags, PEER_STATUS_NSF_MODE))
	    {
	      peer->last_reset = PEER_DOWN_NSF_CLOSE_SESSION;
	      SET_FLAG (peer->sflags, PEER_STATUS_NSF_WAIT);
	    }
	  else
	    peer->last_reset = PEER_DOWN_CLOSE_SESSION;
	}

      BGP_EVENT_ADD (peer, TCP_fatal_error);
      return -1;
    }  

  /* When read byte is zero : clear bgp peer and return */
  if (nbytes == 0) 
    {
      if (BGP_DEBUG (events, EVENTS))
	plog_debug (peer->log, "%s [Event] BGP connection closed fd %d",
		   peer->host, peer->fd);

      if (peer->status == Established) 
	{
	  if (CHECK_FLAG (peer->sflags, PEER_STATUS_NSF_MODE))
	    {
	      peer->last_reset = PEER_DOWN_NSF_CLOSE_SESSION;
	      SET_FLAG (peer->sflags, PEER_STATUS_NSF_WAIT);
	    }
	  else
	    peer->last_reset = PEER_DOWN_CLOSE_SESSION;
	}

      BGP_EVENT_ADD (peer, TCP_connection_closed);
      return -1;
    }

  /* We read partial packet. */
  if (stream_get_endp (peer->ibuf) != peer->packet_size)
    return -1;

  return 0;
}

/* Marker check. */
static int
bgp_marker_all_one (struct stream *s, int length)
{
  int i;

  for (i = 0; i < length; i++)
    if (s->data[i] != 0xff)
      return 0;

  return 1;
}

/* Starting point of packet process function. */
int
bgp_read (struct thread *thread)
{
  int ret;
  u_char type = 0;
  struct peer *peer;
  bgp_size_t size;
  char notify_data_length[2];

  /* Yes first of all get peer pointer. */
  peer = THREAD_ARG (thread);
  peer->t_read = NULL;

  /* For non-blocking IO check. */
  if (peer->status == Connect)
    {
      bgp_connect_check (peer);
      goto done;
    }
  else
    {
      if (peer->fd < 0)
	{
	  zlog_err ("bgp_read peer's fd is negative value %d", peer->fd);
	  return -1;
	}
      BGP_READ_ON (peer->t_read, bgp_read, peer->fd);
    }

  /* Read packet header to determine type of the packet */
  if (peer->packet_size == 0)
    peer->packet_size = BGP_HEADER_SIZE;

  if (stream_get_endp (peer->ibuf) < BGP_HEADER_SIZE)
    {
      ret = bgp_read_packet (peer);

      /* Header read error or partial read packet. */
      if (ret < 0) 
	goto done;

      /* Get size and type. */
      stream_forward_getp (peer->ibuf, BGP_MARKER_SIZE);
      memcpy (notify_data_length, stream_pnt (peer->ibuf), 2);
      size = stream_getw (peer->ibuf);
      type = stream_getc (peer->ibuf);

      if (BGP_DEBUG (normal, NORMAL) && type != 2 && type != 0)
	zlog_debug ("%s rcv message type %d, length (excl. header) %d",
		   peer->host, type, size - BGP_HEADER_SIZE);

      /* Marker check */
      if (((type == BGP_MSG_OPEN) || (type == BGP_MSG_KEEPALIVE))
	  && ! bgp_marker_all_one (peer->ibuf, BGP_MARKER_SIZE))
	{
	  bgp_notify_send (peer,
			   BGP_NOTIFY_HEADER_ERR, 
			   BGP_NOTIFY_HEADER_NOT_SYNC);
	  goto done;
	}

      /* BGP type check. */
      if (type != BGP_MSG_OPEN && type != BGP_MSG_UPDATE 
	  && type != BGP_MSG_NOTIFY && type != BGP_MSG_KEEPALIVE 
	  && type != BGP_MSG_ROUTE_REFRESH_NEW
	  && type != BGP_MSG_ROUTE_REFRESH_OLD
	  && type != BGP_MSG_CAPABILITY)
	{
	  if (BGP_DEBUG (normal, NORMAL))
	    plog_debug (peer->log,
		      "%s unknown message type 0x%02x",
		      peer->host, type);
	  bgp_notify_send_with_data (peer,
				     BGP_NOTIFY_HEADER_ERR,
			 	     BGP_NOTIFY_HEADER_BAD_MESTYPE,
				     &type, 1);
	  goto done;
	}
      /* Mimimum packet length check. */
      if ((size < BGP_HEADER_SIZE)
	  || (size > BGP_MAX_PACKET_SIZE)
	  || (type == BGP_MSG_OPEN && size < BGP_MSG_OPEN_MIN_SIZE)
	  || (type == BGP_MSG_UPDATE && size < BGP_MSG_UPDATE_MIN_SIZE)
	  || (type == BGP_MSG_NOTIFY && size < BGP_MSG_NOTIFY_MIN_SIZE)
	  || (type == BGP_MSG_KEEPALIVE && size != BGP_MSG_KEEPALIVE_MIN_SIZE)
	  || (type == BGP_MSG_ROUTE_REFRESH_NEW && size < BGP_MSG_ROUTE_REFRESH_MIN_SIZE)
	  || (type == BGP_MSG_ROUTE_REFRESH_OLD && size < BGP_MSG_ROUTE_REFRESH_MIN_SIZE)
	  || (type == BGP_MSG_CAPABILITY && size < BGP_MSG_CAPABILITY_MIN_SIZE))
	{
	  if (BGP_DEBUG (normal, NORMAL))
	    plog_debug (peer->log,
		      "%s bad message length - %d for %s",
		      peer->host, size, 
		      type == 128 ? "ROUTE-REFRESH" :
		      bgp_type_str[(int) type]);
	  bgp_notify_send_with_data (peer,
				     BGP_NOTIFY_HEADER_ERR,
			  	     BGP_NOTIFY_HEADER_BAD_MESLEN,
				     (u_char *) notify_data_length, 2);
	  goto done;
	}

      /* Adjust size to message length. */
      peer->packet_size = size;
    }

  ret = bgp_read_packet (peer);
  if (ret < 0) 
    goto done;

  /* Get size and type again. */
  size = stream_getw_from (peer->ibuf, BGP_MARKER_SIZE);
  type = stream_getc_from (peer->ibuf, BGP_MARKER_SIZE + 2);

  /* BGP packet dump function. */
  bgp_dump_packet (peer, type, peer->ibuf);
  
  size = (peer->packet_size - BGP_HEADER_SIZE);

  /* Read rest of the packet and call each sort of packet routine */
  switch (type) 
    {
    case BGP_MSG_OPEN:
      peer->open_in++;
      bgp_open_receive (peer, size); /* XXX return value ignored! */
      break;
    case BGP_MSG_UPDATE:
      peer->readtime = time(NULL);    /* Last read timer reset */
      bgp_update_receive (peer, size);
      break;
    case BGP_MSG_NOTIFY:
      bgp_notify_receive (peer, size);
      break;
    case BGP_MSG_KEEPALIVE:
      peer->readtime = time(NULL);    /* Last read timer reset */
      bgp_keepalive_receive (peer, size);
      break;
    case BGP_MSG_ROUTE_REFRESH_NEW:
    case BGP_MSG_ROUTE_REFRESH_OLD:
      peer->refresh_in++;
      bgp_route_refresh_receive (peer, size);
      break;
    case BGP_MSG_CAPABILITY:
      peer->dynamic_cap_in++;
      bgp_capability_receive (peer, size);
      break;
    }

  /* Clear input buffer. */
  peer->packet_size = 0;
  if (peer->ibuf)
    stream_reset (peer->ibuf);

 done:
  if (CHECK_FLAG (peer->sflags, PEER_STATUS_ACCEPT_PEER))
    {
      if (BGP_DEBUG (events, EVENTS))
	zlog_debug ("%s [Event] Accepting BGP peer delete", peer->host);
      peer_delete (peer);
    }
  return 0;
}<|MERGE_RESOLUTION|>--- conflicted
+++ resolved
@@ -921,7 +921,6 @@
   bgp_notify_send_with_data (peer, code, sub_code, NULL, 0);
 }
 
-#if 0
 static const char *
 afi2str (afi_t afi)
 {
@@ -945,7 +944,6 @@
   else
     return "Unknown SAFI";
 }
-#endif
 
 /* Send route refresh message to the peer. */
 void
@@ -1188,9 +1186,9 @@
 
   /* Receive OPEN message log  */
   if (BGP_DEBUG (normal, NORMAL))
-    zlog_debug ("%s rcv OPEN, version %d, remote-as (in open) %u,"
+    zlog_debug ("%s rcv OPEN, version %d, remote-as (in open) %d,"
                 " holdtime %d, id %s",
-	        peer->host, version, (unsigned)remote_as, holdtime,
+	        peer->host, version, remote_as, holdtime,
 	        inet_ntoa (remote_id));
   
   /* BEGIN to read the capability here, but dont do it yet */
@@ -1235,11 +1233,7 @@
         zlog_debug ("%s [AS4] OPEN remote_as is AS_TRANS, but no AS4."
                     " Odd, but proceeding.", peer->host);
       else if (as4 < BGP_AS_MAX && BGP_DEBUG (as4, AS4))
-<<<<<<< HEAD
-        zlog_debug ("%s [AS4] OPEN remote_as is AS_TRANS, but AS4 %u fits "
-=======
         zlog_debug ("%s [AS4] OPEN remote_as is AS_TRANS, but AS4 (%u) fits "
->>>>>>> d0cee3d3
                     "in 2-bytes, very odd peer.", peer->host, as4);
       if (as4)
         remote_as = as4;
