--- conflicted
+++ resolved
@@ -1575,11 +1575,7 @@
           && ((endp - startp) < (BGP_ATTR_MIN_LEN + 1)))
 	{
 	  zlog (peer->log, LOG_WARNING, 
-<<<<<<< HEAD
-		"%s Extended length set, but just %tu bytes of attr header",
-=======
 		"%s Extended length set, but just %lu bytes of attr header",
->>>>>>> d0cee3d3
 		peer->host,
 		endp - STREAM_PNT (BGP_INPUT (peer)));
 
