<<<<<<< HEAD
2005-03-27 Hasso Tepper <hasso at quagga.net>
=======
2005-05-31 Hasso Tepper <hasso at quagga.net>

	* ospf6d.c: No need for double ';'. Fixes parsing "show ipv6 ospf6
	  database ..." commands for vtysh by extract.pl. Remove duplicate
	  install_element calls.

2005-04-11 Andrew J. Schorr <ajschorr@alumni.princeton.edu>
>>>>>>> 49113597

	* ospf6_interface.c: Fix crashes if elements is deleted in list loop
	  and nextnode() call is attempted after that.

2005-03-05 Vincent Jardin <Vincent.Jardin@6wind.com>

	* ospf6_zebra.c: Fix core dump when router-id is provided with
	  an empty ospf6d.conf file (no context router ospf6) because
	  ospf6_create has not been called yet.

2004-12-24 Hasso Tepper <hasso at quagga.net>

	* *.c: Change level of debug messages to LOG_DEBUG.

2004-12-07 Andrew J. Schorr <ajschorr@alumni.princeton.edu>

	* ospf6_main.c: (main) The 2nd argument to openzlog has been removed.
	  Note that stdout logging will no longer be enabled by default when
	  not running as a daemon.

2004-12-03 Andrew J. Schorr <ajschorr@alumni.princeton.edu>

	* ospf6_main.c: (sigint,sigterm) Use zlog_notice for termination
	  message.
	  (main) Remove commented-out call to pid_output_lock (which should
	  never be called other than from inside pid_output).  And use
	  zlog_notice to print the startup message, which now includes
	  the vty port.

2004-11-26 Hasso Tepper <hasso at quagga.net>

	* ospf6_snmp.c: Fix compile: listnode -> struct listnode *.

2004-11-25 Hasso Tepper <hasso at quagga.net>

	* ospf6_main.c: Make group to run as configurable.

2004-11-05 Phil Spagnolo <phillip.a.spagnolo@boeing.com>
       * ospf6_flood.c:  When adding a thread to retransmit an lsa after 
    rxmt_interval, the ospf6d used thread_add_event().  However, 
    thread_add_event() executes immediately and ignores the delay parameter.  
    This was causing unnecesary unicast LSU sends.  Adding the thread has 
    been changed to use thread_add_timer() which will expire after delay.  
    After the fix results appear consistent with expectation.

2004-10-12 Hasso Tepper <hasso at quagga.net>

	* ospf6_snmp.c: Remove defaults used to initialize smux connection to
	  snmpd. Connection is initialized only if smux peer is configured.

2004-10-11 Hasso Tepper <hasso at quagga.net>

	* osp6_top.c, ospf6_top.h: Better handling for router-id. If we use
	  common one, don't output it into configuration - only statically
	  configured one.

2004-10-10 Paul Jakma <paul@dishone.st>

	* Makefile.am: fix listing of ospf_snmp.c in noinst_HEADERS
	* ospf6_route.c: Add const qualifier to various char arrays of
          constants. signed/unsigned fixes.
          (ospf6_linkstate_table_show) argv is const
        * ospf6_snmp.c: listnode typedef is dead.
          (ospf6_snmp_init) Take struct thread_master arg, needed for
          smux_init.
        * ospf6_snmp.h: update ospf6_snmp_init declaration.
        * ospf6d.c: (ospf6_init) add const qualifier to sargv, pass master
          to ospf_snmp6_init.
	* ospf6_asbr.c: const char update.
	* ospf6_interface.c: ditto, plus signed/unsigned fixes.
	  (ipv6_ospf6_cost) Check whether cost fits in u_int32_t and use
          strtoul.
	* ospf6_intra.c: const char update. Parenthesise expression.
	* ospf6_lsa.c: signed/unsigned and const char updates.
	* ospf6_proto.c: ditto.
	* ospf6_message.c: ditto.
	* ospf6_lsdb.c: signed/unsigned update.
	* ospf6_main.c: const char update.
	* ospf6_neighbor.c: ditto.
	* ospf6_spf.c: ditto.
	* ospf6_top.c: ditto.
	
2004-10-06  Yasuhiro Ohara  <yasu@sfc.wide.ad.jp>

	* ospf6_snmp.c: add partial support for SNMP
	(i.e. ospfv3AreaLsdbTable).
	* OSPFv3-MIB.txt: Net-SNMP translate Unsigned32 range
	(0..'FFFFFFFF'h) incorrectly to (0..-1). Those parts for
	Unsigned32 range are changed to (0..4294967295).
	Also, doubtful 'not-accessible's are changed to read-only.

2004-10-06  Yasuhiro Ohara  <yasu@sfc.wide.ad.jp>

	* ospf6_snmp.[ch], OSPFV3-MIB.txt: start supporting SNMP.
	it follows draft-ietf-ospf-ospfv3-mib-08.txt, but change
	OSPFv3 tree to {experimental 102} based on
	http://www.iana.org/assignments/smi-numbers:
	Prefix: iso.org.dod.internet.experimental (1.3.6.1.3.)
	   102   OSPFv3    OSPF for IPv6   [Joyal]

2004-10-03 Hasso Tepper <hasso at quagga.net>

	* ospf6_zebra.c: Use router id from zebra daemon if it wasn't set in
	configuration.

2004-09-25  Hasso Tepper  <hasso at estpak.ee>

	* ospf6_asbr.c, ospf6_lsa.c, ospf6_proto.c, ospf6_proto.h: Fix
	compiler warnings.

2004-09-23 Hasso Tepper <hasso at quagga.net>

	* *.[c|h]: list -> struct list *, listnode -> struct listnode *.

2004-09-13  Yasuhiro Ohara  <yasu@sfc.wide.ad.jp>

	* ospf6_intra.c, ospf6_route.[ch]: try to fix assertion failure
	in brouter's route_remove
	* ospf6d.h: version 0.9.7o

2004-09-12  Yasuhiro Ohara  <yasu@sfc.wide.ad.jp>

	* ospf6_route.c: route_count_assert bug fix
	* ospf6d.h: version 0.9.7n

2004-09-03  Yasuhiro Ohara  <yasu@sfc.wide.ad.jp>

	* ospf6_area.c, ospf6_route.c, ospf6_top.c, ospf6d.c:
	"show intra-route" function and "show SPF result" function is
	changed.
	* ospf6_neighbor.c: Changed to update stub intra-prefix origination
	when it is not DR.
	* ospf6_route.h: resolv conflict between best flag and
	active-summary flag.
	* ospf6d.h: version 0.9.7m

2004-09-02  Yasuhiro Ohara  <yasu@sfc.wide.ad.jp>

	* ospf6_asbr.c: E-bit check in examining AS-External-LSA
	* ospf6_abr.c: E-bit set in receiving Inter-Area-Router-LSA

2004-09-02  Yasuhiro Ohara  <yasu@sfc.wide.ad.jp>

	* *.[ch]: Logging LSAs of particular type is added.
	lsa_handler is now using vector in order to adjust
	existing LSA modules.
	* ospf6d.h: version 0.9.7l

2004-08-28  Hasso Tepper  <hasso at quagga.net>

	* ospf6_main.c: Modify for sigevents.

2004-08-26  Hasso Tepper  <hasso@estpak.ee>

	* ospf6_interface.c, ospf6_top.c, ospf6d.c: for vtysh.

2004-08-19  Yasuhiro Ohara  <yasu@sfc.wide.ad.jp>

	* ospf6_asbr.c: Bug in ASBR check fixed.
	* ospf6d.h: version 0.9.7k

2004-08-19  Yasuhiro Ohara  <yasu@sfc.wide.ad.jp>

	* ospf6_asbr.c: Bug in AS-External Origination fixed.
	* ospf6d.h: version 0.9.7j

2004-08-15  Yasuhiro Ohara  <yasu@sfc.wide.ad.jp>

	* *.c: Area support almost done. (almost ! ;p)
	* ospf6d.h: version 0.9.7i

2004-08-15  Yasuhiro Ohara  <yasu@sfc.wide.ad.jp>

	* ospf6_message.c: Bug cause BadLSReq is fixed.
	* ospf6_abr.c: Border Router check.
	* ospf6d.h: version 0.9.7h

2004-08-14  Yasuhiro Ohara  <yasu@sfc.wide.ad.jp>

	* ospf6_area.[ch], ospf6_abr.[ch]: area range,
	border-routers, Inter-Area-Router-LSA origination
	* ospf6d.h: version 0.9.7g

2004-08-12  Yasuhiro Ohara  <yasu@sfc.wide.ad.jp>

	* *.[c,h]: LSA refreshing is changed and cleaned up.
	* ospf6d.h: version 0.9.7f

2004-08-01  Yasuhiro Ohara  <yasu@sfc.wide.ad.jp>

	* ospf6_abr.[ch]: add files for abr function.
	* *.c: VTY_NEWLINE -> VNL
	* ospf6d.h: version 0.9.7e
	  show database functions are rewritten.

2004-07-23  Hasso Tepper  <hasso@estpak.ee>

	* ospf6_interface.c, ospf6_zebra.c: use ifp->mtu6 instead of
	  ifp->mtu.

2004-07-23 Paul Jakma <paul@dishone.st>

	* ospf6_main.c: Delete LOG_PERROR, not portable.
	* ospf6_network.c: (ospf6_set_pktinfo) use setsockopt_ipv6_pktinfo

2004-07-06  Yasuhiro Ohara  <yasu@sfc.wide.ad.jp>

	* ospf6_message.c, ospf6_interface.c: add a command to configure
	ospf6 ifmtu on a interface.
	* ospf6d.h: version 0.9.7d

2004-05-18  Hasso Tepper <hasso@estpak.ee>

	* *.*: Merge rewritten ospf6d from Zebra repository.
	* ospf6_network.c, ospf6_main.c: Merged privs stuff back in.
	* ospf6_zebra.c: Sync back to zclient changes.
	* ospf6_asbr.c: Added isis to the routings list.
	* ospf6_main.c: "version.h" -> <lib/version.h>

2004-05-17  Yasuhiro Ohara  <yasu@sfc.wide.ad.jp>

	* ospf6_flood.[ch], ospf6_lsa.[ch], ospf6_lsdb.h, ospf6_message.c
	ospf6_neighbor.c: Fix crash bug and change the way to count
        how many neighbors include paticular LSA on its retrans-list.
	* ospf6d.h: version 0.9.7c

2004-05-03  Yasuhiro Ohara  <yasu@sfc.wide.ad.jp>

	* ospf6_message.[ch], ospf6_interface.c: adjust send/recv buffer
	size to interface MTUs.
	* ospf6d.h: version 0.9.7b

2003-08-18  Yasuhiro Ohara  <yasu@sfc.wide.ad.jp>

	* *.[ch]: rewrite all source code from scratch
	* ospf6d.h: version 0.9.7

2003-08-11  Taisuke Sasaki <sasaki@soft.net.fujitsu.co.jp>

        * ospf6_ism.c: DR Election bug fix.

2003-04-25  Yasuhiro Ohara  <yasu@sfc.wide.ad.jp>

	* ospf6_asbr.c: AS-External LSA refresh was based on the
	prefix of the obsolete LSA. It was wrong so fixed.
	* version: 0.9.6p

2002-11-09  Vincent Jardin  <jardin@6wind.com>

	* ospf6_interface.c: update link-local address on interface creation.

2002-11-09  Yasuhiro Ohara  <yasu@sfc.wide.ad.jp>

	* ospf6_asbr.c: apply MinLSInterval to AS-External-LSA origination.
	* ospf6_lsa.c: change not to issue flooding caused by expire event
	when the received LSA is (already) MaxAge.
	* ospf6_spf.c: fix a bug which is that ospf6d calculates
	wrong nexthop when failed to find Link-LSA for the neighbor.
	* ospf6_damp.c ospf6_dbex.c ospf6_neighbor.c ospf6_spf.c:
	some clean up
	* version: 0.9.6o

2002-10-04  Yasuhiro Ohara  <yasu@sfc.wide.ad.jp>

	* ospf6_asbr.c: bug of failing ASE lsa refresh fixed.
	* version: 0.9.6n

2002-10-01  Yasuhiro Ohara  <yasu@sfc.wide.ad.jp>

	* ospf6_asbr.c: AS-External-LSA origination function
	is re-written.
	* ospf6_damp.[ch]: New feature that damps flaps is added.
	* version: 0.9.6m

2002-07-14  Yasuhiro Ohara  <yasu@sfc.wide.ad.jp>

	* ospf6_spf.c: unwanted assert() in ospf6_spf_nexthop_calculation()
	is deleted.
	* version: 0.9.6l

2002-07-14  Yasuhiro Ohara  <yasu@sfc.wide.ad.jp>

	* ospf6_dbex.c: bug that ospf6d fails to refresh self-originated
	LSA if he have not the LSA before has been fixed.
	* ospf6_asbr.c: bug of failing removing ASE LSA when remove
	message arrived from zebra has been fixed.
	* version: 0.9.6k

2002-07-13  Yasuhiro Ohara  <yasu@sfc.wide.ad.jp>

	* ospf6_zebra.c: bug reported [zebra 14642] fixed.
	The bug was related to the synchronization between zebra
	and ospf6d. Now synchronization will be correctly done.
	* version: 0.9.6j

2002-07-07  Yasuhiro Ohara  <yasu@sfc.wide.ad.jp>

	* ospf6_lsdb.c: bug fixed in ospf6_lsdb_type_router ().
	* ospf6_dbex.c: because of retrans list structure changed
	due to LSDB change, removal of old instance from retrans-list
	is not necessary anymore. this caused crash but now fixed.
	* version: 0.9.6i

2002-07-07  Kunihiro Ishiguro  <kunihiro@ipinfusion.com>

	* zebra-0.93 released.

2002-07-07  Yasuhiro Ohara  <yasu@sfc.wide.ad.jp>

	* ospf6_lsdb.c: entirely rewritten. now ospf6d uses
	radix tree by using lib/table.[ch] for LSDB lookup.
	* ospf6_abr.c, ospf6_asbr.c, ospf6_intra.c: hook changed
	due to rewriting of lsdb module.
	* ospf6_neighbor.c: lack of check existence and find correct
	instance of the LSA which is going to be removed from neighbor's
	retransmission was filled.
	* version: 0.9.6h

2002-07-07  Yasuhiro Ohara  <yasu@sfc.wide.ad.jp>

	* ospf6_intra.c: bug fix for Intra-route deletion.
	* ospf6_route.c: bug fix for path comparison.
	* version: 0.9.6g

2002-06-28  Yasuhiro Ohara  <yasu@sfc.wide.ad.jp>

	* ospf6_route.c: some logs trying to find the situation
	when assert occur are added. route duration statistics
	added.
	* ospf6_zebra.c: trying to fix the problem reported by
	[zebra 14318] but not yet sure.
	* version: 0.9.6f

2002-06-25  Yasuhiro Ohara  <yasu@sfc.wide.ad.jp>

	* ospf6_intra.c: new file for management of intra-prefix LSA.
	* ospf6_abr.c: inter area route calculation code added.
	* version: 0.9.6e

2002-06-22  Yasuhiro Ohara  <yasu@sfc.wide.ad.jp>

	* ospf6_asbr.c: All AS-External route was removed when
	one of the ASBR path was gone, but the route from other ASBR
	path should stay remained. this bug is fixed.
	* version: 0.9.6d

2002-06-22  Yasuhiro Ohara  <yasu@sfc.wide.ad.jp>

	* ospf6_route.c: route table calculation bug fixed. [zebra 14105]
	* ospf6_spf.c, ospf6_route.c, etc.: log message cleaned up.
	* version: 0.9.6c

2002-04-27  Yasuhiro Ohara  <yasu@sfc.wide.ad.jp>

	* ospf6_route.c: [zebra 13514] bug fix.
	thanks to Harald Koch.
	* version: 0.9.6b

2002-04-22  Yasuhiro Ohara  <yasu@sfc.wide.ad.jp>

	* ospf6_dump.c: fix bug of log function
	* ospf6_area.c: fix bug of intra route deletion
	* version: 0.9.6a

2002-04-20  Yasuhiro Ohara  <yasu@sfc.wide.ad.jp>

	* merged with "current" version.
	* version: 0.9.6

2001-03-11  Yasuhiro Ohara  <yasu@sfc.wide.ad.jp>

	* ospf6_lsdb.c ospf6_spf.c: log message changed for debug.

2001-02-20  Yasuhiro Ohara  <yasu@sfc.wide.ad.jp>

	* version: 0.9.5i

	* ospf6_asbr.c: Added code that finds alternative
	AS-External route when remove AS-External route.
	This is temporary fix ...

	* ospf6_redistribute.c: remove redistributed routes
	immediately when 'no redistribute ...'

2001-02-20  Yasuhiro Ohara  <yasu@sfc.wide.ad.jp>

	* version: 0.9.5h

	* ospf6_spf.c, ospf6_lsa.c: Change to originate Link-LSA on
	point-to-point links.

	* ospf6_message.c: Bug of log messages of self-originated
	Hello packet fixed.

2001-02-09  Yasuhiro Ohara  <yasu@sfc.wide.ad.jp>

	* version: 0.9.5g
	* ospf6_asbr.c: fix for the bug that AS-External route
	is not get removed.

2001-02-09  Yasuhiro Ohara  <yasu@sfc.wide.ad.jp>

	* ospf6_lsdb.c: crash bug while receiving wrong LSA scope bit
	has been temporarily fixed

2001-12-20  Yasuhiro Ohara  <yasu@sfc.wide.ad.jp>

	* ospf6_asbr.[ch]: The byte order bug in encoding/decoding
	the bits/metric field in AS-External-LSA fixed.
	Fixed to update E-bit in Router-LSA of itself.
	Reported by Taisuke Sasaki ([zebra 11548]).

	* README: updated.

	* version: 0.9.5f

2001-11-21  Yasuhiro Ohara  <yasu@sfc.wide.ad.jp>

	* ospf6_prefix.c: Intra-prefix-LSA bug fixed.
	* ospf6_abr.[ch]: added (only just placeholder yet)

2001-11-20  Yasuhiro Ohara  <yasu@sfc.wide.ad.jp>

	* ospf6_route.c: fix to overwrite a prefix when another
	addition to the prefix is given. freeze function changed
	not to remove routes by default.

	* version: 0.9.5e

2001-11-19  Yasuhiro Ohara  <yasu@sfc.wide.ad.jp>

	* version: 0.9.5d

	* ospf6_lsa.c ospf6_spf.c: SPF Calculations are now
	scheduled by hook.

	* ospf6_route.c: ospf6_route_add bug fix,
	ospf6_route_remove_all corrected.

2001-11-15  Yasuhiro Ohara  <yasu@sfc.wide.ad.jp>

	* ospf6_hook.[ch]: added.
	* Almost half of the code has been rewritten.
	especially, ospf6_route.[ch]. Hook call has been injected
	much.
	* ospf6_asbr.[ch]: added.

2001-10-17  Yasuhiro Ohara  <yasu@sfc.wide.ad.jp>

	* ospf6_dbex.c: ospf6d was wrong to omit reoriginating
	of LSA when the self-originated LSA was received from others.
	fixed.
	* ospf6d.h: version: 0.9.5c

2001-10-16  Yasuhiro Ohara  <yasu@sfc.wide.ad.jp>

	* ospf6_lsa.c: 'force-prefix' was not executed. fixed.
	* ospf6d.h: version: 0.9.5b

2001-10-13  Yasuhiro Ohara  <yasu@sfc.wide.ad.jp>

	* ospf6_interface.c: 'passive-interface' is now moved to
	'ipv6 ospf6 passive' in INTERFACE NODE. 'prefix-list' which
	specifies the filter prefix for connected address prefix also
	moved to INTERFACE NODE as 'ipv6 ospf6 advertise prefix-list WORD'.
	The old obsoleted commands are still acceptable though. New command
	'ipv6 ospf6 advertise force-prefix' added, which which tells ospf6d
	to advertise rather prefix than stub local-address even on loopback
	or pointopoint interfaces.

	* ospf6_dump.c: 'ospf6 debug hello' -> 'ospf6 debug message hello'.
	same for other message type. The older is still acceptable.

	* ospf6_lsa.c: Changed AS-External generation to new one which uses
	LSA hooks. Delete old garbage.

2001-10-02  Yasuhiro Ohara  <yasu@sfc.wide.ad.jp>

	* ospf6d.c: turn off and turn on sequence with
	'no interface' 'interface' cmds was not work. fixed.

	* ospf6_lsa.c: generating Intra-Area-Prefix-LSA for stub
	did not care duplicate prefixes. fixed.

2001-09-07  Yasuhiro Ohara  <yasu@sfc.wide.ad.jp>

	* ospf6_message.c: There was a bug that prevent LSDB
	to syncronize. It was a DbDesc packet bug that Slave
	sends two different DbDesc packet on the same sequence
	number. This cause many LSAs are dropped when Exchanging
	LSDB, because the latter DbDesc packet that have the same
	sequence number will be ignored as duplicate packet.
	This seems to be exist at least before 0.9.4 version.
	Now this is the most stable candidate.

	* ospf6d.h: version 0.9.5a

2001-09-06  Yasuhiro Ohara  <yasu@sfc.wide.ad.jp>

	* ospf6_zebra.c ospf6_spf.c ospf6_lsa.c :
	delete nexthop check to certify the nexthop is Link-local address.
	Suppress Link-LSA origination on links other than Broadcast.
	SPF's nexthop calculation first checks linklocal address
	in Link-LSA, then checks source address of neighbor's packets.

	* ospf6_interface.c ospf6_ism.c ospf6_lsa.c ospf6_nsm.c:
	intra-area-prefix-lsa origination func moved to new one.

	* ospf6_interface.h ospf6d.[ch] ospf6_lsa.c: 
	interface_area_cmd now changed to have 'passive'
	and 'prefix-list' option.

	* ospf6_prefix.c:
	clean up.

2001-09-04  Yasuhiro Ohara  <yasu@sfc.wide.ad.jp>

	* ospf6_dbex.c ospf6_interface.c ospf6_ism.c ospf6_lsa.[ch]:
	clean up and new LSA origination functions added.

	* ospf6_route.c ospf6_lsdb.c: make vty function more
	clean/understandable.

	* ospf6d.h: version 0.9.5

2001-08-24  Kunihiro Ishiguro  <kunihiro@ipinfusion.com>

	* ospf6_lsdb.c: Use IS_LSA_MAXAGE macro instead of
	ospf6_lsa_is_maxage.

	* ospf6_lsa.h (IS_LSA_MAXAGE): Add new macro to check MaxAge.

2001-08-21  Yasuhiro Ohara  <yasu@sfc.wide.ad.jp>

	* ospf6_lsdb.c: if There's no previous prefix
	ospf6d was wrongly not calculate the prefix.
	this reported by (v6 16029) is fixed.

	* ospf6_neighbor.c: Instance of LSA Summary included
	in DbDesc packet was wrongly freed. The bug cause
	malformed DbDesc, ExChange <-> ExStart flapping,
	and then crash.

	* ospf6d.h: version 0.9.4

2001-08-21  Yasuhiro Ohara  <yasu@sfc.wide.ad.jp>

	* ospf6_route.[ch]: Showing format is changed.
	'show ipv6 route ospf6' -> 'show ipv6 ospf6 route'
	'show ipv6 route ospf6 external' ->
	'show ipv6 ospf6 route redistribute'

	* ospf6_lsdb.c ospf6_lsa.c ospf6_neighbor.c ospf6_interface.c:
	memory leak in LS list fixed.

	* all: clean up

	* ospf6d.h: version 0.9.3

2001-08-20  Kunihiro Ishiguro  <kunihiro@ipinfusion.com>

	* ospf6d.c (ospf6_timeval_sub_equal): Remove function.

	* ospf6_spf.c (ospf6_timeval_cmp): Rewrite ospf6_timeval_cmp().
	(ospf6_timeval_add_equal): Function moved from ospf6d.c
	
2001-08-19  Kunihiro Ishiguro  <kunihiro@ipinfusion.com>

	* zebra-0.92a released.

2001-08-15  Kunihiro Ishiguro  <kunihiro@ipinfusion.com>

	* zebra-0.92 released.

2001-08-09  Yasuhiro Ohara  <yasu@sfc.wide.ad.jp>

	* ospf6_lsdb.c ospf6_neighbor.c:
	LSDB function/structure and LS list function has been rewritten.
	memory leak has been decreased.

	* ospf6_lsa.[ch] ospf6_dbex.c: garbage code has been deleted.

	* ospf6d.h: version 0.9.2

2001-08-07  Yasuhiro Ohara  <yasu@sfc.wide.ad.jp>

	* ospf6_dbex.c ospf6_lsdb.c:
	Retransmition list had a critical bug that breaks LSDB
	synchronization. When new LSA be added to retrans-list,
	old must be removed, but it was not. So new LSA dropped,
	and LSA Acknowledgement did not work. The bug was fixed.

	* ospf6d.h: version 0.9.1

2001-06-20  Yasuhiro Ohara  <yasu@sfc.wide.ad.jp>

	* ospf6_spf.c: crash bug fix in temporary treat code for
	Router-LSA whose LS-ID != 0

	* ospf6_dbex.c: RFC2328 13.(4) was wrongly coded.
	    (4) Else if the LSA's LS age is equal to MaxAge, and there is
            currently *NO* instance of the LSA in the router's link state
	    ...

	* ospf6_lsa.c: RFC2328 13.1 checksum tie breaker
	had been neglected, and has just added now.

	* ospf6d.h: version 0.9.0
	ospf6d expected to work with hitachi gr2000 from these fixes.

2001-06-12  Yasuhiro Ohara  <yasu@sfc.wide.ad.jp>

	* ospf6_lsa.c: Fix bug in creating Intra-Area-Prefix-LSA.
	DR was mis-include others prefixes advertised by their Link-LSA.

	* ospf6_route.c: Fix bug in calculating intra area routes.
	Not all prefixes in Intra-Area-Prefix-LSA was calculated.

	* ospf6_spf.c:
	Changed to quit when a error occured in calculating SPF tree.
	Very messy hack for the bug reported by [zebra 8807]. This
	is not tested yet.
	Changed to quit SPF calculation when a nexthop calculation
	errors.

	* ospf6_zebra.c:
	Support for interface address deletion.

	* ospf6d.h:
	version: 0.8.y

2001-04-18  Yasuhiro Ohara  <yasu@sfc.wide.ad.jp>

	* ospf6d.h
	Due to previous change (DR Election algorithm changed),
	backward compatibility will be lost from this version.
	version: 0.8.x

2001-04-18  Yasuhiro Ohara  <yasu@sfc.wide.ad.jp>

	* ospf6_message.c ospf6_ism.c:
	Bug of router_id comparison

2001-04-17  Yasuhiro Ohara  <yasu@sfc.wide.ad.jp>

	* ospf6_dbex.c: ospf6_dbex_is_maxage_to_be_dropped() had
	some bug causing Loading state lasts long.
	version: 0.8.v

2001-04-08  Yasuhiro Ohara  <yasu@sfc.wide.ad.jp>

	* ospf6_route.c: BUG in AS-External route calculation fixed.
	It was using OLD LSDB...
	Version: 0.8.u-

2001-04-08  Yasuhiro Ohara  <yasu@sfc.wide.ad.jp>

	* ospf6_area.c, ospf6_dbex.c, ospf6_interface.c,
	ospf6_lsa.c, ospf6_lsdb.c, ospf6_lsdb.h, ospf6_message.c,
	ospf6_neighbor.c, ospf6_neighbor.h, ospf6_nsm.c,
	ospf6_redistribute.c, ospf6_route.c, ospf6_spf.c:
	Delete old LSDB function.

	* ospf6d.h:
	Version: 0.8.u

2001-04-05  Yasuhiro Ohara  <yasu@sfc.wide.ad.jp>

	* ospf6_area.c, ospf6_area.h, ospf6_dbex.c, ospf6_interface.c,
	ospf6_interface.h, ospf6_lsa.c, ospf6_lsdb.c, ospf6_lsdb.h,
	ospf6_message.c, ospf6_nsm.c, ospf6_redistribute.c, ospf6_route.c,
	ospf6_spf.c, ospf6_top.c, ospf6_top.h, ospf6d.h:
	Changed to use New LSDB.
	Version: 0.8.t

2001-04-02  Yasuhiro Ohara  <yasu@sfc.wide.ad.jp>

	* ospf6_lsa.c:
	Interface stub check in Intra-Area-Prefix-LSA origination 
	was wrong. - fixed.

	* ospf6_area.h, ospf6_dbex.c, ospf6_interface.c,
	ospf6_interface.h, ospf6_lsa.c, ospf6_lsa.h, ospf6_lsdb.c,
	ospf6_message.c, ospf6_neighbor.c, ospf6_nsm.c,
	ospf6_redistribute.c, ospf6_top.c, ospf6_top.h, ospf6d.c:
	New LSDB functions, but not changed to be used.

	* ospf6d.h:
	Version: 0.8.s

2001-03-28  Yasuhiro Ohara  <yasu@sfc.wide.ad.jp>

	* ospf6_area.c ospf6_area.h ospf6_dbex.c ospf6_dump.c
	ospf6_interface.c ospf6_interface.h ospf6_lsa.c
	ospf6_message.c ospf6_redistribute.c ospf6_spf.c ospf6_top.c
	ospf6_top.h ospf6_zebra.c ospf6d.c ospf6d.h: cleaning.

2001-03-24  Yasuhiro Ohara  <yasu@sfc.wide.ad.jp>

	* ospf6d.h:
	version: 0.8.r

	* ospf6_neighbor.[ch], ospf6_lsa.[ch]:
	just clean up and log clearify.

	* ospf6_message.[ch]:
	Packet receiving function and dumping OSPFv3 packet has been
	changed simple and clean.

	* ospf6_dbex.[ch], ospf6_interface.[ch], ospf6_lsdb.[ch],
	  ospf6_neighbor.[ch], ospf6_nsm.[ch]:
	LSList(i.e. summary list, request list, retrans list, etc) have
	been rewritten based on new LSDB module. The main LSDB have not
	yet shifted to this new module, but will shift eventually.
	This change expected to resolve the problem that the ospf6d keeps
	on sending redundant LSUpdate/LSAck.

	* ospf6_interface.c: changed default MTU from 1500 to 1280.
	It was possible that the ospf6d could not send packet (e.g.
	LSUpdate in response to LSReq in my case) when the packet
	size accidentally reached near 1500 (I was forget about IP
	header :p). It is a bit illegal to set MTU 1280 constantly,
	but I failed once with I/F MTU from kernel (through zebra),
	and thinks that 1280 is more stable than kernel variable.
	Comments will be appriciated.

2001-03-15  Yasuhiro Ohara  <yasu@sfc.wide.ad.jp>

	* ospf6_dbex.c, ospf6_interface.c, ospf6_ism.c, ospf6_lsdb.[ch],
	  ospf6_neighbor.c, ospf6_spf.c, ospf6d.c:
	Fix for crash. ospf6d has ever been crashing when
	'no interface' command executed, and when starting up with
	the configuration which does not include 'router ospf6'.
	these has been fixed.

2001-02-24  Yasuhiro Ohara  <yasu@sfc.wide.ad.jp>

	* ospf6_lsa.c, ospf6_message.c:
	LSA summary (exchanged while Adjacency bring up) may expire
	(may reach MaxAge). Handling this has been added but
	it's a little bit quick hack.

	* ospf6_message.c:
	Thread chain bug fixed. Read network thread chain has been cut
	when receive packets on not-enabled interface. this was wrong
	and fixed.

2001-02-24  Yasuhiro Ohara  <yasu@sfc.wide.ad.jp>

	* ospf6_message.c:
	I/F MTU check part on sending packet had some bug, and it's fixed.
	Ospf6d has believed a value from zebra as I/F MTU, but from now
	I/F MTU is set to constant 1500. This is workaround for ATM.

2001-02-01  Kunihiro Ishiguro  <kunihiro@zebra.org>

	* zebra-0.91 is released.

2001-01-04  Yasuhiro Ohara  <yasu@sfc.wide.ad.jp>

	* just code clean up of almost all module.
	* ospf6_dump.c, ospf6_lsa.c: file dependency.
	* ospf6_mesg.[ch]: changed filename to ospf6_message.[ch]

2001-01-09  Kunihiro Ishiguro  <kunihiro@zebra.org>

	* zebra-0.90 is released.

2001-01-04  Yasuhiro Ohara  <yasu@sfc.wide.ad.jp>

	* ospf6_mesg.c,ospf6_lsa.c: doubly cancel thread bug fixed.
	version 0.8.k CRASHed for this.
	* ospf6_lsa.c: bug of logging fixed.
	version: 0.8.l

2001-01-04  Yasuhiro Ohara  <yasu@sfc.wide.ad.jp>

	* ospf6_neighbor.c: fix typo when trying to delete
	MaxAge AS-External LSA. MaxAge LSA remaining bug is expected
	to be fixed.
	version: 0.8.k

2001-01-04  Yasuhiro Ohara  <yasu@sfc.wide.ad.jp>

	* ospf6_mesg.c: add I/F Mtu check for sending LS Update.

	* ospf6_dbex.c, ospf6_mesg.c, ospf6_neighbor.c, ospf6_neighbor.h,
	ospf6_spf.c: Changed type of hisaddr field in ospf6_neighbor
	structure, from sockaddr_in6 to in6_addr. No protocol/processing
	changed.

2001-01-04  Yasuhiro Ohara  <yasu@sfc.wide.ad.jp>

	* ospf6_mesg.c, ospf6_neighbor.[ch]: Speed up of
	Database Exchange.
	version: 0.8.j

	Because the LS Request list was checked only when attempt
	to send (retransmit) LS Request packet, Loading state lasted
	long (for RxmtInterval) unexpectedly. This was fixed; LS Request
	packet will be send as soon as one received a LS Update packet.

2001-01-01  Kunihiro Ishiguro  <kunihiro@zebra.org>

	* ospf6d.h (OSPF6_VTYSH_PATH): Change "/tmp/ospf6d" to
	/tmp/.ospf6d".

2000-12-29  Yasuhiro Ohara  <yasu@sfc.wide.ad.jp>

	* ospf6_dump.[ch]: simplified.

2000-12-19  Yasuhiro Ohara  <yasu@sfc.wide.ad.jp>

	* ospf6_route.c: Fix bug of using unavailable route.
	version: 0.8.d

2000-11-30  Yasuhiro Ohara  <yasu@sfc.wide.ad.jp>

	* ospf6_spf.c: calculate statistics. version: 0.8.d

2000-11-26  Yasuhiro Ohara  <yasu@sfc.wide.ad.jp>

	* ospf6_mesg.c, ospf6_nsm.c: LSDB sync bug fixed.
	version: 0.8.c

2000-11-26  Yasuhiro Ohara  <yasu@sfc.wide.ad.jp>

	* ospf6_dbex.c: Start debugging and cleaning.

	* ospf6_area.c, ospf6_dbex.c, ospf6_interface.c, ospf6_lsa.c,
	ospf6_proto.c, ospf6_top.c: add some function to clarify codes.

2000-11-26  Yasuhiro Ohara  <yasu@sfc.wide.ad.jp>

	* ospf6_spf.c: Delete old garbage (which was enclosed by #if 0)

	* ospf6_redistribute.c: "redistribute ospf6" was generated in
	"router ospf6" in config file. It is a bug, and fixed.
	wrong warning message was deleted.

	* ospf6_main.c: If daemon mode, ospf6d was silent even if
	the config file was wrong. It is a bug, and fixed.

	* ospf6_route.c, ospf6_zebra.c: Zebra syncronization method
	has been changed. delete garbages. allow nexthop of :: in case
	of connected route.

	* ospf6_dbex.c: Delete annoying log messages.

	* ospf6_lsa.c: Changed string for LSA log.

2000-11-21  Yasuhiro Ohara  <yasu@sfc.wide.ad.jp>

	* ospf6_spf.c: some careless bug fixed.

	* ospf6_route.c: changed not to send garbage route
          whose nexthop is not linklocal address.

2000-11-09  Yasuhiro Ohara  <yasu@sfc.wide.ad.jp>

        * ospf6_rtable.c: renamed to ospf6_route.c
        whole functionality has been rewritten as new code.
        new functions not yet installs routes; the old
        functions still remains. cleaning log messages.

	* ospf6_spf.c: whole functionality has been rewritten
	as new code. new command "show ipv6 ospf6 spf node",
	"show ipv6 ospf6 spf tree", "show ipv6 ospf6 spf table"
	has been added. Memory leak was fixed. cleaning log messages.

	* ospf6d version: 0.7.c

2000-10-02  Kunihiro Ishiguro  <kunihiro@zebra.org>

	* zebra-0.89 is released.

2000-09-10  Kunihiro Ishiguro  <kunihiro@zebra.org>

	* ospf6_lsdb.c (ospf6_lsdb_remove_maxage_lsa): Fix compile
	warnings.

2000-08-17  Kunihiro Ishiguro  <kunihiro@zebra.org>

	* zebra-0.88 is released.

2000-08-06  Kunihiro Ishiguro  <kunihiro@zebra.org>

	* ospf6_rtable.h (struct ospf6_nexthop): Change ifindex type from
	unsigned long to unsigned int.

2000-04-28  Kunihiro Ishiguro  <kunihiro@zebra.org>

	* ospf6d.h: Include some headers for avoid warning.

	* ospf6_routemap.h: Add newfile.

1999-11-21  Kunihiro Ishiguro  <kunihiro@zebra.org>

	* ospf6_network.c: Respect IPV6_JOIN_GROUP and IPV6_LEAVE_GROUP
	rather than RFC2133.

1999-10-21  Jun-ichiro itojun Hagino <itojun@itojun.org>

	* ospf6_network.c (ospf6_ipv6_decode_ipv4): Fix bug of conversion
	from IPv4 Mapped Address to IPv4 address.

1999-08-08  Kunihiro Ishiguro  <kunihiro@zebra.org>

	* ospf6_lsa.c (construct_link_lsa): Enclose KAME specific part by
	#ifdef/#endif.

1999-07-29  Yasuhiro Ohara  <yasu@sfc.wide.ad.jp>

	* ospf6_mesg.c: add new message process function.

1999-07-25  Kunihiro Ishiguro  <kunihiro@zebra.org>

	* ospf6_main.c (sighup): Call of log_rotate() removed.

1999-07-24  Yasuhiro Ohara  <yasu@sfc.wide.ad.jp>

	ospf6_dbex.{c,h}: variable "acknowledge" has been deleted.

1999-07-22  Yasuhiro Ohara  <yasu@sfc.wide.ad.jp>

	* *.{c,h}: lsa data structure has been drastically
	changed.

1999-07-16  Yasuhiro Ohara  <yasu@sfc.wide.ad.jp>

	* *.{c,h}: bug of updating LSA's which is self
	originated has been fixed.

1999-07-14  Yasuhiro Ohara  <yasu@sfc.wide.ad.jp>

	* *.{c,h} : log clean up.

1999-07-05  Kunihiro Ishiguro  <kunihiro@zebra.org>

	* ospf6d.c (ospf6_init): Change to use install_default.

1999-07-03  Yasuhiro Ohara <yasu@sfc.wide.ad.jp>

	* ospf6_rtable.c (nexthop_*): added some function that handles
	new nexthop structure.

1999-07-01  Rick Payne <rickp@rossfell.co.uk>

	* ospf6_zebra.c (ospf6_zebra_init): Install standard commands to
	ZEBRA_NODE.

1999-06-09  Yasuhiro Ohara <yasu@sfc.wide.ad.jp>

	* ospf6_rtable.h: added for new routing table of ospf6d

1999-05-14  Stephen R. van den Berg <srb@cuci.nl>

	* ospf6_main.c (signal_init): SIGTERM call sigint.
	(sigint): Loggging more better message.

1999-05-13  Yasuhiro Ohara <yasu@sfc.wide.ad.jp>

	*ospf6_spf.c (get_prefix_lsa_of_vertex): bug fix about network vertex.

1999-05-08  Kunihiro Ishiguro  <kunihiro@zebra.org>

	* ospf6_network.c (send_linkstate_ack): Check HAVE_SIN6_SCOPE_ID
	is defined.
	* ospf6_mesg.c (make_hello): Likewise.
	* ospf6_lsa.c (lsa_flood): Likewise.

1999-05-07  Yasuhiro Ohara <yasu@sfc.wide.ad.jp>

	* ospf6_spf.c, etc: Many bug fix.
        intra-area-prefix-LSA treatment changed.
        network byte order of neighbor ifid changed.

1999-05-07  Kunihiro Ishiguro  <kunihiro@zebra.org>

	* ospf6_zebra.h (struct zebra): Add hitory entry to structure.

1999-05-05  Kunihiro Ishiguro  <kunihiro@zebra.org>

	* ospf6_main.c (main): Add KAME check for binding vty socket.
	(main): Delete old interface get routine garbage.

	* ospf6d.c: Change all `show ip6' statement to `show ipv6'.
	(show_ipv6_ospf6_requestlist): Add description.

1999-05-04  Yasuhiro Ohara <yasu@sfc.wide.ad.jp>

	* ospf6_lsa.c, etc: Many bug fix, now two routers
	on the same segment can become FULL neighbor state
	each other.

1999-05-03  Kunihiro Ishiguro  <kunihiro@zebra.org>

	* Makefile.am: Add file dependency.
	(depend): Add target.

1999-05-02  Yasuhiro Ohara <yasu@sfc.wide.ad.jp>

	* Clean up and fix have been almost done. This code
	now testing stage of Intra area routing.

	* Configuration Vty become more similar to Cisco.

1999-04-22  Kunihiro Ishiguro  <kunihiro@zebra.org>

	* Trim training newline from zlog format arguemnt.
	
	* ospf6_dump.c (ospf6_err): Commented out ospf6_err and
	ospf6_warn.  Same kind of function should be implemented as
	zlog_err or zlog_warn or someting.

	* ospf6d.c: Change OSPF_NODE to OSPF6_NODE.
	Change OSPF_DEFAULT_CONFIG to OSPF6_DEFAULT_CONFIG.
	

1999-04-21  Kunihiro Ishiguro  <kunihiro@zebra.org>

	* ospf6_mesg.c (make_hello): Add check of SIN6_LEN

1999-04-16  Kunihiro Ishiguro  <kunihiro@zebra.org>

	* ospf6_neighbor.c: Change list_clear_all to list_delete_all_node.
	Remove list_delete_all fuction and use lib/linklist.c's one.
	
1999-04-14  Kunihiro Ishiguro  <kunihiro@zebra.org>

	* mcast_join(),mcast_leave()'s argument socket length is removed.

1999-04-08    <kunihiro@zebra.org>

	* ospf6_zebra.h (ospf_zebra_read): Fix typo.

	* ospf6_interface.h: Tempolary add struct rt_addrinfo.

1999-03-05  Kunihiro Ishiguro  <kunihiro@zebra.org>

	* Merge from ospfd-zebra-990303 codes.

1999-02-23  Kunihiro Ishiguro  <kunihiro@zebra.org>

	* Makefile.in: add new file.

	* Makefile.am: @INCLUDES@ is added for OS/library specific IPv6
	directory search.

	* Import files from Yasuhiro Ohara <yasu@sfc.wide.ad.jp>'s ospfd.
	Impterted files are:
	Makefile.am, ospf_area.h, ospf_dump.c, ospf_interface.c,
	ospf_interface.h, ospf_lsa.c, ospf_lsa.h, ospf_main.c,
	ospf_mesg.c, ospf_mesg.h, ospf_neighbor.c,
	ospf_neighbor.h,ospf_network.c, ospf_network.h, ospf_proto.h,
	ospf_spf.c, ospf_spf.h, ospf_types.h, ospfd.c, ospfd.h<|MERGE_RESOLUTION|>--- conflicted
+++ resolved
@@ -1,14 +1,10 @@
-<<<<<<< HEAD
-2005-03-27 Hasso Tepper <hasso at quagga.net>
-=======
 2005-05-31 Hasso Tepper <hasso at quagga.net>
 
 	* ospf6d.c: No need for double ';'. Fixes parsing "show ipv6 ospf6
 	  database ..." commands for vtysh by extract.pl. Remove duplicate
 	  install_element calls.
 
-2005-04-11 Andrew J. Schorr <ajschorr@alumni.princeton.edu>
->>>>>>> 49113597
+2005-03-27 Hasso Tepper <hasso at quagga.net>
 
 	* ospf6_interface.c: Fix crashes if elements is deleted in list loop
 	  and nextnode() call is attempted after that.
