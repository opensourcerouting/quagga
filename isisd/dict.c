--- conflicted
+++ resolved
@@ -14,13 +14,8 @@
  * into proprietary software; there is no requirement for such software to
  * contain a copyright notice related to this source.
  *
-<<<<<<< HEAD:isisd/dict.c
- * $Id: dict.c,v 1.5 2007/08/07 18:49:18 paul Exp $
- * $Name:  $
-=======
  * $Id$
  * $Name$
->>>>>>> 41dc3488cf127a1e23333459a0c316ded67f7ff3:isisd/dict.c
  */
 
 #include <stdlib.h>
