--- conflicted
+++ resolved
@@ -28,12 +28,9 @@
 #include "isisd/isis_constants.h"
 #include "isisd/isis_common.h"
 #include "isisd/isis_redist.h"
-<<<<<<< HEAD
 #include "isis_memory.h"
-=======
 #include "isis_flags.h"
 #include "dict.h"
->>>>>>> 20d18313
 
 /* uncomment if you are a developer in bug hunt */
 /* #define EXTREME_DEBUG  */
