--- conflicted
+++ resolved
@@ -28,10 +28,6 @@
 extern int ifm_read (struct if_msghdr *);
 extern int rtm_write (int, union sockunion *, union sockunion *,
                       union sockunion *, unsigned int, int, int);
-<<<<<<< HEAD:zebra/kernel_socket.h
-extern struct message rtm_type_str[];
-=======
 extern const struct message rtm_type_str[];
->>>>>>> 41dc3488cf127a1e23333459a0c316ded67f7ff3:zebra/kernel_socket.h
 
 #endif /* __ZEBRA_KERNEL_SOCKET_H */