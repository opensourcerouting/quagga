/* Routing Information Base.
 * Copyright (C) 1997, 98, 99, 2001 Kunihiro Ishiguro
 *
 * This file is part of GNU Zebra.
 *
 * GNU Zebra is free software; you can redistribute it and/or modify it
 * under the terms of the GNU General Public License as published by the
 * Free Software Foundation; either version 2, or (at your option) any
 * later version.
 *
 * GNU Zebra is distributed in the hope that it will be useful, but
 * WITHOUT ANY WARRANTY; without even the implied warranty of
 * MERCHANTABILITY or FITNESS FOR A PARTICULAR PURPOSE.  See the GNU
 * General Public License for more details.
 *
 * You should have received a copy of the GNU General Public License
 * along with GNU Zebra; see the file COPYING.  If not, write to the Free
 * Software Foundation, Inc., 59 Temple Place - Suite 330, Boston, MA
 * 02111-1307, USA.  
 */

#include <zebra.h>

#include "prefix.h"
#include "table.h"
#include "memory.h"
#include "str.h"
#include "command.h"
#include "if.h"
#include "log.h"
#include "sockunion.h"

#include "zebra/rib.h"
#include "zebra/rt.h"
#include "zebra/zserv.h"
#include "zebra/redistribute.h"
#include "zebra/debug.h"

/* Default rtm_table for all clients */
extern struct zebra_t zebrad;

/* Each route type's string and default distance value. */
struct
{  
  int key;
  int distance;
} route_info[] =
{
  {ZEBRA_ROUTE_SYSTEM,    0},
  {ZEBRA_ROUTE_KERNEL,    0},
  {ZEBRA_ROUTE_CONNECT,   0},
  {ZEBRA_ROUTE_STATIC,    1},
  {ZEBRA_ROUTE_RIP,     120},
  {ZEBRA_ROUTE_RIPNG,   120},
  {ZEBRA_ROUTE_OSPF,    110},
  {ZEBRA_ROUTE_OSPF6,   110},
  {ZEBRA_ROUTE_ISIS,    115},
  {ZEBRA_ROUTE_BGP,      20  /* IBGP is 200. */}
};

/* Vector for routing table.  */
vector vrf_vector;

/* Allocate new VRF.  */
struct vrf *
vrf_alloc (const char *name)
{
  struct vrf *vrf;

  vrf = XCALLOC (MTYPE_VRF, sizeof (struct vrf));

  /* Put name.  */
  if (name)
    vrf->name = XSTRDUP (MTYPE_VRF_NAME, name);

  /* Allocate routing table and static table.  */
  vrf->table[AFI_IP][SAFI_UNICAST] = route_table_init ();
  vrf->table[AFI_IP6][SAFI_UNICAST] = route_table_init ();
  vrf->stable[AFI_IP][SAFI_UNICAST] = route_table_init ();
  vrf->stable[AFI_IP6][SAFI_UNICAST] = route_table_init ();

  return vrf;
}

/* Free VRF.  */
void
vrf_free (struct vrf *vrf)
{
  if (vrf->name)
    XFREE (MTYPE_VRF_NAME, vrf->name);
  XFREE (MTYPE_VRF, vrf);
}

/* Lookup VRF by identifier.  */
struct vrf *
vrf_lookup (u_int32_t id)
{
  return vector_lookup (vrf_vector, id);
}

/* Lookup VRF by name.  */
struct vrf *
vrf_lookup_by_name (char *name)
{
  unsigned int i;
  struct vrf *vrf;

  for (i = 0; i < vector_max (vrf_vector); i++)
    if ((vrf = vector_slot (vrf_vector, i)) != NULL)
      if (vrf->name && name && strcmp (vrf->name, name) == 0)
	return vrf;
  return NULL;
}

/* Initialize VRF.  */
void
vrf_init ()
{
  struct vrf *default_table;

  /* Allocate VRF vector.  */
  vrf_vector = vector_init (1);

  /* Allocate default main table.  */
  default_table = vrf_alloc ("Default-IP-Routing-Table");

  /* Default table index must be 0.  */
  vector_set_index (vrf_vector, 0, default_table);
}

/* Lookup route table.  */
struct route_table *
vrf_table (afi_t afi, safi_t safi, u_int32_t id)
{
  struct vrf *vrf;

  vrf = vrf_lookup (id);
  if (! vrf)
    return NULL;

  return vrf->table[afi][safi];
}

/* Lookup static route table.  */
struct route_table *
vrf_static_table (afi_t afi, safi_t safi, u_int32_t id)
{
  struct vrf *vrf;

  vrf = vrf_lookup (id);
  if (! vrf)
    return NULL;

  return vrf->stable[afi][safi];
}

/* Add nexthop to the end of the list.  */
void
nexthop_add (struct rib *rib, struct nexthop *nexthop)
{
  struct nexthop *last;

  for (last = rib->nexthop; last && last->next; last = last->next)
    ;
  if (last)
    last->next = nexthop;
  else
    rib->nexthop = nexthop;
  nexthop->prev = last;

  rib->nexthop_num++;
}

/* Delete specified nexthop from the list. */
void
nexthop_delete (struct rib *rib, struct nexthop *nexthop)
{
  if (nexthop->next)
    nexthop->next->prev = nexthop->prev;
  if (nexthop->prev)
    nexthop->prev->next = nexthop->next;
  else
    rib->nexthop = nexthop->next;
  rib->nexthop_num--;
}

/* Free nexthop. */
void
nexthop_free (struct nexthop *nexthop)
{
  if (nexthop->ifname)
    XFREE (0, nexthop->ifname);
  XFREE (MTYPE_NEXTHOP, nexthop);
}

struct nexthop *
nexthop_ifindex_add (struct rib *rib, unsigned int ifindex)
{
  struct nexthop *nexthop;

  nexthop = XMALLOC (MTYPE_NEXTHOP, sizeof (struct nexthop));
  memset (nexthop, 0, sizeof (struct nexthop));
  nexthop->type = NEXTHOP_TYPE_IFINDEX;
  nexthop->ifindex = ifindex;

  nexthop_add (rib, nexthop);

  return nexthop;
}

struct nexthop *
nexthop_ifname_add (struct rib *rib, char *ifname)
{
  struct nexthop *nexthop;

  nexthop = XMALLOC (MTYPE_NEXTHOP, sizeof (struct nexthop));
  memset (nexthop, 0, sizeof (struct nexthop));
  nexthop->type = NEXTHOP_TYPE_IFNAME;
  nexthop->ifname = XSTRDUP (0, ifname);

  nexthop_add (rib, nexthop);

  return nexthop;
}

struct nexthop *
nexthop_ipv4_add (struct rib *rib, struct in_addr *ipv4)
{
  struct nexthop *nexthop;

  nexthop = XMALLOC (MTYPE_NEXTHOP, sizeof (struct nexthop));
  memset (nexthop, 0, sizeof (struct nexthop));
  nexthop->type = NEXTHOP_TYPE_IPV4;
  nexthop->gate.ipv4 = *ipv4;

  nexthop_add (rib, nexthop);

  return nexthop;
}

struct nexthop *
nexthop_ipv4_ifindex_add (struct rib *rib, struct in_addr *ipv4, 
			  unsigned int ifindex)
{
  struct nexthop *nexthop;

  nexthop = XMALLOC (MTYPE_NEXTHOP, sizeof (struct nexthop));
  memset (nexthop, 0, sizeof (struct nexthop));
  nexthop->type = NEXTHOP_TYPE_IPV4_IFINDEX;
  nexthop->gate.ipv4 = *ipv4;
  nexthop->ifindex = ifindex;

  nexthop_add (rib, nexthop);

  return nexthop;
}

#ifdef HAVE_IPV6
struct nexthop *
nexthop_ipv6_add (struct rib *rib, struct in6_addr *ipv6)
{
  struct nexthop *nexthop;

  nexthop = XMALLOC (MTYPE_NEXTHOP, sizeof (struct nexthop));
  memset (nexthop, 0, sizeof (struct nexthop));
  nexthop->type = NEXTHOP_TYPE_IPV6;
  nexthop->gate.ipv6 = *ipv6;

  nexthop_add (rib, nexthop);

  return nexthop;
}

struct nexthop *
nexthop_ipv6_ifname_add (struct rib *rib, struct in6_addr *ipv6,
			 char *ifname)
{
  struct nexthop *nexthop;

  nexthop = XMALLOC (MTYPE_NEXTHOP, sizeof (struct nexthop));
  memset (nexthop, 0, sizeof (struct nexthop));
  nexthop->type = NEXTHOP_TYPE_IPV6_IFNAME;
  nexthop->gate.ipv6 = *ipv6;
  nexthop->ifname = XSTRDUP (0, ifname);

  nexthop_add (rib, nexthop);

  return nexthop;
}

struct nexthop *
nexthop_ipv6_ifindex_add (struct rib *rib, struct in6_addr *ipv6,
			  unsigned int ifindex)
{
  struct nexthop *nexthop;

  nexthop = XMALLOC (MTYPE_NEXTHOP, sizeof (struct nexthop));
  memset (nexthop, 0, sizeof (struct nexthop));
  nexthop->type = NEXTHOP_TYPE_IPV6_IFINDEX;
  nexthop->gate.ipv6 = *ipv6;
  nexthop->ifindex = ifindex;

  nexthop_add (rib, nexthop);

  return nexthop;
}
#endif /* HAVE_IPV6 */

struct nexthop *
nexthop_blackhole_add (struct rib *rib)
{
  struct nexthop *nexthop;

  nexthop = XMALLOC (MTYPE_NEXTHOP, sizeof (struct nexthop));
  memset (nexthop, 0, sizeof (struct nexthop));
  nexthop->type = NEXTHOP_TYPE_BLACKHOLE;
  SET_FLAG (rib->flags, ZEBRA_FLAG_BLACKHOLE);

  nexthop_add (rib, nexthop);

  return nexthop;
}

/* If force flag is not set, do not modify falgs at all for uninstall
   the route from FIB. */
int
nexthop_active_ipv4 (struct rib *rib, struct nexthop *nexthop, int set,
		     struct route_node *top)
{
  struct prefix_ipv4 p;
  struct route_table *table;
  struct route_node *rn;
  struct rib *match;
  struct nexthop *newhop;

  if (nexthop->type == NEXTHOP_TYPE_IPV4)
    nexthop->ifindex = 0;

  if (set)
    UNSET_FLAG (nexthop->flags, NEXTHOP_FLAG_RECURSIVE);

  /* Make lookup prefix. */
  memset (&p, 0, sizeof (struct prefix_ipv4));
  p.family = AF_INET;
  p.prefixlen = IPV4_MAX_PREFIXLEN;
  p.prefix = nexthop->gate.ipv4;

  /* Lookup table.  */
  table = vrf_table (AFI_IP, SAFI_UNICAST, 0);
  if (! table)
    return 0;

  rn = route_node_match (table, (struct prefix *) &p);
  while (rn)
    {
      route_unlock_node (rn);
      
      /* If lookup self prefix return immidiately. */
      if (rn == top)
	return 0;

      /* Pick up selected route. */
      for (match = rn->info; match; match = match->next)
	if (CHECK_FLAG (match->flags, ZEBRA_FLAG_SELECTED))
	  break;

      /* If there is no selected route or matched route is EGP, go up
         tree. */
      if (! match 
	  || match->type == ZEBRA_ROUTE_BGP)
	{
	  do {
	    rn = rn->parent;
	  } while (rn && rn->info == NULL);
	  if (rn)
	    route_lock_node (rn);
	}
      else
	{
	  if (match->type == ZEBRA_ROUTE_CONNECT)
	    {
	      /* Directly point connected route. */
	      newhop = match->nexthop;
	      if (newhop && nexthop->type == NEXTHOP_TYPE_IPV4)
		nexthop->ifindex = newhop->ifindex;
	      
	      return 1;
	    }
	  else if (CHECK_FLAG (rib->flags, ZEBRA_FLAG_INTERNAL))
	    {
	      for (newhop = match->nexthop; newhop; newhop = newhop->next)
		if (CHECK_FLAG (newhop->flags, NEXTHOP_FLAG_FIB)
		    && ! CHECK_FLAG (newhop->flags, NEXTHOP_FLAG_RECURSIVE))
		  {
		    if (set)
		      {
			SET_FLAG (nexthop->flags, NEXTHOP_FLAG_RECURSIVE);
			nexthop->rtype = newhop->type;
			if (newhop->type == NEXTHOP_TYPE_IPV4 ||
			    newhop->type == NEXTHOP_TYPE_IPV4_IFINDEX)
			  nexthop->rgate.ipv4 = newhop->gate.ipv4;
			if (newhop->type == NEXTHOP_TYPE_IFINDEX
			    || newhop->type == NEXTHOP_TYPE_IFNAME
			    || newhop->type == NEXTHOP_TYPE_IPV4_IFINDEX)
			  nexthop->rifindex = newhop->ifindex;
		      }
		    return 1;
		  }
	      return 0;
	    }
	  else
	    {
	      return 0;
	    }
	}
    }
  return 0;
}

#ifdef HAVE_IPV6
/* If force flag is not set, do not modify falgs at all for uninstall
   the route from FIB. */
int
nexthop_active_ipv6 (struct rib *rib, struct nexthop *nexthop, int set,
		     struct route_node *top)
{
  struct prefix_ipv6 p;
  struct route_table *table;
  struct route_node *rn;
  struct rib *match;
  struct nexthop *newhop;

  if (nexthop->type == NEXTHOP_TYPE_IPV6)
    nexthop->ifindex = 0;

  if (set)
    UNSET_FLAG (nexthop->flags, NEXTHOP_FLAG_RECURSIVE);

  /* Make lookup prefix. */
  memset (&p, 0, sizeof (struct prefix_ipv6));
  p.family = AF_INET6;
  p.prefixlen = IPV6_MAX_PREFIXLEN;
  p.prefix = nexthop->gate.ipv6;

  /* Lookup table.  */
  table = vrf_table (AFI_IP6, SAFI_UNICAST, 0);
  if (! table)
    return 0;

  rn = route_node_match (table, (struct prefix *) &p);
  while (rn)
    {
      route_unlock_node (rn);
      
      /* If lookup self prefix return immidiately. */
      if (rn == top)
	return 0;

      /* Pick up selected route. */
      for (match = rn->info; match; match = match->next)
	if (CHECK_FLAG (match->flags, ZEBRA_FLAG_SELECTED))
	  break;

      /* If there is no selected route or matched route is EGP, go up
         tree. */
      if (! match
	  || match->type == ZEBRA_ROUTE_BGP)
	{
	  do {
	    rn = rn->parent;
	  } while (rn && rn->info == NULL);
	  if (rn)
	    route_lock_node (rn);
	}
      else
	{
	  if (match->type == ZEBRA_ROUTE_CONNECT)
	    {
	      /* Directly point connected route. */
	      newhop = match->nexthop;

	      if (newhop && nexthop->type == NEXTHOP_TYPE_IPV6)
		nexthop->ifindex = newhop->ifindex;
	      
	      return 1;
	    }
	  else if (CHECK_FLAG (rib->flags, ZEBRA_FLAG_INTERNAL))
	    {
	      for (newhop = match->nexthop; newhop; newhop = newhop->next)
		if (CHECK_FLAG (newhop->flags, NEXTHOP_FLAG_FIB)
		    && ! CHECK_FLAG (newhop->flags, NEXTHOP_FLAG_RECURSIVE))
		  {
		    if (set)
		      {
			SET_FLAG (nexthop->flags, NEXTHOP_FLAG_RECURSIVE);
			nexthop->rtype = newhop->type;
			if (newhop->type == NEXTHOP_TYPE_IPV6
			    || newhop->type == NEXTHOP_TYPE_IPV6_IFINDEX
			    || newhop->type == NEXTHOP_TYPE_IPV6_IFNAME)
			  nexthop->rgate.ipv6 = newhop->gate.ipv6;
			if (newhop->type == NEXTHOP_TYPE_IFINDEX
			    || newhop->type == NEXTHOP_TYPE_IFNAME
			    || newhop->type == NEXTHOP_TYPE_IPV6_IFINDEX
			    || newhop->type == NEXTHOP_TYPE_IPV6_IFNAME)
			  nexthop->rifindex = newhop->ifindex;
		      }
		    return 1;
		  }
	      return 0;
	    }
	  else
	    {
	      return 0;
	    }
	}
    }
  return 0;
}
#endif /* HAVE_IPV6 */

struct rib *
rib_match_ipv4 (struct in_addr addr)
{
  struct prefix_ipv4 p;
  struct route_table *table;
  struct route_node *rn;
  struct rib *match;
  struct nexthop *newhop;

  /* Lookup table.  */
  table = vrf_table (AFI_IP, SAFI_UNICAST, 0);
  if (! table)
    return 0;

  memset (&p, 0, sizeof (struct prefix_ipv4));
  p.family = AF_INET;
  p.prefixlen = IPV4_MAX_PREFIXLEN;
  p.prefix = addr;

  rn = route_node_match (table, (struct prefix *) &p);

  while (rn)
    {
      route_unlock_node (rn);
      
      /* Pick up selected route. */
      for (match = rn->info; match; match = match->next)
	if (CHECK_FLAG (match->flags, ZEBRA_FLAG_SELECTED))
	  break;

      /* If there is no selected route or matched route is EGP, go up
         tree. */
      if (! match 
	  || match->type == ZEBRA_ROUTE_BGP)
	{
	  do {
	    rn = rn->parent;
	  } while (rn && rn->info == NULL);
	  if (rn)
	    route_lock_node (rn);
	}
      else
	{
	  if (match->type == ZEBRA_ROUTE_CONNECT)
	    /* Directly point connected route. */
	    return match;
	  else
	    {
	      for (newhop = match->nexthop; newhop; newhop = newhop->next)
		if (CHECK_FLAG (newhop->flags, NEXTHOP_FLAG_FIB))
		  return match;
	      return NULL;
	    }
	}
    }
  return NULL;
}

struct rib *
rib_lookup_ipv4 (struct prefix_ipv4 *p)
{
  struct route_table *table;
  struct route_node *rn;
  struct rib *match;
  struct nexthop *nexthop;

  /* Lookup table.  */
  table = vrf_table (AFI_IP, SAFI_UNICAST, 0);
  if (! table)
    return 0;

  rn = route_node_lookup (table, (struct prefix *) p);

  /* No route for this prefix. */
  if (! rn)
    return NULL;

  /* Unlock node. */
  route_unlock_node (rn);

  /* Pick up selected route. */
  for (match = rn->info; match; match = match->next)
    if (CHECK_FLAG (match->flags, ZEBRA_FLAG_SELECTED))
      break;

  if (! match || match->type == ZEBRA_ROUTE_BGP)
    return NULL;

  if (match->type == ZEBRA_ROUTE_CONNECT)
    return match;
  
  for (nexthop = match->nexthop; nexthop; nexthop = nexthop->next)
    if (CHECK_FLAG (nexthop->flags, NEXTHOP_FLAG_FIB))
      return match;

  return NULL;
}

#ifdef HAVE_IPV6
struct rib *
rib_match_ipv6 (struct in6_addr *addr)
{
  struct prefix_ipv6 p;
  struct route_table *table;
  struct route_node *rn;
  struct rib *match;
  struct nexthop *newhop;

  /* Lookup table.  */
  table = vrf_table (AFI_IP6, SAFI_UNICAST, 0);
  if (! table)
    return 0;

  memset (&p, 0, sizeof (struct prefix_ipv6));
  p.family = AF_INET6;
  p.prefixlen = IPV6_MAX_PREFIXLEN;
  IPV6_ADDR_COPY (&p.prefix, addr);

  rn = route_node_match (table, (struct prefix *) &p);

  while (rn)
    {
      route_unlock_node (rn);
      
      /* Pick up selected route. */
      for (match = rn->info; match; match = match->next)
	if (CHECK_FLAG (match->flags, ZEBRA_FLAG_SELECTED))
	  break;

      /* If there is no selected route or matched route is EGP, go up
         tree. */
      if (! match 
	  || match->type == ZEBRA_ROUTE_BGP)
	{
	  do {
	    rn = rn->parent;
	  } while (rn && rn->info == NULL);
	  if (rn)
	    route_lock_node (rn);
	}
      else
	{
	  if (match->type == ZEBRA_ROUTE_CONNECT)
	    /* Directly point connected route. */
	    return match;
	  else
	    {
	      for (newhop = match->nexthop; newhop; newhop = newhop->next)
		if (CHECK_FLAG (newhop->flags, NEXTHOP_FLAG_FIB))
		  return match;
	      return NULL;
	    }
	}
    }
  return NULL;
}
#endif /* HAVE_IPV6 */

int
nexthop_active_check (struct route_node *rn, struct rib *rib,
		      struct nexthop *nexthop, int set)
{
  struct interface *ifp;

  switch (nexthop->type)
    {
    case NEXTHOP_TYPE_IFINDEX:
      ifp = if_lookup_by_index (nexthop->ifindex);
      if (ifp && if_is_up (ifp))
	SET_FLAG (nexthop->flags, NEXTHOP_FLAG_ACTIVE);
      else
	UNSET_FLAG (nexthop->flags, NEXTHOP_FLAG_ACTIVE);
      break;
    case NEXTHOP_TYPE_IFNAME:
    case NEXTHOP_TYPE_IPV6_IFNAME:
      ifp = if_lookup_by_name (nexthop->ifname);
      if (ifp && if_is_up (ifp))
	{
	  if (set)
	    nexthop->ifindex = ifp->ifindex;
	  SET_FLAG (nexthop->flags, NEXTHOP_FLAG_ACTIVE);
	}
      else
	{
	  if (set)
	    nexthop->ifindex = 0;
	  UNSET_FLAG (nexthop->flags, NEXTHOP_FLAG_ACTIVE);
	}
      break;
    case NEXTHOP_TYPE_IPV4:
    case NEXTHOP_TYPE_IPV4_IFINDEX:
      if (nexthop_active_ipv4 (rib, nexthop, set, rn))
	SET_FLAG (nexthop->flags, NEXTHOP_FLAG_ACTIVE);
      else
	UNSET_FLAG (nexthop->flags, NEXTHOP_FLAG_ACTIVE);
      break;
#ifdef HAVE_IPV6
    case NEXTHOP_TYPE_IPV6:
      if (nexthop_active_ipv6 (rib, nexthop, set, rn))
	SET_FLAG (nexthop->flags, NEXTHOP_FLAG_ACTIVE);
      else
	UNSET_FLAG (nexthop->flags, NEXTHOP_FLAG_ACTIVE);
      break;
    case NEXTHOP_TYPE_IPV6_IFINDEX:
      if (IN6_IS_ADDR_LINKLOCAL (&nexthop->gate.ipv6))
	{
	  ifp = if_lookup_by_index (nexthop->ifindex);
	  if (ifp && if_is_up (ifp))
	    SET_FLAG (nexthop->flags, NEXTHOP_FLAG_ACTIVE);
	  else
	    UNSET_FLAG (nexthop->flags, NEXTHOP_FLAG_ACTIVE);
	}
      else
	{
	  if (nexthop_active_ipv6 (rib, nexthop, set, rn))
	    SET_FLAG (nexthop->flags, NEXTHOP_FLAG_ACTIVE);
	  else
	    UNSET_FLAG (nexthop->flags, NEXTHOP_FLAG_ACTIVE);
	}
      break;
#endif /* HAVE_IPV6 */
    case NEXTHOP_TYPE_BLACKHOLE:
      SET_FLAG (nexthop->flags, NEXTHOP_FLAG_ACTIVE);
      break;
    default:
      break;
    }
  return CHECK_FLAG (nexthop->flags, NEXTHOP_FLAG_ACTIVE);
}

int
nexthop_active_update (struct route_node *rn, struct rib *rib, int set)
{
  struct nexthop *nexthop;
  int active;

  rib->nexthop_active_num = 0;
  UNSET_FLAG (rib->flags, ZEBRA_FLAG_CHANGED);

  for (nexthop = rib->nexthop; nexthop; nexthop = nexthop->next)
    {
      active = CHECK_FLAG (nexthop->flags, NEXTHOP_FLAG_ACTIVE);

      nexthop_active_check (rn, rib, nexthop, set);
      if ((MULTIPATH_NUM == 0 || rib->nexthop_active_num < MULTIPATH_NUM)
          && active != CHECK_FLAG (nexthop->flags, NEXTHOP_FLAG_ACTIVE))
        SET_FLAG (rib->flags, ZEBRA_FLAG_CHANGED);

      if (CHECK_FLAG (nexthop->flags, NEXTHOP_FLAG_ACTIVE))
        rib->nexthop_active_num++;
    }
  return rib->nexthop_active_num;
}


#define RIB_SYSTEM_ROUTE(R) \
        ((R)->type == ZEBRA_ROUTE_KERNEL || (R)->type == ZEBRA_ROUTE_CONNECT)

void
newrib_free (struct rib *rib)
{
  struct nexthop *nexthop;
  struct nexthop *next;

  for (nexthop = rib->nexthop; nexthop; nexthop = next)
    {
      next = nexthop->next;
      nexthop_free (nexthop);
    }
  XFREE (MTYPE_RIB, rib);
}

void
rib_install_kernel (struct route_node *rn, struct rib *rib)
{
  int ret = 0;
  struct nexthop *nexthop;

  switch (PREFIX_FAMILY (&rn->p))
    {
    case AF_INET:
      ret = kernel_add_ipv4 (&rn->p, rib);
      break;
#ifdef HAVE_IPV6
    case AF_INET6:
      ret = kernel_add_ipv6 (&rn->p, rib);
      break;
#endif /* HAVE_IPV6 */
    }

  if (ret < 0)
    {
      for (nexthop = rib->nexthop; nexthop; nexthop = nexthop->next)
	UNSET_FLAG (nexthop->flags, NEXTHOP_FLAG_FIB);
    }
}

/* Uninstall the route from kernel. */
int
rib_uninstall_kernel (struct route_node *rn, struct rib *rib)
{
  int ret = 0;
  struct nexthop *nexthop;

  switch (PREFIX_FAMILY (&rn->p))
    {
    case AF_INET:
      ret = kernel_delete_ipv4 (&rn->p, rib);
      break;
#ifdef HAVE_IPV6
    case AF_INET6:
      ret = kernel_delete_ipv6 (&rn->p, rib);
      break;
#endif /* HAVE_IPV6 */
    }

  for (nexthop = rib->nexthop; nexthop; nexthop = nexthop->next)
    UNSET_FLAG (nexthop->flags, NEXTHOP_FLAG_FIB);

  return ret;
}

/* Uninstall the route from kernel. */
void
rib_uninstall (struct route_node *rn, struct rib *rib)
{
  if (CHECK_FLAG (rib->flags, ZEBRA_FLAG_SELECTED))
    {
      redistribute_delete (&rn->p, rib);
      if (! RIB_SYSTEM_ROUTE (rib))
	rib_uninstall_kernel (rn, rib);
      UNSET_FLAG (rib->flags, ZEBRA_FLAG_SELECTED);
    }
}

/* Core function for processing routing information base. */
void
rib_process (struct route_node *rn, struct rib *del)
{
  struct rib *rib;
  struct rib *next;
  struct rib *fib = NULL;
  struct rib *select = NULL;
  int installed = 0;
  struct nexthop *nexthop = NULL;

  for (rib = rn->info; rib; rib = next)
    {
      next = rib->next;
      
      /* Currently installed rib. */
      if (CHECK_FLAG (rib->flags, ZEBRA_FLAG_SELECTED))
        fib = rib;

      /* Skip unreachable nexthop. */
      if (! nexthop_active_update (rn, rib, 0))
        continue;

      /* Infinit distance. */
      if (rib->distance == DISTANCE_INFINITY)
        continue;

      /* Newly selected rib. */
      if (! select || rib->distance < select->distance 
          || rib->type == ZEBRA_ROUTE_CONNECT)
        select = rib;
    }

  /* Deleted route check. */
  if (del && CHECK_FLAG (del->flags, ZEBRA_FLAG_SELECTED))
    fib = del;

  /* Same route is selected. */
  if (select && select == fib)
    {
      if (CHECK_FLAG (select->flags, ZEBRA_FLAG_CHANGED))
	{
	  redistribute_delete (&rn->p, select);
	  if (! RIB_SYSTEM_ROUTE (select))
	    rib_uninstall_kernel (rn, select);

	  /* Set real nexthop. */
	  nexthop_active_update (rn, select, 1);
  
	  if (! RIB_SYSTEM_ROUTE (select))
	    rib_install_kernel (rn, select);
	  redistribute_add (&rn->p, select);
	}
      else if (! RIB_SYSTEM_ROUTE (select))
	{
	  /* Housekeeping code to deal with 
	     race conditions in kernel with linux
	     netlink reporting interface up before IPv4 or IPv6 protocol
	     is ready to add routes.
	     This makes sure the routes are IN the kernel.
	  */

	  for (nexthop = select->nexthop; nexthop; nexthop = nexthop->next)
	    {
	      if (CHECK_FLAG (nexthop->flags, NEXTHOP_FLAG_FIB))
		installed = 1;
	    }
	    if (! installed) rib_install_kernel (rn, select);
	}
      return;
    }

  /* Uninstall old rib from forwarding table. */
  if (fib)
    {
      redistribute_delete (&rn->p, fib);
      if (! RIB_SYSTEM_ROUTE (fib))
	rib_uninstall_kernel (rn, fib);
      UNSET_FLAG (fib->flags, ZEBRA_FLAG_SELECTED);

      /* Set real nexthop. */
      nexthop_active_update (rn, fib, 1);
    }

  /* Install new rib into forwarding table. */
  if (select)
    {
      /* Set real nexthop. */
      nexthop_active_update (rn, select, 1);

      if (! RIB_SYSTEM_ROUTE (select))
	rib_install_kernel (rn, select);
      SET_FLAG (select->flags, ZEBRA_FLAG_SELECTED);
      redistribute_add (&rn->p, select);
    }
}

/* Add RIB to head of the route node. */
void
rib_addnode (struct route_node *rn, struct rib *rib)
{
  struct rib *head;

  head = rn->info;
  if (head)
    head->prev = rib;
  rib->next = head;
  rn->info = rib;
}

void
rib_delnode (struct route_node *rn, struct rib *rib)
{
  if (rib->next)
    rib->next->prev = rib->prev;
  if (rib->prev)
    rib->prev->next = rib->next;
  else
    rn->info = rib->next;
}

int
rib_add_ipv4 (int type, int flags, struct prefix_ipv4 *p, 
	      struct in_addr *gate, unsigned int ifindex, u_int32_t vrf_id,
	      u_int32_t metric, u_char distance)
{
  struct rib *rib;
  struct rib *same = NULL;
  struct route_table *table;
  struct route_node *rn;
  struct nexthop *nexthop;

  /* Lookup table.  */
  table = vrf_table (AFI_IP, SAFI_UNICAST, 0);
  if (! table)
    return 0;

  /* Make it sure prefixlen is applied to the prefix. */
  apply_mask_ipv4 (p);

  /* Set default distance by route type. */
  if (distance == 0)
    {
      distance = route_info[type].distance;

      /* iBGP distance is 200. */
      if (type == ZEBRA_ROUTE_BGP && CHECK_FLAG (flags, ZEBRA_FLAG_IBGP))
	distance = 200;
    }

  /* Lookup route node.*/
  rn = route_node_get (table, (struct prefix *) p);

  /* If same type of route are installed, treat it as a implicit
     withdraw. */
  for (rib = rn->info; rib; rib = rib->next)
    {
<<<<<<< HEAD
      if (rib->type == ZEBRA_ROUTE_CONNECT)
	{
	  nexthop = rib->nexthop;

	  /* Duplicate connected route comes in. */
	  if (rib->type == type
	      && nexthop && nexthop->type == NEXTHOP_TYPE_IFINDEX
	      && nexthop->ifindex == ifindex)
	    {
	      rib->refcnt++;
	      return 0 ;
	    }
	}
      else if (rib->type == type)
	{
	  same = rib;
	  rib_delnode (rn, same);
	  route_unlock_node (rn);
	  break;
=======
      if (rib->type != type)
	continue;
      if (rib->type != ZEBRA_ROUTE_CONNECT)
        {
          same = rib;
          break;
        }
      /* Duplicate connected route comes in. */
      else if ((nexthop = rib->nexthop) &&
	       nexthop->type == NEXTHOP_TYPE_IFINDEX &&
	       nexthop->ifindex == ifindex)
	{
	  rib->refcnt++;
	  return 0 ;
>>>>>>> 58eb5082
	}
    }

  /* Allocate new rib structure. */
  rib = XMALLOC (MTYPE_RIB, sizeof (struct rib));
  memset (rib, 0, sizeof (struct rib));
  rib->type = type;
  rib->distance = distance;
  rib->flags = flags;
  rib->metric = metric;
  rib->table = vrf_id;
  rib->nexthop_num = 0;
  rib->uptime = time (NULL);

  /* Nexthop settings. */
  if (gate)
    {
      if (ifindex)
	nexthop_ipv4_ifindex_add (rib, gate, ifindex);
      else
	nexthop_ipv4_add (rib, gate);
    }
  else
    nexthop_ifindex_add (rib, ifindex);

  /* If this route is kernel route, set FIB flag to the route. */
  if (type == ZEBRA_ROUTE_KERNEL || type == ZEBRA_ROUTE_CONNECT)
    for (nexthop = rib->nexthop; nexthop; nexthop = nexthop->next)
      SET_FLAG (nexthop->flags, NEXTHOP_FLAG_FIB);

  /* Link new rib to node.*/
  rib_addnode (rn, rib);

  /* Process this route node. */
  rib_process (rn, same);

  /* Free implicit route.*/
  if (same)
    newrib_free (same);

  return 0;
}

int
rib_add_ipv4_multipath (struct prefix_ipv4 *p, struct rib *rib)
{
  struct route_table *table;
  struct route_node *rn;
  struct rib *same;
  struct nexthop *nexthop;

  /* Lookup table.  */
  table = vrf_table (AFI_IP, SAFI_UNICAST, 0);
  if (! table)
    return 0;

  /* Make it sure prefixlen is applied to the prefix. */
  apply_mask_ipv4 (p);

  /* Set default distance by route type. */
  if (rib->distance == 0)
    {
      rib->distance = route_info[rib->type].distance;

      /* iBGP distance is 200. */
      if (rib->type == ZEBRA_ROUTE_BGP 
	  && CHECK_FLAG (rib->flags, ZEBRA_FLAG_IBGP))
	rib->distance = 200;
    }

  /* Lookup route node.*/
  rn = route_node_get (table, (struct prefix *) p);

  /* If same type of route are installed, treat it as a implicit
     withdraw. */
  for (same = rn->info; same; same = same->next)
    {
      if (same->type == rib->type && same->table == rib->table
	  && same->type != ZEBRA_ROUTE_CONNECT)
	{
	  rib_delnode (rn, same);
	  route_unlock_node (rn);
	  break;
	}
    }

  /* If this route is kernel route, set FIB flag to the route. */
  if (rib->type == ZEBRA_ROUTE_KERNEL || rib->type == ZEBRA_ROUTE_CONNECT)
    for (nexthop = rib->nexthop; nexthop; nexthop = nexthop->next)
      SET_FLAG (nexthop->flags, NEXTHOP_FLAG_FIB);

  /* Link new rib to node.*/
  rib_addnode (rn, rib);

  /* Process this route node. */
  rib_process (rn, same);

  /* Free implicit route.*/
  if (same)
    newrib_free (same);

  return 0;
}

/* XXX factor with rib_delete_ipv6 */
int
rib_delete_ipv4 (int type, int flags, struct prefix_ipv4 *p,
		 struct in_addr *gate, unsigned int ifindex, u_int32_t vrf_id)
{
  struct route_table *table;
  struct route_node *rn;
  struct rib *rib;
  struct rib *fib = NULL;
  struct rib *same = NULL;
  struct nexthop *nexthop;
  char buf1[BUFSIZ];
  char buf2[BUFSIZ];

  /* Lookup table.  */
  table = vrf_table (AFI_IP, SAFI_UNICAST, 0);
  if (! table)
    return 0;

  /* Apply mask. */
  apply_mask_ipv4 (p);

  if (IS_ZEBRA_DEBUG_KERNEL && gate)
    zlog_debug ("rib_delete_ipv4(): route delete %s/%d via %s ifindex %d",
		       inet_ntop (AF_INET, &p->prefix, buf1, BUFSIZ),
		       p->prefixlen, 
		       inet_ntoa (*gate), 
		       ifindex);

  /* Lookup route node. */
  rn = route_node_lookup (table, (struct prefix *) p);
  if (! rn)
    {
      if (IS_ZEBRA_DEBUG_KERNEL)
	{
	  if (gate)
	    zlog_debug ("route %s/%d via %s ifindex %d doesn't exist in rib",
		       inet_ntop (AF_INET, &p->prefix, buf1, BUFSIZ),
		       p->prefixlen,
		       inet_ntop (AF_INET, gate, buf2, BUFSIZ),
		       ifindex);
	  else
	    zlog_debug ("route %s/%d ifindex %d doesn't exist in rib",
		       inet_ntop (AF_INET, &p->prefix, buf1, BUFSIZ),
		       p->prefixlen,
		       ifindex);
	}
      return ZEBRA_ERR_RTNOEXIST;
    }

  /* Lookup same type route. */
  for (rib = rn->info; rib; rib = rib->next)
    {
      if (CHECK_FLAG (rib->flags, ZEBRA_FLAG_SELECTED))
	fib = rib;

      if (rib->type != type)
	continue;
      if (rib->type == ZEBRA_ROUTE_CONNECT && (nexthop = rib->nexthop) &&
	  nexthop->type == NEXTHOP_TYPE_IFINDEX && nexthop->ifindex == ifindex)
	{
	  if (rib->refcnt)
	    {
	      rib->refcnt--;
	      route_unlock_node (rn);
	      route_unlock_node (rn);
	      return 0;
	    }
	  same = rib;
	  break;
	}
      /* Make sure that the route found has the same gateway. */
      else if (gate == NULL ||
	       ((nexthop = rib->nexthop) &&
	        (IPV4_ADDR_SAME (&nexthop->gate.ipv4, gate) ||
		 IPV4_ADDR_SAME (&nexthop->rgate.ipv4, gate)))) 
        {
	  same = rib;
	  break;
	}
    }

  /* If same type of route can't be found and this message is from
     kernel. */
  if (! same)
    {
      if (fib && type == ZEBRA_ROUTE_KERNEL)
	{
	  /* Unset flags. */
	  for (nexthop = fib->nexthop; nexthop; nexthop = nexthop->next)
	    UNSET_FLAG (nexthop->flags, NEXTHOP_FLAG_FIB);

	  UNSET_FLAG (fib->flags, ZEBRA_FLAG_SELECTED);
	}
      else
	{
	  if (IS_ZEBRA_DEBUG_KERNEL)
	    {
	      if (gate)
		zlog_debug ("route %s/%d via %s ifindex %d type %d doesn't exist in rib",
			   inet_ntop (AF_INET, &p->prefix, buf1, BUFSIZ),
			   p->prefixlen,
			   inet_ntop (AF_INET, gate, buf2, BUFSIZ),
			   ifindex,
			   type);
	      else
		zlog_debug ("route %s/%d ifindex %d type %d doesn't exist in rib",
			   inet_ntop (AF_INET, &p->prefix, buf1, BUFSIZ),
			   p->prefixlen,
			   ifindex,
			   type);
	    }
	  route_unlock_node (rn);
	  return ZEBRA_ERR_RTNOEXIST;
	}
    }

  if (same)
    rib_delnode (rn, same);

  /* Process changes. */
  rib_process (rn, same);

  if (same)
    {
      newrib_free (same);
      route_unlock_node (rn);
    }

  route_unlock_node (rn);

  return 0;
}

/* Install static route into rib. */
void
static_install_ipv4 (struct prefix *p, struct static_ipv4 *si)
{
  struct rib *rib;
  struct route_node *rn;
  struct route_table *table;

  /* Lookup table.  */
  table = vrf_table (AFI_IP, SAFI_UNICAST, 0);
  if (! table)
    return;

  /* Lookup existing route */
  rn = route_node_get (table, p);
  for (rib = rn->info; rib; rib = rib->next)
    if (rib->type == ZEBRA_ROUTE_STATIC && rib->distance == si->distance)
      break;

  if (rib)
    {
      /* Same distance static route is there.  Update it with new
         nexthop. */
      route_unlock_node (rn);
      switch (si->type)
        {
          case STATIC_IPV4_GATEWAY:
            nexthop_ipv4_add (rib, &si->gate.ipv4);
            break;
          case STATIC_IPV4_IFNAME:
            nexthop_ifname_add (rib, si->gate.ifname);
            break;
          case STATIC_IPV4_BLACKHOLE:
            nexthop_blackhole_add (rib);
            break;
         }
      rib_process (rn, NULL);
    }
  else
    {
      /* This is new static route. */
      rib = XMALLOC (MTYPE_RIB, sizeof (struct rib));
      memset (rib, 0, sizeof (struct rib));

      rib->type = ZEBRA_ROUTE_STATIC;
      rib->distance = si->distance;
      rib->metric = 0;
      rib->nexthop_num = 0;

      switch (si->type)
        {
          case STATIC_IPV4_GATEWAY:
            nexthop_ipv4_add (rib, &si->gate.ipv4);
            break;
          case STATIC_IPV4_IFNAME:
            nexthop_ifname_add (rib, si->gate.ifname);
            break;
          case STATIC_IPV4_BLACKHOLE:
            nexthop_blackhole_add (rib);
            break;
        }

      /* Save the flags of this static routes (reject, blackhole) */
      rib->flags = si->flags;

      /* Link this rib to the tree. */
      rib_addnode (rn, rib);

      /* Process this prefix. */
      rib_process (rn, NULL);
    }
}

int
static_ipv4_nexthop_same (struct nexthop *nexthop, struct static_ipv4 *si)
{
  if (nexthop->type == NEXTHOP_TYPE_IPV4
      && si->type == STATIC_IPV4_GATEWAY
      && IPV4_ADDR_SAME (&nexthop->gate.ipv4, &si->gate.ipv4))
    return 1;
  if (nexthop->type == NEXTHOP_TYPE_IFNAME
      && si->type == STATIC_IPV4_IFNAME
      && strcmp (nexthop->ifname, si->gate.ifname) == 0)
    return 1;
  if (nexthop->type == NEXTHOP_TYPE_BLACKHOLE
      && si->type == STATIC_IPV4_BLACKHOLE)
    return 1;
  return 0;;
}

/* Uninstall static route from RIB. */
void
static_uninstall_ipv4 (struct prefix *p, struct static_ipv4 *si)
{
  struct route_node *rn;
  struct rib *rib;
  struct nexthop *nexthop;
  struct route_table *table;

  /* Lookup table.  */
  table = vrf_table (AFI_IP, SAFI_UNICAST, 0);
  if (! table)
    return;

  /* Lookup existing route with type and distance. */
  rn = route_node_lookup (table, p);
  if (! rn)
    return;

  for (rib = rn->info; rib; rib = rib->next)
    if (rib->type == ZEBRA_ROUTE_STATIC && rib->distance == si->distance)
      break;

  if (! rib)
    {
      route_unlock_node (rn);
      return;
    }

  /* Lookup nexthop. */
  for (nexthop = rib->nexthop; nexthop; nexthop = nexthop->next)
    if (static_ipv4_nexthop_same (nexthop, si))
      break;

  /* Can't find nexthop. */
  if (! nexthop)
    {
      route_unlock_node (rn);
      return;
    }
  
  /* Check nexthop. */
  if (rib->nexthop_num == 1)
    {
      rib_delnode (rn, rib);
      rib_process (rn, rib);
      newrib_free (rib);
      route_unlock_node (rn);
    }
  else
    {
      if (CHECK_FLAG (nexthop->flags, NEXTHOP_FLAG_FIB))
        rib_uninstall (rn, rib);
      nexthop_delete (rib, nexthop);
      nexthop_free (nexthop);
<<<<<<< HEAD
      rib_process (rn, rib);
=======
      rib_queue_add (&zebrad, rn, NULL);
>>>>>>> 58eb5082
    }

  /* Unlock node. */
  route_unlock_node (rn);
}

/* Add static route into static route configuration. */
int
static_add_ipv4 (struct prefix *p, struct in_addr *gate, const char *ifname,
		 u_char flags, u_char distance, u_int32_t vrf_id)
{
  u_char type = 0;
  struct route_node *rn;
  struct static_ipv4 *si;
  struct static_ipv4 *pp;
  struct static_ipv4 *cp;
  struct static_ipv4 *update = NULL;
  struct route_table *stable;

  /* Lookup table.  */
  stable = vrf_static_table (AFI_IP, SAFI_UNICAST, vrf_id);
  if (! stable)
    return -1;
  
  /* Lookup static route prefix. */
  rn = route_node_get (stable, p);

  /* Make flags. */
  if (gate)
    type = STATIC_IPV4_GATEWAY;
  else if (ifname)
    type = STATIC_IPV4_IFNAME;
  else
    type = STATIC_IPV4_BLACKHOLE;

  /* Do nothing if there is a same static route.  */
  for (si = rn->info; si; si = si->next)
    {
      if (type == si->type
	  && (! gate || IPV4_ADDR_SAME (gate, &si->gate.ipv4))
	  && (! ifname || strcmp (ifname, si->gate.ifname) == 0))
	{
	  if (distance == si->distance)
	    {
	      route_unlock_node (rn);
	      return 0;
	    }
	  else
	    update = si;
	}
    }

  /* Distance chaged.  */
  if (update)
    static_delete_ipv4 (p, gate, ifname, update->distance, vrf_id);

  /* Make new static route structure. */
  si = XMALLOC (MTYPE_STATIC_IPV4, sizeof (struct static_ipv4));
  memset (si, 0, sizeof (struct static_ipv4));

  si->type = type;
  si->distance = distance;
  si->flags = flags;

  if (gate)
    si->gate.ipv4 = *gate;
  if (ifname)
    si->gate.ifname = XSTRDUP (0, ifname);

  /* Add new static route information to the tree with sort by
     distance value and gateway address. */
  for (pp = NULL, cp = rn->info; cp; pp = cp, cp = cp->next)
    {
      if (si->distance < cp->distance)
	break;
      if (si->distance > cp->distance)
	continue;
      if (si->type == STATIC_IPV4_GATEWAY && cp->type == STATIC_IPV4_GATEWAY)
	{
	  if (ntohl (si->gate.ipv4.s_addr) < ntohl (cp->gate.ipv4.s_addr))
	    break;
	  if (ntohl (si->gate.ipv4.s_addr) > ntohl (cp->gate.ipv4.s_addr))
	    continue;
	}
    }

  /* Make linked list. */
  if (pp)
    pp->next = si;
  else
    rn->info = si;
  if (cp)
    cp->prev = si;
  si->prev = pp;
  si->next = cp;

  /* Install into rib. */
  static_install_ipv4 (p, si);

  return 1;
}

/* Delete static route from static route configuration. */
int
static_delete_ipv4 (struct prefix *p, struct in_addr *gate, const char *ifname,
		    u_char distance, u_int32_t vrf_id)
{
  u_char type = 0;
  struct route_node *rn;
  struct static_ipv4 *si;
  struct route_table *stable;

  /* Lookup table.  */
  stable = vrf_static_table (AFI_IP, SAFI_UNICAST, vrf_id);
  if (! stable)
    return -1;

  /* Lookup static route prefix. */
  rn = route_node_lookup (stable, p);
  if (! rn)
    return 0;

  /* Make flags. */
  if (gate)
    type = STATIC_IPV4_GATEWAY;
  else if (ifname)
    type = STATIC_IPV4_IFNAME;
  else
    type = STATIC_IPV4_BLACKHOLE;

  /* Find same static route is the tree */
  for (si = rn->info; si; si = si->next)
    if (type == si->type
	&& (! gate || IPV4_ADDR_SAME (gate, &si->gate.ipv4))
	&& (! ifname || strcmp (ifname, si->gate.ifname) == 0))
      break;

  /* Can't find static route. */
  if (! si)
    {
      route_unlock_node (rn);
      return 0;
    }

  /* Install into rib. */
  static_uninstall_ipv4 (p, si);

  /* Unlink static route from linked list. */
  if (si->prev)
    si->prev->next = si->next;
  else
    rn->info = si->next;
  if (si->next)
    si->next->prev = si->prev;
  route_unlock_node (rn);
  
  /* Free static route configuration. */
  if (ifname)
    XFREE (0, si->gate.ifname);
  XFREE (MTYPE_STATIC_IPV4, si);

  route_unlock_node (rn);

  return 1;
}


#ifdef HAVE_IPV6
int
rib_bogus_ipv6 (int type, struct prefix_ipv6 *p,
		struct in6_addr *gate, unsigned int ifindex, int table)
{
  if (type == ZEBRA_ROUTE_CONNECT && IN6_IS_ADDR_UNSPECIFIED (&p->prefix)) {
#if defined (MUSICA) || defined (LINUX)
    /* IN6_IS_ADDR_V4COMPAT(&p->prefix) */
    if (p->prefixlen == 96)
      return 0;
#endif /* MUSICA */
    return 1;
  }
  if (type == ZEBRA_ROUTE_KERNEL && IN6_IS_ADDR_UNSPECIFIED (&p->prefix)
      && p->prefixlen == 96 && gate && IN6_IS_ADDR_UNSPECIFIED (gate))
    {
      kernel_delete_ipv6_old (p, gate, ifindex, 0, table);
      return 1;
    }
  return 0;
}

int
rib_add_ipv6 (int type, int flags, struct prefix_ipv6 *p,
	      struct in6_addr *gate, unsigned int ifindex, u_int32_t vrf_id,
	      u_int32_t metric, u_char distance)
{
  struct rib *rib;
  struct rib *same = NULL;
  struct route_table *table;
  struct route_node *rn;
  struct nexthop *nexthop;

  /* Lookup table.  */
  table = vrf_table (AFI_IP6, SAFI_UNICAST, 0);
  if (! table)
    return 0;

  /* Make sure mask is applied. */
  apply_mask_ipv6 (p);

  /* Set default distance by route type. */
  if (!distance)
    distance = route_info[type].distance;
  
  if (type == ZEBRA_ROUTE_BGP && CHECK_FLAG (flags, ZEBRA_FLAG_IBGP))
    distance = 200;

  /* Filter bogus route. */
  if (rib_bogus_ipv6 (type, p, gate, ifindex, 0))
    return 0;

  /* Lookup route node.*/
  rn = route_node_get (table, (struct prefix *) p);

  /* If same type of route are installed, treat it as a implicit
     withdraw. */
  for (rib = rn->info; rib; rib = rib->next)
    {
      if (rib->type != type)
	continue;
      if (rib->type != ZEBRA_ROUTE_CONNECT)
	{
	  same = rib;
	  rib_delnode (rn, same);
	  route_unlock_node (rn);
	  break;
	}
      else if ((nexthop = rib->nexthop) &&
	       nexthop->type == NEXTHOP_TYPE_IFINDEX &&
	       nexthop->ifindex == ifindex)
	{
	  rib->refcnt++;
	  return 0;
	}
    }

  /* Allocate new rib structure. */
  rib = XMALLOC (MTYPE_RIB, sizeof (struct rib));
  memset (rib, 0, sizeof (struct rib));
  rib->type = type;
  rib->distance = distance;
  rib->flags = flags;
  rib->metric = metric;
  rib->table = vrf_id;
  rib->nexthop_num = 0;
  rib->uptime = time (NULL);

  /* Nexthop settings. */
  if (gate)
    {
      if (ifindex)
	nexthop_ipv6_ifindex_add (rib, gate, ifindex);
      else
	nexthop_ipv6_add (rib, gate);
    }
  else
    nexthop_ifindex_add (rib, ifindex);

  /* If this route is kernel route, set FIB flag to the route. */
  if (type == ZEBRA_ROUTE_KERNEL || type == ZEBRA_ROUTE_CONNECT)
    for (nexthop = rib->nexthop; nexthop; nexthop = nexthop->next)
      SET_FLAG (nexthop->flags, NEXTHOP_FLAG_FIB);

  /* Link new rib to node.*/
  rib_addnode (rn, rib);

  /* Process this route node. */
  rib_process (rn, same);

  /* Free implicit route.*/
  if (same)
    newrib_free (same);

  return 0;
}

/* XXX factor with rib_delete_ipv6 */
int
rib_delete_ipv6 (int type, int flags, struct prefix_ipv6 *p,
		 struct in6_addr *gate, unsigned int ifindex, u_int32_t vrf_id)
{
  struct route_table *table;
  struct route_node *rn;
  struct rib *rib;
  struct rib *fib = NULL;
  struct rib *same = NULL;
  struct nexthop *nexthop;
  char buf1[BUFSIZ];
  char buf2[BUFSIZ];

  /* Apply mask. */
  apply_mask_ipv6 (p);

  /* Lookup table.  */
  table = vrf_table (AFI_IP6, SAFI_UNICAST, 0);
  if (! table)
    return 0;

  /* Lookup route node. */
  rn = route_node_lookup (table, (struct prefix *) p);
  if (! rn)
    {
      if (IS_ZEBRA_DEBUG_KERNEL)
	{
	  if (gate)
	    zlog_debug ("route %s/%d via %s ifindex %d doesn't exist in rib",
		       inet_ntop (AF_INET6, &p->prefix, buf1, BUFSIZ),
		       p->prefixlen,
		       inet_ntop (AF_INET6, gate, buf2, BUFSIZ),
		       ifindex);
	  else
	    zlog_debug ("route %s/%d ifindex %d doesn't exist in rib",
		       inet_ntop (AF_INET6, &p->prefix, buf1, BUFSIZ),
		       p->prefixlen,
		       ifindex);
	}
      return ZEBRA_ERR_RTNOEXIST;
    }

  /* Lookup same type route. */
  for (rib = rn->info; rib; rib = rib->next)
    {
      if (CHECK_FLAG (rib->flags, ZEBRA_FLAG_SELECTED))
	fib = rib;

      if (rib->type != type)
        continue;
      if (rib->type == ZEBRA_ROUTE_CONNECT && (nexthop = rib->nexthop) &&
	  nexthop->type == NEXTHOP_TYPE_IFINDEX && nexthop->ifindex == ifindex)
	{
	  if (rib->refcnt)
	    {
	      rib->refcnt--;
	      route_unlock_node (rn);
	      route_unlock_node (rn);
	      return 0;
	    }
	  same = rib;
	  break;
	}
      /* Make sure that the route found has the same gateway. */
      else if (gate == NULL ||
	       ((nexthop = rib->nexthop) &&
	        (IPV6_ADDR_SAME (&nexthop->gate.ipv6, gate) ||
		 IPV6_ADDR_SAME (&nexthop->rgate.ipv6, gate))))
	{
	  same = rib;
	  break;
	}
    }

  /* If same type of route can't be found and this message is from
     kernel. */
  if (! same)
    {
      if (fib && type == ZEBRA_ROUTE_KERNEL)
	{
	  /* Unset flags. */
	  for (nexthop = fib->nexthop; nexthop; nexthop = nexthop->next)
	    UNSET_FLAG (nexthop->flags, NEXTHOP_FLAG_FIB);

	  UNSET_FLAG (fib->flags, ZEBRA_FLAG_SELECTED);
	}
      else
	{
	  if (IS_ZEBRA_DEBUG_KERNEL)
	    {
	      if (gate)
		zlog_debug ("route %s/%d via %s ifindex %d type %d doesn't exist in rib",
			   inet_ntop (AF_INET6, &p->prefix, buf1, BUFSIZ),
			   p->prefixlen,
			   inet_ntop (AF_INET6, gate, buf2, BUFSIZ),
			   ifindex,
			   type);
	      else
		zlog_debug ("route %s/%d ifindex %d type %d doesn't exist in rib",
			   inet_ntop (AF_INET6, &p->prefix, buf1, BUFSIZ),
			   p->prefixlen,
			   ifindex,
			   type);
	    }
	  route_unlock_node (rn);
	  return ZEBRA_ERR_RTNOEXIST;
	}
    }

  if (same)
    rib_delnode (rn, same);

  /* Process changes. */
  rib_process (rn, same);

  if (same)
    {
      newrib_free (same);
      route_unlock_node (rn);
    }

  route_unlock_node (rn);

  return 0;
}

/* Install static route into rib. */
void
static_install_ipv6 (struct prefix *p, struct static_ipv6 *si)
{
  struct rib *rib;
  struct route_table *table;
  struct route_node *rn;

  /* Lookup table.  */
  table = vrf_table (AFI_IP6, SAFI_UNICAST, 0);
  if (! table)
    return;

  /* Lookup existing route */
  rn = route_node_get (table, p);
  for (rib = rn->info; rib; rib = rib->next)
    if (rib->type == ZEBRA_ROUTE_STATIC && rib->distance == si->distance)
      break;

  if (rib)
    {
      /* Same distance static route is there.  Update it with new
         nexthop. */
      route_unlock_node (rn);

      switch (si->type)
	{
	case STATIC_IPV6_GATEWAY:
	  nexthop_ipv6_add (rib, &si->ipv6);
	  break;
	case STATIC_IPV6_IFNAME:
	  nexthop_ifname_add (rib, si->ifname);
	  break;
	case STATIC_IPV6_GATEWAY_IFNAME:
	  nexthop_ipv6_ifname_add (rib, &si->ipv6, si->ifname);
	  break;
	}
      rib_process (rn, NULL);
    }
  else
    {
      /* This is new static route. */
      rib = XMALLOC (MTYPE_RIB, sizeof (struct rib));
      memset (rib, 0, sizeof (struct rib));

      rib->type = ZEBRA_ROUTE_STATIC;
      rib->distance = si->distance;
      rib->metric = 0;
      rib->nexthop_num = 0;

      switch (si->type)
	{
	case STATIC_IPV6_GATEWAY:
	  nexthop_ipv6_add (rib, &si->ipv6);
	  break;
	case STATIC_IPV6_IFNAME:
	  nexthop_ifname_add (rib, si->ifname);
	  break;
	case STATIC_IPV6_GATEWAY_IFNAME:
	  nexthop_ipv6_ifname_add (rib, &si->ipv6, si->ifname);
	  break;
	}

      /* Save the flags of this static routes (reject, blackhole) */
      rib->flags = si->flags;

      /* Link this rib to the tree. */
      rib_addnode (rn, rib);

      /* Process this prefix. */
      rib_process (rn, NULL);
    }
}

int
static_ipv6_nexthop_same (struct nexthop *nexthop, struct static_ipv6 *si)
{
  if (nexthop->type == NEXTHOP_TYPE_IPV6
      && si->type == STATIC_IPV6_GATEWAY
      && IPV6_ADDR_SAME (&nexthop->gate.ipv6, &si->ipv6))
    return 1;
  if (nexthop->type == NEXTHOP_TYPE_IFNAME
      && si->type == STATIC_IPV6_IFNAME
      && strcmp (nexthop->ifname, si->ifname) == 0)
    return 1;
  if (nexthop->type == NEXTHOP_TYPE_IPV6_IFNAME
      && si->type == STATIC_IPV6_GATEWAY_IFNAME
      && IPV6_ADDR_SAME (&nexthop->gate.ipv6, &si->ipv6)
      && strcmp (nexthop->ifname, si->ifname) == 0)
    return 1;
  return 0;;
}

void
static_uninstall_ipv6 (struct prefix *p, struct static_ipv6 *si)
{
  struct route_table *table;
  struct route_node *rn;
  struct rib *rib;
  struct nexthop *nexthop;

  /* Lookup table.  */
  table = vrf_table (AFI_IP6, SAFI_UNICAST, 0);
  if (! table)
    return;

  /* Lookup existing route with type and distance. */
  rn = route_node_lookup (table, (struct prefix *) p);
  if (! rn)
    return;

  for (rib = rn->info; rib; rib = rib->next)
    if (rib->type == ZEBRA_ROUTE_STATIC && rib->distance == si->distance)
      break;
  if (! rib)
    {
      route_unlock_node (rn);
      return;
    }

  /* Lookup nexthop. */
  for (nexthop = rib->nexthop; nexthop; nexthop = nexthop->next)
    if (static_ipv6_nexthop_same (nexthop, si))
      break;

  /* Can't find nexthop. */
  if (! nexthop)
    {
      route_unlock_node (rn);
      return;
    }
  
  /* Check nexthop. */
  if (rib->nexthop_num == 1)
    {
      rib_delnode (rn, rib);
      rib_process (rn, rib);
      newrib_free (rib);
      route_unlock_node (rn);
    }
  else
    {
      if (CHECK_FLAG (nexthop->flags, NEXTHOP_FLAG_FIB))
        rib_uninstall (rn, rib);
      nexthop_delete (rib, nexthop);
      nexthop_free (nexthop);
<<<<<<< HEAD
      rib_process (rn, rib);
=======
      rib_queue_add (&zebrad, rn, NULL);
>>>>>>> 58eb5082
    }

  /* Unlock node. */
  route_unlock_node (rn);
}

/* Add static route into static route configuration. */
int
static_add_ipv6 (struct prefix *p, u_char type, struct in6_addr *gate,
		 const char *ifname, u_char flags, u_char distance,
		 u_int32_t vrf_id)
{
  struct route_node *rn;
  struct static_ipv6 *si;
  struct static_ipv6 *pp;
  struct static_ipv6 *cp;
  struct route_table *stable;

  /* Lookup table.  */
  stable = vrf_static_table (AFI_IP6, SAFI_UNICAST, vrf_id);
  if (! stable)
    return -1;

  /* Lookup static route prefix. */
  rn = route_node_get (stable, p);

  /* Do nothing if there is a same static route.  */
  for (si = rn->info; si; si = si->next)
    {
      if (distance == si->distance 
	  && type == si->type
	  && (! gate || IPV6_ADDR_SAME (gate, &si->ipv6))
	  && (! ifname || strcmp (ifname, si->ifname) == 0))
	{
	  route_unlock_node (rn);
	  return 0;
	}
    }

  /* Make new static route structure. */
  si = XMALLOC (MTYPE_STATIC_IPV6, sizeof (struct static_ipv6));
  memset (si, 0, sizeof (struct static_ipv6));

  si->type = type;
  si->distance = distance;
  si->flags = flags;

  switch (type)
    {
    case STATIC_IPV6_GATEWAY:
      si->ipv6 = *gate;
      break;
    case STATIC_IPV6_IFNAME:
      si->ifname = XSTRDUP (0, ifname);
      break;
    case STATIC_IPV6_GATEWAY_IFNAME:
      si->ipv6 = *gate;
      si->ifname = XSTRDUP (0, ifname);
      break;
    }

  /* Add new static route information to the tree with sort by
     distance value and gateway address. */
  for (pp = NULL, cp = rn->info; cp; pp = cp, cp = cp->next)
    {
      if (si->distance < cp->distance)
	break;
      if (si->distance > cp->distance)
	continue;
    }

  /* Make linked list. */
  if (pp)
    pp->next = si;
  else
    rn->info = si;
  if (cp)
    cp->prev = si;
  si->prev = pp;
  si->next = cp;

  /* Install into rib. */
  static_install_ipv6 (p, si);

  return 1;
}

/* Delete static route from static route configuration. */
int
static_delete_ipv6 (struct prefix *p, u_char type, struct in6_addr *gate,
		    const char *ifname, u_char distance, u_int32_t vrf_id)
{
  struct route_node *rn;
  struct static_ipv6 *si;
  struct route_table *stable;

  /* Lookup table.  */
  stable = vrf_static_table (AFI_IP6, SAFI_UNICAST, vrf_id);
  if (! stable)
    return -1;

  /* Lookup static route prefix. */
  rn = route_node_lookup (stable, p);
  if (! rn)
    return 0;

  /* Find same static route is the tree */
  for (si = rn->info; si; si = si->next)
    if (distance == si->distance 
	&& type == si->type
	&& (! gate || IPV6_ADDR_SAME (gate, &si->ipv6))
	&& (! ifname || strcmp (ifname, si->ifname) == 0))
      break;

  /* Can't find static route. */
  if (! si)
    {
      route_unlock_node (rn);
      return 0;
    }

  /* Install into rib. */
  static_uninstall_ipv6 (p, si);

  /* Unlink static route from linked list. */
  if (si->prev)
    si->prev->next = si->next;
  else
    rn->info = si->next;
  if (si->next)
    si->next->prev = si->prev;
  
  /* Free static route configuration. */
  if (ifname)
    XFREE (0, si->ifname);
  XFREE (MTYPE_STATIC_IPV6, si);

  return 1;
}
#endif /* HAVE_IPV6 */

/* RIB update function. */
void
rib_update ()
{
  struct route_node *rn;
  struct route_table *table;

  table = vrf_table (AFI_IP, SAFI_UNICAST, 0);
  if (table)
    for (rn = route_top (table); rn; rn = route_next (rn))
      rib_process (rn, NULL);

  table = vrf_table (AFI_IP6, SAFI_UNICAST, 0);
  if (table)
    for (rn = route_top (table); rn; rn = route_next (rn))
      rib_process (rn, NULL);
}

/* Interface goes up. */
void
rib_if_up (struct interface *ifp)
{
  rib_update ();
}

/* Interface goes down. */
void
rib_if_down (struct interface *ifp)
{
  rib_update ();
}

/* Remove all routes which comes from non main table.  */
void
rib_weed_table (struct route_table *table)
{
  struct route_node *rn;
  struct rib *rib;
  struct rib *next;

  if (table)
    for (rn = route_top (table); rn; rn = route_next (rn))
      for (rib = rn->info; rib; rib = next)
	{
	  next = rib->next;

	  if (rib->table != zebrad.rtm_table_default &&
	      rib->table != RT_TABLE_MAIN)
	    {
	      rib_delnode (rn, rib);
	      /* Make sure we recheck for what should be selected if we're
	       * removing anything. */
	      rib_process (rn, rib);
	      newrib_free (rib);
	      route_unlock_node (rn);
	    }
	}
}

/* Delete all routes from non main table. */
void
rib_weed_tables ()
{
  rib_weed_table (vrf_table (AFI_IP, SAFI_UNICAST, 0));
  rib_weed_table (vrf_table (AFI_IP6, SAFI_UNICAST, 0));
}

/* Delete self installed routes after zebra is relaunched.  */
void
rib_sweep_table (struct route_table *table)
{
  struct route_node *rn;
  struct rib *rib;
  struct rib *next;
  int ret = 0;

  if (table)
    for (rn = route_top (table); rn; rn = route_next (rn))
      for (rib = rn->info; rib; rib = next)
	{
	  next = rib->next;

	  if (rib->type == ZEBRA_ROUTE_KERNEL && 
	      CHECK_FLAG (rib->flags, ZEBRA_FLAG_SELFROUTE))
	    {
	      ret = rib_uninstall_kernel (rn, rib);
	      if (! ret)
		{
		  rib_delnode (rn, rib);
		  newrib_free (rib);
		  route_unlock_node (rn);
		}
	    }
	}
}

/* Sweep all RIB tables.  */
void
rib_sweep_route ()
{
  rib_sweep_table (vrf_table (AFI_IP, SAFI_UNICAST, 0));
  rib_sweep_table (vrf_table (AFI_IP6, SAFI_UNICAST, 0));
}

/* Close RIB and clean up kernel routes. */
void
rib_close_table (struct route_table *table)
{
  struct route_node *rn;
  struct rib *rib;

  if (table)
    for (rn = route_top (table); rn; rn = route_next (rn))
      for (rib = rn->info; rib; rib = rib->next)
	if (! RIB_SYSTEM_ROUTE (rib)
	    && CHECK_FLAG (rib->flags, ZEBRA_FLAG_SELECTED))
	  rib_uninstall_kernel (rn, rib);
}

/* Close all RIB tables.  */
void
rib_close ()
{
  rib_close_table (vrf_table (AFI_IP, SAFI_UNICAST, 0));
  rib_close_table (vrf_table (AFI_IP6, SAFI_UNICAST, 0));
}

/* Routing information base initialize. */
void
rib_init ()
{
  /* VRF initialization.  */
  vrf_init ();
}<|MERGE_RESOLUTION|>--- conflicted
+++ resolved
@@ -1013,7 +1013,6 @@
      withdraw. */
   for (rib = rn->info; rib; rib = rib->next)
     {
-<<<<<<< HEAD
       if (rib->type == ZEBRA_ROUTE_CONNECT)
 	{
 	  nexthop = rib->nexthop;
@@ -1033,22 +1032,6 @@
 	  rib_delnode (rn, same);
 	  route_unlock_node (rn);
 	  break;
-=======
-      if (rib->type != type)
-	continue;
-      if (rib->type != ZEBRA_ROUTE_CONNECT)
-        {
-          same = rib;
-          break;
-        }
-      /* Duplicate connected route comes in. */
-      else if ((nexthop = rib->nexthop) &&
-	       nexthop->type == NEXTHOP_TYPE_IFINDEX &&
-	       nexthop->ifindex == ifindex)
-	{
-	  rib->refcnt++;
-	  return 0 ;
->>>>>>> 58eb5082
 	}
     }
 
@@ -1153,7 +1136,6 @@
   return 0;
 }
 
-/* XXX factor with rib_delete_ipv6 */
 int
 rib_delete_ipv4 (int type, int flags, struct prefix_ipv4 *p,
 		 struct in_addr *gate, unsigned int ifindex, u_int32_t vrf_id)
@@ -1209,29 +1191,46 @@
       if (CHECK_FLAG (rib->flags, ZEBRA_FLAG_SELECTED))
 	fib = rib;
 
-      if (rib->type != type)
-	continue;
-      if (rib->type == ZEBRA_ROUTE_CONNECT && (nexthop = rib->nexthop) &&
-	  nexthop->type == NEXTHOP_TYPE_IFINDEX && nexthop->ifindex == ifindex)
-	{
-	  if (rib->refcnt)
+      if (rib->type == ZEBRA_ROUTE_CONNECT)
+	{
+	  nexthop = rib->nexthop;
+
+	  if (rib->type == type
+	      && nexthop && nexthop->type == NEXTHOP_TYPE_IFINDEX
+	      && nexthop->ifindex == ifindex)
 	    {
-	      rib->refcnt--;
-	      route_unlock_node (rn);
-	      route_unlock_node (rn);
-	      return 0;
+	      if (rib->refcnt)
+		{
+		  rib->refcnt--;
+		  route_unlock_node (rn);
+		  route_unlock_node (rn);
+		  return 0;
+		}
+	      same = rib;
+	      break;
 	    }
-	  same = rib;
-	  break;
-	}
-      /* Make sure that the route found has the same gateway. */
-      else if (gate == NULL ||
-	       ((nexthop = rib->nexthop) &&
-	        (IPV4_ADDR_SAME (&nexthop->gate.ipv4, gate) ||
-		 IPV4_ADDR_SAME (&nexthop->rgate.ipv4, gate)))) 
+	}
+      else if (gate) 
         {
-	  same = rib;
-	  break;
+          nexthop = rib->nexthop;
+
+	  /* Make sure that the route found has the same gateway. */
+	  if (rib->type == type
+	      && nexthop &&
+	          (IPV4_ADDR_SAME (&nexthop->gate.ipv4, gate) || 
+		    IPV4_ADDR_SAME (&nexthop->rgate.ipv4, gate)) )
+	    {
+	      same = rib;
+	      break;
+	    }
+	}
+      else
+	{
+	  if (rib->type == type)
+	    {
+	      same = rib;
+	      break;
+	    }
 	}
     }
 
@@ -1433,11 +1432,7 @@
         rib_uninstall (rn, rib);
       nexthop_delete (rib, nexthop);
       nexthop_free (nexthop);
-<<<<<<< HEAD
       rib_process (rn, rib);
-=======
-      rib_queue_add (&zebrad, rn, NULL);
->>>>>>> 58eb5082
     }
 
   /* Unlock node. */
@@ -1665,21 +1660,24 @@
      withdraw. */
   for (rib = rn->info; rib; rib = rib->next)
     {
-      if (rib->type != type)
-	continue;
-      if (rib->type != ZEBRA_ROUTE_CONNECT)
+      if (rib->type == ZEBRA_ROUTE_CONNECT)
+	{
+	  nexthop = rib->nexthop;
+
+	  if (rib->type == type
+	      && nexthop && nexthop->type == NEXTHOP_TYPE_IFINDEX
+	      && nexthop->ifindex == ifindex)
+	  {
+	    rib->refcnt++;
+	    return 0;
+	  }
+	}
+      else if (rib->type == type)
 	{
 	  same = rib;
 	  rib_delnode (rn, same);
 	  route_unlock_node (rn);
 	  break;
-	}
-      else if ((nexthop = rib->nexthop) &&
-	       nexthop->type == NEXTHOP_TYPE_IFINDEX &&
-	       nexthop->ifindex == ifindex)
-	{
-	  rib->refcnt++;
-	  return 0;
 	}
     }
 
@@ -1723,7 +1721,6 @@
   return 0;
 }
 
-/* XXX factor with rib_delete_ipv6 */
 int
 rib_delete_ipv6 (int type, int flags, struct prefix_ipv6 *p,
 		 struct in6_addr *gate, unsigned int ifindex, u_int32_t vrf_id)
@@ -1772,29 +1769,46 @@
       if (CHECK_FLAG (rib->flags, ZEBRA_FLAG_SELECTED))
 	fib = rib;
 
-      if (rib->type != type)
-        continue;
-      if (rib->type == ZEBRA_ROUTE_CONNECT && (nexthop = rib->nexthop) &&
-	  nexthop->type == NEXTHOP_TYPE_IFINDEX && nexthop->ifindex == ifindex)
-	{
-	  if (rib->refcnt)
+      if (rib->type == ZEBRA_ROUTE_CONNECT)
+	{
+	  nexthop = rib->nexthop;
+
+	  if (rib->type == type
+	      && nexthop && nexthop->type == NEXTHOP_TYPE_IFINDEX
+	      && nexthop->ifindex == ifindex)
 	    {
-	      rib->refcnt--;
-	      route_unlock_node (rn);
-	      route_unlock_node (rn);
-	      return 0;
+	      if (rib->refcnt)
+		{
+		  rib->refcnt--;
+		  route_unlock_node (rn);
+		  route_unlock_node (rn);
+		  return 0;
+		}
+	      same = rib;
+	      break;
 	    }
-	  same = rib;
-	  break;
-	}
-      /* Make sure that the route found has the same gateway. */
-      else if (gate == NULL ||
-	       ((nexthop = rib->nexthop) &&
-	        (IPV6_ADDR_SAME (&nexthop->gate.ipv6, gate) ||
-		 IPV6_ADDR_SAME (&nexthop->rgate.ipv6, gate))))
-	{
-	  same = rib;
-	  break;
+	}
+      else if (gate) 
+        {
+          nexthop = rib->nexthop;
+
+	  /* Make sure that the route found has the same gateway. */
+	  if (rib->type == type
+	      && nexthop &&
+	          (IPV6_ADDR_SAME (&nexthop->gate.ipv6, gate) || 
+		    IPV6_ADDR_SAME (&nexthop->rgate.ipv6, gate)) )
+	    {
+	      same = rib;
+	      break;
+	    }
+	}
+      else
+	{
+	  if (rib->type == type)
+	    {
+	      same = rib;
+	      break;
+	    }
 	}
     }
 
@@ -1997,11 +2011,7 @@
         rib_uninstall (rn, rib);
       nexthop_delete (rib, nexthop);
       nexthop_free (nexthop);
-<<<<<<< HEAD
       rib_process (rn, rib);
-=======
-      rib_queue_add (&zebrad, rn, NULL);
->>>>>>> 58eb5082
     }
 
   /* Unlock node. */
