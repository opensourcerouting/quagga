/* Kernel routing table updates using netlink over GNU/Linux system.
 * Copyright (C) 1997, 98, 99 Kunihiro Ishiguro
 *
 * This file is part of GNU Zebra.
 *
 * GNU Zebra is free software; you can redistribute it and/or modify it
 * under the terms of the GNU General Public License as published by the
 * Free Software Foundation; either version 2, or (at your option) any
 * later version.
 *
 * GNU Zebra is distributed in the hope that it will be useful, but
 * WITHOUT ANY WARRANTY; without even the implied warranty of
 * MERCHANTABILITY or FITNESS FOR A PARTICULAR PURPOSE.  See the GNU
 * General Public License for more details.
 *
 * You should have received a copy of the GNU General Public License
 * along with GNU Zebra; see the file COPYING.  If not, write to the Free
 * Software Foundation, Inc., 59 Temple Place - Suite 330, Boston, MA
 * 02111-1307, USA.  
 */

#include <zebra.h>

/* Hack for GNU libc version 2. */
#ifndef MSG_TRUNC
#define MSG_TRUNC      0x20
#endif /* MSG_TRUNC */

#include "linklist.h"
#include "if.h"
#include "log.h"
#include "prefix.h"
#include "connected.h"
#include "table.h"
#include "rib.h"
#include "thread.h"
#include "privs.h"

#include "zebra/zserv.h"
#include "zebra/rt.h"
#include "zebra/redistribute.h"
#include "zebra/interface.h"
#include "zebra/debug.h"
#include <stddef.h>

/* Socket interface to kernel */
struct nlsock
{
  int sock;
  int seq;
  struct sockaddr_nl snl;
  const char *name;
} netlink      = { -1, 0, {0}, "netlink-listen"},     /* kernel messages */
  netlink_cmd  = { -1, 0, {0}, "netlink-cmd"};        /* command channel */

static struct message nlmsg_str[] = {
  {RTM_NEWROUTE, "RTM_NEWROUTE"},
  {RTM_DELROUTE, "RTM_DELROUTE"},
  {RTM_GETROUTE, "RTM_GETROUTE"},
  {RTM_NEWLINK,  "RTM_NEWLINK"},
  {RTM_DELLINK,  "RTM_DELLINK"},
  {RTM_GETLINK,  "RTM_GETLINK"},
  {RTM_NEWADDR,  "RTM_NEWADDR"},
  {RTM_DELADDR,  "RTM_DELADDR"},
  {RTM_GETADDR,  "RTM_GETADDR"},
  {0, NULL}
};

static const char *nexthop_types_desc[] =  
{
  "none",
  "Directly connected",
  "Interface route",
  "IPv4 nexthop",
  "IPv4 nexthop with ifindex",
  "IPv4 nexthop with ifname",
  "IPv6 nexthop",
  "IPv6 nexthop with ifindex",
  "IPv6 nexthop with ifname",
  "Null0 nexthop",
};


extern struct zebra_t zebrad;

extern struct zebra_privs_t zserv_privs;

extern u_int32_t nl_rcvbufsize;

static int
netlink_recvbuf (struct nlsock *nl, uint32_t newsize)
{
  u_int32_t oldsize;
  socklen_t newlen = sizeof(newsize);
  socklen_t oldlen = sizeof(oldsize);
  int ret;

  ret = getsockopt(nl->sock, SOL_SOCKET, SO_RCVBUF, &oldsize, &oldlen);
  if (ret < 0)
    {
      zlog (NULL, LOG_ERR, "Can't get %s receive buffer size: %s", nl->name,
	    safe_strerror (errno));
      return -1;
    }

  ret = setsockopt(nl->sock, SOL_SOCKET, SO_RCVBUF, &nl_rcvbufsize,
		   sizeof(nl_rcvbufsize));
  if (ret < 0)
    {
      zlog (NULL, LOG_ERR, "Can't set %s receive buffer size: %s", nl->name,
	    safe_strerror (errno));
      return -1;
    }

  ret = getsockopt(nl->sock, SOL_SOCKET, SO_RCVBUF, &newsize, &newlen);
  if (ret < 0)
    {
      zlog (NULL, LOG_ERR, "Can't get %s receive buffer size: %s", nl->name,
	    safe_strerror (errno));
      return -1;
    }

  zlog (NULL, LOG_INFO,
	"Setting netlink socket receive buffer size: %u -> %u",
	oldsize, newsize);
  return 0;
}

/* Make socket for Linux netlink interface. */
static int
netlink_socket (struct nlsock *nl, unsigned long groups)
{
  int ret;
  struct sockaddr_nl snl;
  int sock;
  int namelen;
  int save_errno;

  sock = socket (AF_NETLINK, SOCK_RAW, NETLINK_ROUTE);
  if (sock < 0)
    {
      zlog (NULL, LOG_ERR, "Can't open %s socket: %s", nl->name,
            safe_strerror (errno));
      return -1;
    }


  memset (&snl, 0, sizeof snl);
  snl.nl_family = AF_NETLINK;
  snl.nl_groups = groups;

  /* Bind the socket to the netlink structure for anything. */
  if (zserv_privs.change (ZPRIVS_RAISE))
    {
      zlog (NULL, LOG_ERR, "Can't raise privileges");
      return -1;
    }

  ret = bind (sock, (struct sockaddr *) &snl, sizeof snl);
  save_errno = errno;
  if (zserv_privs.change (ZPRIVS_LOWER))
    zlog (NULL, LOG_ERR, "Can't lower privileges");

  if (ret < 0)
    {
      zlog (NULL, LOG_ERR, "Can't bind %s socket to group 0x%x: %s",
            nl->name, snl.nl_groups, safe_strerror (save_errno));
      close (sock);
      return -1;
    }

  /* multiple netlink sockets will have different nl_pid */
  namelen = sizeof snl;
  ret = getsockname (sock, (struct sockaddr *) &snl, (socklen_t *) &namelen);
  if (ret < 0 || namelen != sizeof snl)
    {
      zlog (NULL, LOG_ERR, "Can't get %s socket name: %s", nl->name,
            safe_strerror (errno));
      close (sock);
      return -1;
    }

  nl->snl = snl;
  nl->sock = sock;
  return ret;
}

/* Get type specified information from netlink. */
static int
netlink_request (int family, int type, struct nlsock *nl)
{
  int ret;
  struct sockaddr_nl snl;
  int save_errno;

  struct
  {
    struct nlmsghdr nlh;
    struct rtgenmsg g;
  } req;


  /* Check netlink socket. */
  if (nl->sock < 0)
    {
      zlog (NULL, LOG_ERR, "%s socket isn't active.", nl->name);
      return -1;
    }

  memset (&snl, 0, sizeof snl);
  snl.nl_family = AF_NETLINK;

  memset (&req, 0, sizeof req);
  req.nlh.nlmsg_len = sizeof req;
  req.nlh.nlmsg_type = type;
  req.nlh.nlmsg_flags = NLM_F_ROOT | NLM_F_MATCH | NLM_F_REQUEST;
  req.nlh.nlmsg_pid = nl->snl.nl_pid;
  req.nlh.nlmsg_seq = ++nl->seq;
  req.g.rtgen_family = family;

  /* linux appears to check capabilities on every message 
   * have to raise caps for every message sent
   */
  if (zserv_privs.change (ZPRIVS_RAISE))
    {
      zlog (NULL, LOG_ERR, "Can't raise privileges");
      return -1;
    }

  ret = sendto (nl->sock, (void *) &req, sizeof req, 0,
                (struct sockaddr *) &snl, sizeof snl);
  save_errno = errno;

  if (zserv_privs.change (ZPRIVS_LOWER))
    zlog (NULL, LOG_ERR, "Can't lower privileges");

  if (ret < 0)
    {
      zlog (NULL, LOG_ERR, "%s sendto failed: %s", nl->name,
            safe_strerror (save_errno));
      return -1;
    }

  return 0;
}

/* Receive message from netlink interface and pass those information
   to the given function. */
static int
netlink_parse_info (int (*filter) (struct sockaddr_nl *, struct nlmsghdr *),
                    struct nlsock *nl)
{
  int status;
  int ret = 0;
  int error;

  while (1)
    {
      //increased from 4096 to 32768 as recvmsg overrun error
      char buf[32768];
      struct iovec iov = { buf, sizeof buf };
      struct sockaddr_nl snl;
      struct msghdr msg = { (void *) &snl, sizeof snl, &iov, 1, NULL, 0, 0 };
      struct nlmsghdr *h;

      status = recvmsg (nl->sock, &msg, 0);
      if (status < 0)
        {
          if (errno == EINTR)
            continue;
          if (errno == EWOULDBLOCK || errno == EAGAIN)
            break;

          zlog (NULL, LOG_ERR, "%s recvmsg overrun: %s",
	  	nl->name, safe_strerror(errno));
          continue;
        }

      if (status == 0)
        {
          zlog (NULL, LOG_ERR, "%s EOF", nl->name);
          return -1;
        }

      if (msg.msg_namelen != sizeof snl)
        {
          zlog (NULL, LOG_ERR, "%s sender address length error: length %d",
                nl->name, msg.msg_namelen);
          return -1;
        }
      
      for (h = (struct nlmsghdr *) buf; NLMSG_OK (h, (unsigned int) status);
           h = NLMSG_NEXT (h, status))
        {
          /* Finish of reading. */
          if (h->nlmsg_type == NLMSG_DONE)
            return ret;

          /* Error handling. */
          if (h->nlmsg_type == NLMSG_ERROR)
            {
              struct nlmsgerr *err = (struct nlmsgerr *) NLMSG_DATA (h);
	      int errnum = err->error;
	      int msg_type = err->msg.nlmsg_type;

              /* If the error field is zero, then this is an ACK */
              if (err->error == 0)
                {
                  if (IS_ZEBRA_DEBUG_KERNEL)
                    {
                      zlog_debug ("%s: %s ACK: type=%s(%u), seq=%u, pid=%u",
                                 __FUNCTION__, nl->name,
                                 lookup (nlmsg_str, err->msg.nlmsg_type),
                                 err->msg.nlmsg_type, err->msg.nlmsg_seq,
                                 err->msg.nlmsg_pid);
                    }

                  /* return if not a multipart message, otherwise continue */
                  if (!(h->nlmsg_flags & NLM_F_MULTI))
                    {
                      return 0;
                    }
                  continue;
                }

              if (h->nlmsg_len < NLMSG_LENGTH (sizeof (struct nlmsgerr)))
                {
                  zlog (NULL, LOG_ERR, "%s error: message truncated",
                        nl->name);
                  return -1;
                }

              /* Deal with errors that occur because of races in link handling */
	      if (nl == &netlink_cmd
		  && ((msg_type == RTM_DELROUTE &&
		       (-errnum == ENODEV || -errnum == ESRCH))
		      || (msg_type == RTM_NEWROUTE && -errnum == EEXIST)))
		{
		  if (IS_ZEBRA_DEBUG_KERNEL)
		    zlog_debug ("%s: error: %s type=%s(%u), seq=%u, pid=%u",
				nl->name, safe_strerror (-errnum),
				lookup (nlmsg_str, msg_type),
				msg_type, err->msg.nlmsg_seq, err->msg.nlmsg_pid);
		  return 0;
		}

	      zlog_err ("%s error: %s, type=%s(%u), seq=%u, pid=%u",
			nl->name, safe_strerror (-errnum),
			lookup (nlmsg_str, msg_type),
			msg_type, err->msg.nlmsg_seq, err->msg.nlmsg_pid);
              return -1;
            }

          /* OK we got netlink message. */
          if (IS_ZEBRA_DEBUG_KERNEL)
            zlog_debug ("netlink_parse_info: %s type %s(%u), seq=%u, pid=%u",
                       nl->name,
                       lookup (nlmsg_str, h->nlmsg_type), h->nlmsg_type,
                       h->nlmsg_seq, h->nlmsg_pid);

          /* skip unsolicited messages originating from command socket */
          if (nl != &netlink_cmd && h->nlmsg_pid == netlink_cmd.snl.nl_pid)
            {
              if (IS_ZEBRA_DEBUG_KERNEL)
                zlog_debug ("netlink_parse_info: %s packet comes from %s",
                            netlink_cmd.name, nl->name);
              continue;
            }

          error = (*filter) (&snl, h);
          if (error < 0)
            {
              zlog (NULL, LOG_ERR, "%s filter function error", nl->name);
              ret = error;
            }
        }

      /* After error care. */
      if (msg.msg_flags & MSG_TRUNC)
        {
          zlog (NULL, LOG_ERR, "%s error: message truncated", nl->name);
          continue;
        }
      if (status)
        {
          zlog (NULL, LOG_ERR, "%s error: data remnant size %d", nl->name,
                status);
          return -1;
        }
    }
  return ret;
}

/* Utility function for parse rtattr. */
static void
netlink_parse_rtattr (struct rtattr **tb, int max, struct rtattr *rta,
                      int len)
{
  while (RTA_OK (rta, len))
    {
      if (rta->rta_type <= max)
        tb[rta->rta_type] = rta;
      rta = RTA_NEXT (rta, len);
    }
}

/* Called from interface_lookup_netlink().  This function is only used
   during bootstrap. */
static int
netlink_interface (struct sockaddr_nl *snl, struct nlmsghdr *h)
{
  int len;
  struct ifinfomsg *ifi;
  struct rtattr *tb[IFLA_MAX + 1];
  struct interface *ifp;
  char *name;
  int i;

  ifi = NLMSG_DATA (h);

  if (h->nlmsg_type != RTM_NEWLINK)
    return 0;

  len = h->nlmsg_len - NLMSG_LENGTH (sizeof (struct ifinfomsg));
  if (len < 0)
    return -1;

  /* Looking up interface name. */
  memset (tb, 0, sizeof tb);
  netlink_parse_rtattr (tb, IFLA_MAX, IFLA_RTA (ifi), len);
  
#ifdef IFLA_WIRELESS
  /* check for wireless messages to ignore */
  if ((tb[IFLA_WIRELESS] != NULL) && (ifi->ifi_change == 0))
    {
      if (IS_ZEBRA_DEBUG_KERNEL)
        zlog_debug ("%s: ignoring IFLA_WIRELESS message", __func__);
      return 0;
    }
#endif /* IFLA_WIRELESS */

  if (tb[IFLA_IFNAME] == NULL)
    {
      zlog_err("%s: missing interface name in message", __func__);
      return -1;
    }
  name = (char *) RTA_DATA (tb[IFLA_IFNAME]);

  if (ifi->ifi_index == IFINDEX_INTERNAL)
    {
      zlog_err("%s: reserved ifindex", __func__);
      return -1;
    }

  /* Add interface. */
  ifp = if_lookup_by_index(ifi->ifi_index);
  if (!ifp)
    {
      ifp = if_create(name, strlen(name));
      ifp->ifindex = ifi->ifi_index;
    }
  strncpy(ifp->name, name, INTERFACE_NAMSIZ);
  ifp->flags = ifi->ifi_flags & 0x0000fffff;
  ifp->mtu6 = ifp->mtu = *(int *) RTA_DATA (tb[IFLA_MTU]);
  ifp->metric = 1;

  /* Hardware type and address. */
  ifp->hw_type = ifi->ifi_type;

  if (tb[IFLA_ADDRESS])
    {
      int hw_addr_len;

      hw_addr_len = RTA_PAYLOAD (tb[IFLA_ADDRESS]);

      if (hw_addr_len > INTERFACE_HWADDR_MAX)
        zlog_warn ("Hardware address is too large: %d", hw_addr_len);
      else
        {
          ifp->hw_addr_len = hw_addr_len;
          memcpy (ifp->hw_addr, RTA_DATA (tb[IFLA_ADDRESS]), hw_addr_len);

          for (i = 0; i < hw_addr_len; i++)
            if (ifp->hw_addr[i] != 0)
              break;

          if (i == hw_addr_len)
            ifp->hw_addr_len = 0;
          else
            ifp->hw_addr_len = hw_addr_len;
        }
    }

  if_add_update (ifp);

  return 0;
}

/* Lookup interface IPv4/IPv6 address. */
static int
netlink_interface_addr (struct sockaddr_nl *snl, struct nlmsghdr *h)
{
  int len;
  struct ifaddrmsg *ifa;
  struct rtattr *tb[IFA_MAX + 1];
  struct interface *ifp;
  void *addr;
  void *broad;
  u_char flags = 0;
  char *label = NULL;

  ifa = NLMSG_DATA (h);

  if (ifa->ifa_family != AF_INET
#ifdef HAVE_IPV6
      && ifa->ifa_family != AF_INET6
#endif /* HAVE_IPV6 */
    )
    return 0;

  if (h->nlmsg_type != RTM_NEWADDR && h->nlmsg_type != RTM_DELADDR)
    return 0;

  len = h->nlmsg_len - NLMSG_LENGTH (sizeof (struct ifaddrmsg));
  if (len < 0)
    return -1;

  memset (tb, 0, sizeof tb);
  netlink_parse_rtattr (tb, IFA_MAX, IFA_RTA (ifa), len);

  ifp = if_lookup_by_index (ifa->ifa_index);
  if (ifp == NULL)
    {
      zlog_err ("netlink_interface_addr can't find interface by index %d",
                ifa->ifa_index);
      return -1;
    }

  if (IS_ZEBRA_DEBUG_KERNEL)    /* remove this line to see initial ifcfg */
    {
      char buf[BUFSIZ];
      zlog_debug ("netlink_interface_addr %s %s:",
                 lookup (nlmsg_str, h->nlmsg_type), ifp->name);
      if (tb[IFA_LOCAL])
        zlog_debug ("  IFA_LOCAL     %s/%d",
		    inet_ntop (ifa->ifa_family, RTA_DATA (tb[IFA_LOCAL]),
			       buf, BUFSIZ), ifa->ifa_prefixlen);
      if (tb[IFA_ADDRESS])
        zlog_debug ("  IFA_ADDRESS   %s/%d",
		    inet_ntop (ifa->ifa_family, RTA_DATA (tb[IFA_ADDRESS]),
                               buf, BUFSIZ), ifa->ifa_prefixlen);
      if (tb[IFA_BROADCAST])
        zlog_debug ("  IFA_BROADCAST %s/%d",
		    inet_ntop (ifa->ifa_family, RTA_DATA (tb[IFA_BROADCAST]),
			       buf, BUFSIZ), ifa->ifa_prefixlen);
      if (tb[IFA_LABEL] && strcmp (ifp->name, RTA_DATA (tb[IFA_LABEL])))
        zlog_debug ("  IFA_LABEL     %s", (char *)RTA_DATA (tb[IFA_LABEL]));
      
      if (tb[IFA_CACHEINFO])
        {
          struct ifa_cacheinfo *ci = RTA_DATA (tb[IFA_CACHEINFO]);
          zlog_debug ("  IFA_CACHEINFO pref %d, valid %d",
                      ci->ifa_prefered, ci->ifa_valid);
        }
    }
  
  /* logic copied from iproute2/ip/ipaddress.c:print_addrinfo() */
  if (tb[IFA_LOCAL] == NULL)
    tb[IFA_LOCAL] = tb[IFA_ADDRESS];
  if (tb[IFA_ADDRESS] == NULL)
    tb[IFA_ADDRESS] = tb[IFA_LOCAL];
  
  /* local interface address */
  addr = (tb[IFA_LOCAL] ? RTA_DATA(tb[IFA_LOCAL]) : NULL);

  /* is there a peer address? */
  if (tb[IFA_ADDRESS] &&
      memcmp(RTA_DATA(tb[IFA_ADDRESS]), RTA_DATA(tb[IFA_LOCAL]), RTA_PAYLOAD(tb[IFA_ADDRESS])))
    {
      broad = RTA_DATA(tb[IFA_ADDRESS]);
      SET_FLAG (flags, ZEBRA_IFA_PEER);
    }
  else
    /* seeking a broadcast address */
    broad = (tb[IFA_BROADCAST] ? RTA_DATA(tb[IFA_BROADCAST]) : NULL);

  /* addr is primary key, SOL if we don't have one */
  if (addr == NULL)
    {
      zlog_debug ("%s: NULL address", __func__);
      return -1;
    }

  /* Flags. */
  if (ifa->ifa_flags & IFA_F_SECONDARY)
    SET_FLAG (flags, ZEBRA_IFA_SECONDARY);

  /* Label */
  if (tb[IFA_LABEL])
    label = (char *) RTA_DATA (tb[IFA_LABEL]);

  if (ifp && label && strcmp (ifp->name, label) == 0)
    label = NULL;

  /* Register interface address to the interface. */
  if (ifa->ifa_family == AF_INET)
    {
      if (h->nlmsg_type == RTM_NEWADDR)
        connected_add_ipv4 (ifp, flags,
                            (struct in_addr *) addr, ifa->ifa_prefixlen,
                            (struct in_addr *) broad, label);
      else
        connected_delete_ipv4 (ifp, flags,
                               (struct in_addr *) addr, ifa->ifa_prefixlen,
                               (struct in_addr *) broad);
    }
#ifdef HAVE_IPV6
  if (ifa->ifa_family == AF_INET6)
    {
      if (h->nlmsg_type == RTM_NEWADDR)
        connected_add_ipv6 (ifp, flags,
                            (struct in6_addr *) addr, ifa->ifa_prefixlen,
                            (struct in6_addr *) broad, label);
      else
        connected_delete_ipv6 (ifp,
                               (struct in6_addr *) addr, ifa->ifa_prefixlen,
                               (struct in6_addr *) broad);
    }
#endif /* HAVE_IPV6 */

  return 0;
}

/* Looking up routing table by netlink interface. */
static int
netlink_routing_table (struct sockaddr_nl *snl, struct nlmsghdr *h)
{
  int len;
  struct rtmsg *rtm;
  struct rtattr *tb[RTA_MAX + 1];
  u_char flags = 0;

  char anyaddr[16] = { 0 };

  int index;
  int table;
  int metric;

  void *dest;
  void *gate;
  void *src;

  rtm = NLMSG_DATA (h);

  if (h->nlmsg_type != RTM_NEWROUTE)
    return 0;
  if (rtm->rtm_type != RTN_UNICAST)
    return 0;

  table = rtm->rtm_table;
#if 0                           /* we weed them out later in rib_weed_tables () */
  if (table != RT_TABLE_MAIN && table != zebrad.rtm_table_default)
    return 0;
#endif

  len = h->nlmsg_len - NLMSG_LENGTH (sizeof (struct rtmsg));
  if (len < 0)
    return -1;

  memset (tb, 0, sizeof tb);
  netlink_parse_rtattr (tb, RTA_MAX, RTM_RTA (rtm), len);

  if (rtm->rtm_flags & RTM_F_CLONED)
    return 0;
  if (rtm->rtm_protocol == RTPROT_REDIRECT)
    return 0;
  if (rtm->rtm_protocol == RTPROT_KERNEL)
    return 0;

  if (rtm->rtm_src_len != 0)
    return 0;

  /* Route which inserted by Zebra. */
  if (rtm->rtm_protocol == RTPROT_ZEBRA)
    flags |= ZEBRA_FLAG_SELFROUTE;

  index = 0;
  metric = 0;
  dest = NULL;
  gate = NULL;
  src = NULL;

  if (tb[RTA_OIF])
    index = *(int *) RTA_DATA (tb[RTA_OIF]);

  if (tb[RTA_DST])
    dest = RTA_DATA (tb[RTA_DST]);
  else
    dest = anyaddr;

  if (tb[RTA_PREFSRC])
    src = RTA_DATA (tb[RTA_PREFSRC]);

  /* Multipath treatment is needed. */
  if (tb[RTA_GATEWAY])
    gate = RTA_DATA (tb[RTA_GATEWAY]);

  if (tb[RTA_PRIORITY])
    metric = *(int *) RTA_DATA(tb[RTA_PRIORITY]);

  if (rtm->rtm_family == AF_INET)
    {
      struct prefix_ipv4 p;
      p.family = AF_INET;
      memcpy (&p.prefix, dest, 4);
      p.prefixlen = rtm->rtm_dst_len;

      rib_add_ipv4 (ZEBRA_ROUTE_KERNEL, flags, &p, gate, src, index, table, metric, 0);
    }
#ifdef HAVE_IPV6
  if (rtm->rtm_family == AF_INET6)
    {
      struct prefix_ipv6 p;
      p.family = AF_INET6;
      memcpy (&p.prefix, dest, 16);
      p.prefixlen = rtm->rtm_dst_len;

      rib_add_ipv6 (ZEBRA_ROUTE_KERNEL, flags, &p, gate, index, table,
		    metric, 0);
    }
#endif /* HAVE_IPV6 */

  return 0;
}

struct message rtproto_str[] = {
  {RTPROT_REDIRECT, "redirect"},
  {RTPROT_KERNEL,   "kernel"},
  {RTPROT_BOOT,     "boot"},
  {RTPROT_STATIC,   "static"},
  {RTPROT_GATED,    "GateD"},
  {RTPROT_RA,       "router advertisement"},
  {RTPROT_MRT,      "MRT"},
  {RTPROT_ZEBRA,    "Zebra"},
#ifdef RTPROT_BIRD
  {RTPROT_BIRD,     "BIRD"},
#endif /* RTPROT_BIRD */
  {0,               NULL}
};

/* Routing information change from the kernel. */
static int
netlink_route_change (struct sockaddr_nl *snl, struct nlmsghdr *h)
{
  int len;
  struct rtmsg *rtm;
  struct rtattr *tb[RTA_MAX + 1];

  char anyaddr[16] = { 0 };

  int index;
  int table;
  void *dest;
  void *gate;
  void *src;

  rtm = NLMSG_DATA (h);

  if (!(h->nlmsg_type == RTM_NEWROUTE || h->nlmsg_type == RTM_DELROUTE))
    {
      /* If this is not route add/delete message print warning. */
      zlog_warn ("Kernel message: %d\n", h->nlmsg_type);
      return 0;
    }

  /* Connected route. */
  if (IS_ZEBRA_DEBUG_KERNEL)
    zlog_debug ("%s %s %s proto %s",
               h->nlmsg_type ==
               RTM_NEWROUTE ? "RTM_NEWROUTE" : "RTM_DELROUTE",
               rtm->rtm_family == AF_INET ? "ipv4" : "ipv6",
               rtm->rtm_type == RTN_UNICAST ? "unicast" : "multicast",
               lookup (rtproto_str, rtm->rtm_protocol));

  if (rtm->rtm_type != RTN_UNICAST)
    {
      return 0;
    }

  table = rtm->rtm_table;
  if (table != RT_TABLE_MAIN && table != zebrad.rtm_table_default)
    {
      return 0;
    }

  len = h->nlmsg_len - NLMSG_LENGTH (sizeof (struct rtmsg));
  if (len < 0)
    return -1;

  memset (tb, 0, sizeof tb);
  netlink_parse_rtattr (tb, RTA_MAX, RTM_RTA (rtm), len);

  if (rtm->rtm_flags & RTM_F_CLONED)
    return 0;
  if (rtm->rtm_protocol == RTPROT_REDIRECT)
    return 0;
  if (rtm->rtm_protocol == RTPROT_KERNEL)
    return 0;

  if (rtm->rtm_protocol == RTPROT_ZEBRA && h->nlmsg_type == RTM_NEWROUTE)
    return 0;

  if (rtm->rtm_src_len != 0)
    {
      zlog_warn ("netlink_route_change(): no src len");
      return 0;
    }

  index = 0;
  dest = NULL;
  gate = NULL;
  src = NULL;

  if (tb[RTA_OIF])
    index = *(int *) RTA_DATA (tb[RTA_OIF]);

  if (tb[RTA_DST])
    dest = RTA_DATA (tb[RTA_DST]);
  else
    dest = anyaddr;

  if (tb[RTA_GATEWAY])
    gate = RTA_DATA (tb[RTA_GATEWAY]);

  if (tb[RTA_PREFSRC])
    src = RTA_DATA (tb[RTA_PREFSRC]);

  if (rtm->rtm_family == AF_INET)
    {
      struct prefix_ipv4 p;
      p.family = AF_INET;
      memcpy (&p.prefix, dest, 4);
      p.prefixlen = rtm->rtm_dst_len;

      if (IS_ZEBRA_DEBUG_KERNEL)
        {
          if (h->nlmsg_type == RTM_NEWROUTE)
            zlog_debug ("RTM_NEWROUTE %s/%d",
                       inet_ntoa (p.prefix), p.prefixlen);
          else
            zlog_debug ("RTM_DELROUTE %s/%d",
                       inet_ntoa (p.prefix), p.prefixlen);
        }

      if (h->nlmsg_type == RTM_NEWROUTE)
        rib_add_ipv4 (ZEBRA_ROUTE_KERNEL, 0, &p, gate, src, index, table, 0, 0);
      else
        rib_delete_ipv4 (ZEBRA_ROUTE_KERNEL, 0, &p, gate, index, table);
    }

#ifdef HAVE_IPV6
  if (rtm->rtm_family == AF_INET6)
    {
      struct prefix_ipv6 p;
      char buf[BUFSIZ];

      p.family = AF_INET6;
      memcpy (&p.prefix, dest, 16);
      p.prefixlen = rtm->rtm_dst_len;

      if (IS_ZEBRA_DEBUG_KERNEL)
        {
          if (h->nlmsg_type == RTM_NEWROUTE)
            zlog_debug ("RTM_NEWROUTE %s/%d",
                       inet_ntop (AF_INET6, &p.prefix, buf, BUFSIZ),
                       p.prefixlen);
          else
            zlog_debug ("RTM_DELROUTE %s/%d",
                       inet_ntop (AF_INET6, &p.prefix, buf, BUFSIZ),
                       p.prefixlen);
        }

      if (h->nlmsg_type == RTM_NEWROUTE)
        rib_add_ipv6 (ZEBRA_ROUTE_KERNEL, 0, &p, gate, index, 0, 0, 0);
      else
        rib_delete_ipv6 (ZEBRA_ROUTE_KERNEL, 0, &p, gate, index, 0);
    }
#endif /* HAVE_IPV6 */

  return 0;
}

static int
netlink_link_change (struct sockaddr_nl *snl, struct nlmsghdr *h)
{
  int len;
  struct ifinfomsg *ifi;
  struct rtattr *tb[IFLA_MAX + 1];
  struct interface *ifp;
  char *name;

  ifi = NLMSG_DATA (h);

  if (!(h->nlmsg_type == RTM_NEWLINK || h->nlmsg_type == RTM_DELLINK))
    {
      /* If this is not link add/delete message so print warning. */
      zlog_warn ("netlink_link_change: wrong kernel message %d\n",
                 h->nlmsg_type);
      return 0;
    }

  len = h->nlmsg_len - NLMSG_LENGTH (sizeof (struct ifinfomsg));
  if (len < 0)
    return -1;

  /* Looking up interface name. */
  memset (tb, 0, sizeof tb);
  netlink_parse_rtattr (tb, IFLA_MAX, IFLA_RTA (ifi), len);

#ifdef IFLA_WIRELESS
  /* check for wireless messages to ignore */
  if ((tb[IFLA_WIRELESS] != NULL) && (ifi->ifi_change == 0))
    {
      if (IS_ZEBRA_DEBUG_KERNEL)
        zlog_debug ("%s: ignoring IFLA_WIRELESS message", __func__);
      return 0;
    }
#endif /* IFLA_WIRELESS */
  
  if (tb[IFLA_IFNAME] == NULL)
    {
      zlog_err("%s: missing interface name", __func__);
      return -1;
    }
  name = (char *) RTA_DATA (tb[IFLA_IFNAME]);

  /* Add interface. */
  if (h->nlmsg_type == RTM_NEWLINK)
    {
      unsigned long new_flags = ifi->ifi_flags & 0x0000fffff;
      ifp = if_lookup_by_index (ifi->ifi_index);

      if (ifp && strcmp(ifp->name, name) != 0)
	{
	  zlog_info("interface index %d was renamed from %s to %s",
		    ifi->ifi_index, ifp->name, name);

	  strncpy(ifp->name, name, INTERFACE_NAMSIZ);
	}

      if (ifp == NULL || !CHECK_FLAG (ifp->status, ZEBRA_INTERFACE_ACTIVE))
        {
          if (ifp == NULL)
	    {
	    ifp = if_create(name, strlen(name));
	    ifp->ifindex = ifi->ifi_index;
	    }

	  zlog_info ("interface %s index %d %s added.",
		     name, ifi->ifi_index, if_flag_dump(new_flags));

          ifp->flags = new_flags;
          ifp->mtu6 = ifp->mtu = *(int *) RTA_DATA (tb[IFLA_MTU]);
          ifp->metric = 1;

          /* If new link is added. */
          if_add_update (ifp);
        }
      else
        {
          /* Interface status change. */
          ifp->mtu6 = ifp->mtu = *(int *) RTA_DATA (tb[IFLA_MTU]);
          ifp->metric = 1;

	  if (new_flags != ifp->flags)
	    {
	      zlog_info ("interface %s index %d changed %s.",
			 name, ifi->ifi_index,  if_flag_dump(new_flags));

	      if (if_is_operative (ifp))
		{
		  ifp->flags = new_flags;
		  if (!if_is_operative (ifp))
		    if_down (ifp);
		  else
		    /* Must notify client daemons of new interface status. */
		    zebra_interface_up_update (ifp);
		}
	      else
		{
		  ifp->flags = new_flags;
		  if (if_is_operative (ifp))
		    if_up (ifp);
		}
	    }
        }
    }
  else
    {
      // RTM_DELLINK. 
      ifp = if_lookup_by_name (name);

      if (ifp == NULL)
        {
          zlog (NULL, LOG_WARNING, "interface %s is deleted but can't find",
                name);
          return 0;
        }
      else
	zlog_info ("interface %s index %d deleted.",
		   name, ifi->ifi_index);

      if_delete_update (ifp);
    }
  return 0;
}

static int
netlink_information_fetch (struct sockaddr_nl *snl, struct nlmsghdr *h)
{
  /* JF: Ignore messages that aren't from the kernel */
  if ( snl->nl_pid != 0 )
    {
      zlog ( NULL, LOG_ERR, "Ignoring message from pid %u", snl->nl_pid );
      return 0;
    }

  switch (h->nlmsg_type)
    {
    case RTM_NEWROUTE:
      return netlink_route_change (snl, h);
      break;
    case RTM_DELROUTE:
      return netlink_route_change (snl, h);
      break;
    case RTM_NEWLINK:
      return netlink_link_change (snl, h);
      break;
    case RTM_DELLINK:
      return netlink_link_change (snl, h);
      break;
    case RTM_NEWADDR:
      return netlink_interface_addr (snl, h);
      break;
    case RTM_DELADDR:
      return netlink_interface_addr (snl, h);
      break;
    default:
      zlog_warn ("Unknown netlink nlmsg_type %d\n", h->nlmsg_type);
      break;
    }
  return 0;
}

/* Interface lookup by netlink socket. */
int
interface_lookup_netlink (void)
{
  int ret;

  /* Get interface information. */
  ret = netlink_request (AF_PACKET, RTM_GETLINK, &netlink_cmd);
  if (ret < 0)
    return ret;
  ret = netlink_parse_info (netlink_interface, &netlink_cmd);
  if (ret < 0)
    return ret;

  /* Get IPv4 address of the interfaces. */
  ret = netlink_request (AF_INET, RTM_GETADDR, &netlink_cmd);
  if (ret < 0)
    return ret;
  ret = netlink_parse_info (netlink_interface_addr, &netlink_cmd);
  if (ret < 0)
    return ret;

#ifdef HAVE_IPV6
  /* Get IPv6 address of the interfaces. */
  ret = netlink_request (AF_INET6, RTM_GETADDR, &netlink_cmd);
  if (ret < 0)
    return ret;
  ret = netlink_parse_info (netlink_interface_addr, &netlink_cmd);
  if (ret < 0)
    return ret;
#endif /* HAVE_IPV6 */

  return 0;
}

/* Routing table read function using netlink interface.  Only called
   bootstrap time. */
int
netlink_route_read (void)
{
  int ret;

  /* Get IPv4 routing table. */
  ret = netlink_request (AF_INET, RTM_GETROUTE, &netlink_cmd);
  if (ret < 0)
    return ret;
  ret = netlink_parse_info (netlink_routing_table, &netlink_cmd);
  if (ret < 0)
    return ret;

#ifdef HAVE_IPV6
  /* Get IPv6 routing table. */
  ret = netlink_request (AF_INET6, RTM_GETROUTE, &netlink_cmd);
  if (ret < 0)
    return ret;
  ret = netlink_parse_info (netlink_routing_table, &netlink_cmd);
  if (ret < 0)
    return ret;
#endif /* HAVE_IPV6 */

  return 0;
}

/* Utility function  comes from iproute2. 
   Authors:	Alexey Kuznetsov, <kuznet@ms2.inr.ac.ru> */
static int
addattr_l (struct nlmsghdr *n, int maxlen, int type, void *data, int alen)
{
  int len;
  struct rtattr *rta;

  len = RTA_LENGTH (alen);

  if (NLMSG_ALIGN (n->nlmsg_len) + len > maxlen)
    return -1;

  rta = (struct rtattr *) (((char *) n) + NLMSG_ALIGN (n->nlmsg_len));
  rta->rta_type = type;
  rta->rta_len = len;
  memcpy (RTA_DATA (rta), data, alen);
  n->nlmsg_len = NLMSG_ALIGN (n->nlmsg_len) + len;

  return 0;
}

static int
rta_addattr_l (struct rtattr *rta, int maxlen, int type, void *data, int alen)
{
  int len;
  struct rtattr *subrta;

  len = RTA_LENGTH (alen);

  if (RTA_ALIGN (rta->rta_len) + len > maxlen)
    return -1;

  subrta = (struct rtattr *) (((char *) rta) + RTA_ALIGN (rta->rta_len));
  subrta->rta_type = type;
  subrta->rta_len = len;
  memcpy (RTA_DATA (subrta), data, alen);
  rta->rta_len = NLMSG_ALIGN (rta->rta_len) + len;

  return 0;
}

/* Utility function comes from iproute2. 
   Authors:	Alexey Kuznetsov, <kuznet@ms2.inr.ac.ru> */
static int
addattr32 (struct nlmsghdr *n, int maxlen, int type, int data)
{
  int len;
  struct rtattr *rta;

  len = RTA_LENGTH (4);

  if (NLMSG_ALIGN (n->nlmsg_len) + len > maxlen)
    return -1;

  rta = (struct rtattr *) (((char *) n) + NLMSG_ALIGN (n->nlmsg_len));
  rta->rta_type = type;
  rta->rta_len = len;
  memcpy (RTA_DATA (rta), &data, 4);
  n->nlmsg_len = NLMSG_ALIGN (n->nlmsg_len) + len;

  return 0;
}

static int
netlink_talk_filter (struct sockaddr_nl *snl, struct nlmsghdr *h)
{
  zlog_warn ("netlink_talk: ignoring message type 0x%04x", h->nlmsg_type);
  return 0;
}

/* sendmsg() to netlink socket then recvmsg(). */
static int
netlink_talk (struct nlmsghdr *n, struct nlsock *nl)
{
  int status;
  struct sockaddr_nl snl;
  struct iovec iov = { (void *) n, n->nlmsg_len };
  struct msghdr msg = { (void *) &snl, sizeof snl, &iov, 1, NULL, 0, 0 };
  int save_errno;

  memset (&snl, 0, sizeof snl);
  snl.nl_family = AF_NETLINK;

  n->nlmsg_seq = ++nl->seq;

  /* Request an acknowledgement by setting NLM_F_ACK */
  n->nlmsg_flags |= NLM_F_ACK;

  if (IS_ZEBRA_DEBUG_KERNEL)
    zlog_debug ("netlink_talk: %s type %s(%u), seq=%u", nl->name,
               lookup (nlmsg_str, n->nlmsg_type), n->nlmsg_type,
               n->nlmsg_seq);

  /* Send message to netlink interface. */
  if (zserv_privs.change (ZPRIVS_RAISE))
    zlog (NULL, LOG_ERR, "Can't raise privileges");
  status = sendmsg (nl->sock, &msg, 0);
  save_errno = errno;
  if (zserv_privs.change (ZPRIVS_LOWER))
    zlog (NULL, LOG_ERR, "Can't lower privileges");

  if (status < 0)
    {
      zlog (NULL, LOG_ERR, "netlink_talk sendmsg() error: %s",
            safe_strerror (save_errno));
      return -1;
    }


  /* 
   * Get reply from netlink socket. 
   * The reply should either be an acknowlegement or an error.
   */
  return netlink_parse_info (netlink_talk_filter, nl);
}

/* Routing table change via netlink interface. */
static int
netlink_route (int cmd, int family, void *dest, int length, void *gate,
               int index, int zebra_flags, int table)
{
  int ret;
  int bytelen;
  struct sockaddr_nl snl;
  int discard;

  struct
  {
    struct nlmsghdr n;
    struct rtmsg r;
    char buf[1024];
  } req;

  memset (&req, 0, sizeof req);

  bytelen = (family == AF_INET ? 4 : 16);

  req.n.nlmsg_len = NLMSG_LENGTH (sizeof (struct rtmsg));
  req.n.nlmsg_flags = NLM_F_CREATE | NLM_F_REQUEST;
  req.n.nlmsg_type = cmd;
  req.r.rtm_family = family;
  req.r.rtm_table = table;
  req.r.rtm_dst_len = length;

  if ((zebra_flags & ZEBRA_FLAG_BLACKHOLE)
      || (zebra_flags & ZEBRA_FLAG_REJECT))
    discard = 1;
  else
    discard = 0;

  if (cmd == RTM_NEWROUTE)
    {
      req.r.rtm_protocol = RTPROT_ZEBRA;
      req.r.rtm_scope = RT_SCOPE_UNIVERSE;

      if (discard)
        {
          if (zebra_flags & ZEBRA_FLAG_BLACKHOLE)
            req.r.rtm_type = RTN_BLACKHOLE;
          else if (zebra_flags & ZEBRA_FLAG_REJECT)
            req.r.rtm_type = RTN_UNREACHABLE;
          else
            assert (RTN_BLACKHOLE != RTN_UNREACHABLE);  /* false */
        }
      else
        req.r.rtm_type = RTN_UNICAST;
    }

  if (dest)
    addattr_l (&req.n, sizeof req, RTA_DST, dest, bytelen);

  if (!discard)
    {
      if (gate)
        addattr_l (&req.n, sizeof req, RTA_GATEWAY, gate, bytelen);
      if (index > 0)
        addattr32 (&req.n, sizeof req, RTA_OIF, index);
    }

  /* Destination netlink address. */
  memset (&snl, 0, sizeof snl);
  snl.nl_family = AF_NETLINK;

  /* Talk to netlink socket. */
  ret = netlink_talk (&req.n, &netlink_cmd);
  if (ret < 0)
    return -1;

  return 0;
}

/* Routing table change via netlink interface. */
static int
netlink_route_multipath (int cmd, struct prefix *p, struct rib *rib,
                         int family)
{
  int bytelen;
  struct sockaddr_nl snl;
  struct nexthop *nexthop = NULL;
  int nexthop_num = 0;
  int discard;

  struct
  {
    struct nlmsghdr n;
    struct rtmsg r;
    char buf[1024];
  } req;

  memset (&req, 0, sizeof req);

  bytelen = (family == AF_INET ? 4 : 16);

  req.n.nlmsg_len = NLMSG_LENGTH (sizeof (struct rtmsg));
  req.n.nlmsg_flags = NLM_F_CREATE | NLM_F_REQUEST;
  req.n.nlmsg_type = cmd;
  req.r.rtm_family = family;
  req.r.rtm_table = rib->table;
  req.r.rtm_dst_len = p->prefixlen;

  if ((rib->flags & ZEBRA_FLAG_BLACKHOLE) || (rib->flags & ZEBRA_FLAG_REJECT))
    discard = 1;
  else
    discard = 0;

  if (cmd == RTM_NEWROUTE)
    {
      req.r.rtm_protocol = RTPROT_ZEBRA;
      req.r.rtm_scope = RT_SCOPE_UNIVERSE;

      if (discard)
        {
          if (rib->flags & ZEBRA_FLAG_BLACKHOLE)
            req.r.rtm_type = RTN_BLACKHOLE;
          else if (rib->flags & ZEBRA_FLAG_REJECT)
            req.r.rtm_type = RTN_UNREACHABLE;
          else
            assert (RTN_BLACKHOLE != RTN_UNREACHABLE);  /* false */
        }
      else
        req.r.rtm_type = RTN_UNICAST;
    }

  addattr_l (&req.n, sizeof req, RTA_DST, &p->u.prefix, bytelen);

  /* Metric. */
  addattr32 (&req.n, sizeof req, RTA_PRIORITY, rib->metric);

  if (discard)
    {
      if (cmd == RTM_NEWROUTE)
        for (nexthop = rib->nexthop; nexthop; nexthop = nexthop->next)
          SET_FLAG (nexthop->flags, NEXTHOP_FLAG_FIB);
      goto skip;
    }

  /* Multipath case. */
  if (rib->nexthop_active_num == 1 || MULTIPATH_NUM == 1)
    {
      for (nexthop = rib->nexthop; nexthop; nexthop = nexthop->next)
        {

          if ((cmd == RTM_NEWROUTE
               && CHECK_FLAG (nexthop->flags, NEXTHOP_FLAG_ACTIVE))
              || (cmd == RTM_DELROUTE
                  && CHECK_FLAG (nexthop->flags, NEXTHOP_FLAG_FIB)))
            {

              if (CHECK_FLAG (nexthop->flags, NEXTHOP_FLAG_RECURSIVE))
                {
                  if (IS_ZEBRA_DEBUG_KERNEL)
                    {
                      zlog_debug
                        ("netlink_route_multipath() (recursive, 1 hop): "
                         "%s %s/%d, type %s", lookup (nlmsg_str, cmd),
#ifdef HAVE_IPV6
			 (family == AF_INET) ? inet_ntoa (p->u.prefix4) :
			 inet6_ntoa (p->u.prefix6),
#else
			 inet_ntoa (p->u.prefix4),
#endif /* HAVE_IPV6 */
			 
			 p->prefixlen, nexthop_types_desc[nexthop->rtype]);
                    }

                  if (nexthop->rtype == NEXTHOP_TYPE_IPV4
                      || nexthop->rtype == NEXTHOP_TYPE_IPV4_IFINDEX)
		    {
		      addattr_l (&req.n, sizeof req, RTA_GATEWAY,
				 &nexthop->rgate.ipv4, bytelen);
                      if (nexthop->src.ipv4.s_addr)
		          addattr_l(&req.n, sizeof req, RTA_PREFSRC,
				     &nexthop->src.ipv4, bytelen);
		      if (IS_ZEBRA_DEBUG_KERNEL)
			zlog_debug("netlink_route_multipath() (recursive, "
				   "1 hop): nexthop via %s if %u",
				   inet_ntoa (nexthop->rgate.ipv4),
				   nexthop->rifindex);
		    }
#ifdef HAVE_IPV6
                  if (nexthop->rtype == NEXTHOP_TYPE_IPV6
                      || nexthop->rtype == NEXTHOP_TYPE_IPV6_IFINDEX
                      || nexthop->rtype == NEXTHOP_TYPE_IPV6_IFNAME)
		    {
		      addattr_l (&req.n, sizeof req, RTA_GATEWAY,
				 &nexthop->rgate.ipv6, bytelen);

		      if (IS_ZEBRA_DEBUG_KERNEL)
			zlog_debug("netlink_route_multipath() (recursive, "
				   "1 hop): nexthop via %s if %u",
				   inet6_ntoa (nexthop->rgate.ipv6),
				   nexthop->rifindex);
		    }
#endif /* HAVE_IPV6 */
                  if (nexthop->rtype == NEXTHOP_TYPE_IFINDEX
                      || nexthop->rtype == NEXTHOP_TYPE_IFNAME
                      || nexthop->rtype == NEXTHOP_TYPE_IPV4_IFINDEX
                      || nexthop->rtype == NEXTHOP_TYPE_IPV6_IFINDEX
                      || nexthop->rtype == NEXTHOP_TYPE_IPV6_IFNAME)
		    {
		      addattr32 (&req.n, sizeof req, RTA_OIF,
				 nexthop->rifindex);
                      if ((nexthop->rtype == NEXTHOP_TYPE_IPV4_IFINDEX
                           || nexthop->rtype == NEXTHOP_TYPE_IFINDEX)
                          && nexthop->src.ipv4.s_addr)
                        addattr_l (&req.n, sizeof req, RTA_PREFSRC,
				 &nexthop->src.ipv4, bytelen);

		      if (IS_ZEBRA_DEBUG_KERNEL)
			zlog_debug("netlink_route_multipath() (recursive, "
				   "1 hop): nexthop via if %u",
				   nexthop->rifindex);
		    }
                }
              else
                {
                  if (IS_ZEBRA_DEBUG_KERNEL)
                    {
                      zlog_debug
                        ("netlink_route_multipath() (single hop): "
                         "%s %s/%d, type %s", lookup (nlmsg_str, cmd),
#ifdef HAVE_IPV6
			 (family == AF_INET) ? inet_ntoa (p->u.prefix4) :
			 inet6_ntoa (p->u.prefix6),
#else
			 inet_ntoa (p->u.prefix4),
#endif /* HAVE_IPV6 */
			 p->prefixlen, nexthop_types_desc[nexthop->type]);
                    }

                  if (nexthop->type == NEXTHOP_TYPE_IPV4
                      || nexthop->type == NEXTHOP_TYPE_IPV4_IFINDEX)
		    {
		      addattr_l (&req.n, sizeof req, RTA_GATEWAY,
				 &nexthop->gate.ipv4, bytelen);
		      if (nexthop->src.ipv4.s_addr)
                        addattr_l (&req.n, sizeof req, RTA_PREFSRC,
				 &nexthop->src.ipv4, bytelen);

		      if (IS_ZEBRA_DEBUG_KERNEL)
			zlog_debug("netlink_route_multipath() (single hop): "
				   "nexthop via %s if %u",
				   inet_ntoa (nexthop->gate.ipv4),
				   nexthop->ifindex);
		    }
#ifdef HAVE_IPV6
                  if (nexthop->type == NEXTHOP_TYPE_IPV6
                      || nexthop->type == NEXTHOP_TYPE_IPV6_IFNAME
                      || nexthop->type == NEXTHOP_TYPE_IPV6_IFINDEX)
		    {
		      addattr_l (&req.n, sizeof req, RTA_GATEWAY,
				 &nexthop->gate.ipv6, bytelen);

		      if (IS_ZEBRA_DEBUG_KERNEL)
			zlog_debug("netlink_route_multipath() (single hop): "
				   "nexthop via %s if %u",
				   inet6_ntoa (nexthop->gate.ipv6),
				   nexthop->ifindex);
		    }
#endif /* HAVE_IPV6 */
                  if (nexthop->type == NEXTHOP_TYPE_IFINDEX
                      || nexthop->type == NEXTHOP_TYPE_IFNAME
                      || nexthop->type == NEXTHOP_TYPE_IPV4_IFINDEX)
		    {
		      addattr32 (&req.n, sizeof req, RTA_OIF, nexthop->ifindex);

		      if (nexthop->src.ipv4.s_addr)
                        addattr_l (&req.n, sizeof req, RTA_PREFSRC,
				 &nexthop->src.ipv4, bytelen);

		      if (IS_ZEBRA_DEBUG_KERNEL)
			zlog_debug("netlink_route_multipath() (single hop): "
				   "nexthop via if %u", nexthop->ifindex);
		    }
                  else if (nexthop->type == NEXTHOP_TYPE_IPV6_IFINDEX
                      || nexthop->type == NEXTHOP_TYPE_IPV6_IFNAME)
		    {
		      addattr32 (&req.n, sizeof req, RTA_OIF, nexthop->ifindex);

		      if (IS_ZEBRA_DEBUG_KERNEL)
			zlog_debug("netlink_route_multipath() (single hop): "
				   "nexthop via if %u", nexthop->ifindex);
		    }
                }

              if (cmd == RTM_NEWROUTE)
                SET_FLAG (nexthop->flags, NEXTHOP_FLAG_FIB);

              nexthop_num++;
              break;
            }
        }
    }
  else
    {
      char buf[1024];
      struct rtattr *rta = (void *) buf;
      struct rtnexthop *rtnh;
      union g_addr *src = NULL;

      rta->rta_type = RTA_MULTIPATH;
      rta->rta_len = RTA_LENGTH (0);
      rtnh = RTA_DATA (rta);

      nexthop_num = 0;
      for (nexthop = rib->nexthop;
           nexthop && (MULTIPATH_NUM == 0 || nexthop_num < MULTIPATH_NUM);
           nexthop = nexthop->next)
        {
          if ((cmd == RTM_NEWROUTE
               && CHECK_FLAG (nexthop->flags, NEXTHOP_FLAG_ACTIVE))
              || (cmd == RTM_DELROUTE
                  && CHECK_FLAG (nexthop->flags, NEXTHOP_FLAG_FIB)))
            {
              nexthop_num++;

              rtnh->rtnh_len = sizeof (*rtnh);
              rtnh->rtnh_flags = 0;
              rtnh->rtnh_hops = 0;
              rta->rta_len += rtnh->rtnh_len;

              if (CHECK_FLAG (nexthop->flags, NEXTHOP_FLAG_RECURSIVE))
                {
                  if (IS_ZEBRA_DEBUG_KERNEL)
                    {
                      zlog_debug ("netlink_route_multipath() "
                         "(recursive, multihop): %s %s/%d type %s",
			 lookup (nlmsg_str, cmd),
#ifdef HAVE_IPV6
			 (family == AF_INET) ? inet_ntoa (p->u.prefix4) :
			 inet6_ntoa (p->u.prefix6),
#else
			 inet_ntoa (p->u.prefix4),
#endif /* HAVE_IPV6 */
                         p->prefixlen, nexthop_types_desc[nexthop->rtype]);
                    }
                  if (nexthop->rtype == NEXTHOP_TYPE_IPV4
                      || nexthop->rtype == NEXTHOP_TYPE_IPV4_IFINDEX)
                    {
                      rta_addattr_l (rta, 4096, RTA_GATEWAY,
                                     &nexthop->rgate.ipv4, bytelen);
                      rtnh->rtnh_len += sizeof (struct rtattr) + 4;

		      if (nexthop->src.ipv4.s_addr)
                        src = &nexthop->src;

		      if (IS_ZEBRA_DEBUG_KERNEL)
			zlog_debug("netlink_route_multipath() (recursive, "
				   "multihop): nexthop via %s if %u",
				   inet_ntoa (nexthop->rgate.ipv4),
				   nexthop->rifindex);
                    }
#ifdef HAVE_IPV6
                  if (nexthop->rtype == NEXTHOP_TYPE_IPV6
                      || nexthop->rtype == NEXTHOP_TYPE_IPV6_IFNAME
                      || nexthop->rtype == NEXTHOP_TYPE_IPV6_IFINDEX)
		    {
		      rta_addattr_l (rta, 4096, RTA_GATEWAY,
				     &nexthop->rgate.ipv6, bytelen);

		      if (IS_ZEBRA_DEBUG_KERNEL)
			zlog_debug("netlink_route_multipath() (recursive, "
				   "multihop): nexthop via %s if %u",
				   inet6_ntoa (nexthop->rgate.ipv6),
				   nexthop->rifindex);
		    }
#endif /* HAVE_IPV6 */
                  /* ifindex */
                  if (nexthop->rtype == NEXTHOP_TYPE_IPV4_IFINDEX
		      || nexthop->rtype == NEXTHOP_TYPE_IFINDEX
                      || nexthop->rtype == NEXTHOP_TYPE_IFNAME)
		    {
		      rtnh->rtnh_ifindex = nexthop->rifindex;
                      if (nexthop->src.ipv4.s_addr)
                        src = &nexthop->src;

		      if (IS_ZEBRA_DEBUG_KERNEL)
			zlog_debug("netlink_route_multipath() (recursive, "
				   "multihop): nexthop via if %u",
				   nexthop->rifindex);
		    }
		  else if (nexthop->rtype == NEXTHOP_TYPE_IPV6_IFINDEX
                      || nexthop->rtype == NEXTHOP_TYPE_IPV6_IFNAME)
		    {
		      rtnh->rtnh_ifindex = nexthop->rifindex;

		      if (IS_ZEBRA_DEBUG_KERNEL)
			zlog_debug("netlink_route_multipath() (recursive, "
				   "multihop): nexthop via if %u",
				   nexthop->rifindex);
		    }
                  else
		    {
		      rtnh->rtnh_ifindex = 0;
		    }
                }
              else
                {
                  if (IS_ZEBRA_DEBUG_KERNEL)
                    {
                      zlog_debug ("netlink_route_multipath() (multihop): "
                         "%s %s/%d, type %s", lookup (nlmsg_str, cmd),
#ifdef HAVE_IPV6
			 (family == AF_INET) ? inet_ntoa (p->u.prefix4) :
			 inet6_ntoa (p->u.prefix6),
#else
			 inet_ntoa (p->u.prefix4),
#endif /* HAVE_IPV6 */
			 p->prefixlen, nexthop_types_desc[nexthop->type]);
                    }
                  if (nexthop->type == NEXTHOP_TYPE_IPV4
                      || nexthop->type == NEXTHOP_TYPE_IPV4_IFINDEX)
                    {
		      rta_addattr_l (rta, 4096, RTA_GATEWAY,
				     &nexthop->gate.ipv4, bytelen);
		      rtnh->rtnh_len += sizeof (struct rtattr) + 4;

		      if (nexthop->src.ipv4.s_addr)
                        src = &nexthop->src;

                      if (IS_ZEBRA_DEBUG_KERNEL)
			zlog_debug("netlink_route_multipath() (multihop): "
				   "nexthop via %s if %u",
				   inet_ntoa (nexthop->gate.ipv4),
				   nexthop->ifindex);
                    }
#ifdef HAVE_IPV6
                  if (nexthop->type == NEXTHOP_TYPE_IPV6
                      || nexthop->type == NEXTHOP_TYPE_IPV6_IFNAME
                      || nexthop->type == NEXTHOP_TYPE_IPV6_IFINDEX)
		    { 
		      rta_addattr_l (rta, 4096, RTA_GATEWAY,
				     &nexthop->gate.ipv6, bytelen);

		      if (IS_ZEBRA_DEBUG_KERNEL)
			zlog_debug("netlink_route_multipath() (multihop): "
				   "nexthop via %s if %u",
				   inet6_ntoa (nexthop->gate.ipv6),
				   nexthop->ifindex);
		    }
#endif /* HAVE_IPV6 */
                  /* ifindex */
                  if (nexthop->type == NEXTHOP_TYPE_IPV4_IFINDEX
		      || nexthop->type == NEXTHOP_TYPE_IFINDEX
                      || nexthop->type == NEXTHOP_TYPE_IFNAME)
                    {
		      rtnh->rtnh_ifindex = nexthop->ifindex;
		      if (nexthop->src.ipv4.s_addr)
			src = &nexthop->src;
		      if (IS_ZEBRA_DEBUG_KERNEL)
			zlog_debug("netlink_route_multipath() (multihop): "
				   "nexthop via if %u", nexthop->ifindex);
		    }
                  else if (nexthop->type == NEXTHOP_TYPE_IPV6_IFNAME
                      || nexthop->type == NEXTHOP_TYPE_IPV6_IFINDEX)
		    {
		      rtnh->rtnh_ifindex = nexthop->ifindex;

		      if (IS_ZEBRA_DEBUG_KERNEL)
			zlog_debug("netlink_route_multipath() (multihop): "
				   "nexthop via if %u", nexthop->ifindex);
		    }
                  else
		    {
		      rtnh->rtnh_ifindex = 0;
		    }
                }
              rtnh = RTNH_NEXT (rtnh);

              if (cmd == RTM_NEWROUTE)
                SET_FLAG (nexthop->flags, NEXTHOP_FLAG_FIB);
            }
        }
      if (src)
        addattr_l (&req.n, sizeof req, RTA_PREFSRC, &src->ipv4, bytelen);

      if (rta->rta_len > RTA_LENGTH (0))
        addattr_l (&req.n, 1024, RTA_MULTIPATH, RTA_DATA (rta),
                   RTA_PAYLOAD (rta));
    }

  /* If there is no useful nexthop then return. */
  if (nexthop_num == 0)
    {
      if (IS_ZEBRA_DEBUG_KERNEL)
        zlog_debug ("netlink_route_multipath(): No useful nexthop.");
      return 0;
    }

skip:

  /* Destination netlink address. */
  memset (&snl, 0, sizeof snl);
  snl.nl_family = AF_NETLINK;

  /* Talk to netlink socket. */
  return netlink_talk (&req.n, &netlink_cmd);
}

int
kernel_add_ipv4 (struct prefix *p, struct rib *rib)
{
  return netlink_route_multipath (RTM_NEWROUTE, p, rib, AF_INET);
}

int
kernel_delete_ipv4 (struct prefix *p, struct rib *rib)
{
  return netlink_route_multipath (RTM_DELROUTE, p, rib, AF_INET);
}

#ifdef HAVE_IPV6
int
kernel_add_ipv6 (struct prefix *p, struct rib *rib)
{
  return netlink_route_multipath (RTM_NEWROUTE, p, rib, AF_INET6);
}

int
kernel_delete_ipv6 (struct prefix *p, struct rib *rib)
{
  return netlink_route_multipath (RTM_DELROUTE, p, rib, AF_INET6);
}

/* Delete IPv6 route from the kernel. */
int
kernel_delete_ipv6_old (struct prefix_ipv6 *dest, struct in6_addr *gate,
                        unsigned int index, int flags, int table)
{
  return netlink_route (RTM_DELROUTE, AF_INET6, &dest->prefix,
                        dest->prefixlen, gate, index, flags, table);
}
#endif /* HAVE_IPV6 */

/* Interface address modification. */
static int
netlink_address (int cmd, int family, struct interface *ifp,
                 struct connected *ifc)
{
  int bytelen;
  struct prefix *p;

  struct
  {
    struct nlmsghdr n;
    struct ifaddrmsg ifa;
    char buf[1024];
  } req;

  p = ifc->address;
  memset (&req, 0, sizeof req);

  bytelen = (family == AF_INET ? 4 : 16);

  req.n.nlmsg_len = NLMSG_LENGTH (sizeof (struct ifaddrmsg));
  req.n.nlmsg_flags = NLM_F_REQUEST;
  req.n.nlmsg_type = cmd;
  req.ifa.ifa_family = family;

  req.ifa.ifa_index = ifp->ifindex;
  req.ifa.ifa_prefixlen = p->prefixlen;

  addattr_l (&req.n, sizeof req, IFA_LOCAL, &p->u.prefix, bytelen);

  if (family == AF_INET && cmd == RTM_NEWADDR)
    {
      if (!CONNECTED_PEER(ifc) && ifc->destination)
        {
          p = ifc->destination;
          addattr_l (&req.n, sizeof req, IFA_BROADCAST, &p->u.prefix,
                     bytelen);
        }
    }

  if (CHECK_FLAG (ifc->flags, ZEBRA_IFA_SECONDARY))
    SET_FLAG (req.ifa.ifa_flags, IFA_F_SECONDARY);

  if (ifc->label)
    addattr_l (&req.n, sizeof req, IFA_LABEL, ifc->label,
               strlen (ifc->label) + 1);

  return netlink_talk (&req.n, &netlink_cmd);
}

int
kernel_address_add_ipv4 (struct interface *ifp, struct connected *ifc)
{
  return netlink_address (RTM_NEWADDR, AF_INET, ifp, ifc);
}

int
kernel_address_delete_ipv4 (struct interface *ifp, struct connected *ifc)
{
  return netlink_address (RTM_DELADDR, AF_INET, ifp, ifc);
}


extern struct thread_master *master;

/* Kernel route reflection. */
static int
kernel_read (struct thread *thread)
{
  int ret;
  int sock;

  sock = THREAD_FD (thread);
  ret = netlink_parse_info (netlink_information_fetch, &netlink);
  thread_add_read (zebrad.master, kernel_read, NULL, netlink.sock);

  return 0;
}

<<<<<<< HEAD
/* Filter out messages from self that occur on listener socket,
   caused by our actions on the command socket
 */
static void netlink_install_filter (int sock, __u32 pid)
{
  struct sock_filter filter[] = {
    /* 0: ldh [4]	          */
    BPF_STMT(BPF_LD|BPF_ABS|BPF_H, offsetof(struct nlmsghdr, nlmsg_type)),
    /* 1: jeq 0x18 jt 3 jf 6  */
    BPF_JUMP(BPF_JMP|BPF_JEQ|BPF_K, htons(RTM_NEWROUTE), 1, 0),
    /* 2: jeq 0x19 jt 3 jf 6  */
    BPF_JUMP(BPF_JMP|BPF_JEQ|BPF_K, htons(RTM_DELROUTE), 0, 3),	
    /* 3: ldw [12]		  */
    BPF_STMT(BPF_LD|BPF_ABS|BPF_W, offsetof(struct nlmsghdr, nlmsg_pid)),
    /* 4: jeq XX  jt 5 jf 6   */
    BPF_JUMP(BPF_JMP|BPF_JEQ|BPF_K, htonl(pid), 0, 1),
    /* 5: ret 0    (skip)     */
    BPF_STMT(BPF_RET|BPF_K, 0),
    /* 6: ret 0xffff (keep)   */
    BPF_STMT(BPF_RET|BPF_K, 0xffff),
=======
/* Filter out messages from self that occur on listener socket */
static void netlink_install_filter (int sock)
{
  /*
   * Filter is equivalent to netlink_route_change
   *
   * if (h->nlmsg_type == RTM_DELROUTE || h->nlmsg_type == RTM_NEWROUTE) {
   *    if (rtm->rtm_type != RTM_UNICAST)
   *    	return 0;
   *    if (rtm->rtm_flags & RTM_F_CLONED)
   *    	return 0;
   *    if (rtm->rtm_protocol == RTPROT_REDIRECT)
   *    	return 0;
   *    if (rtm->rtm_protocol == RTPROT_KERNEL)
   *        return 0;
   *    if (rtm->rtm_protocol == RTPROT_ZEBRA && h->nlmsg_type == RTM_NEWROUTE)
   * 	return 0;
   * }
   * return 0xffff;
   */
  struct sock_filter filter[] = {
    /* 0*/ BPF_STMT(BPF_LD|BPF_ABS|BPF_H, offsetof(struct nlmsghdr, nlmsg_type)),
    /* 1*/ BPF_JUMP(BPF_JMP|BPF_JEQ|BPF_K, htons(RTM_DELROUTE), 1, 0),
    /* 2*/ BPF_JUMP(BPF_JMP|BPF_JEQ|BPF_K, htons(RTM_NEWROUTE), 0, 11),
    /* 3*/ BPF_STMT(BPF_LD|BPF_ABS|BPF_B,
		    sizeof(struct nlmsghdr) + offsetof(struct rtmsg, rtm_type)),
    /* 4*/ BPF_JUMP(BPF_JMP|BPF_B, RTN_UNICAST, 0, 8),
    /* 5*/ BPF_STMT(BPF_LD|BPF_ABS|BPF_B,
		    sizeof(struct nlmsghdr) + offsetof(struct rtmsg, rtm_flags)),
    /* 6*/ BPF_JUMP(BPF_JMP|BPF_JSET|BPF_K, RTM_F_CLONED, 6, 0),
    /* 7*/ BPF_STMT(BPF_LD|BPF_ABS|BPF_B,
		    sizeof(struct nlmsghdr) + offsetof(struct rtmsg, rtm_protocol)),
    /* 8*/ BPF_JUMP(BPF_JMP+ BPF_B, RTPROT_REDIRECT, 4, 0),
    /* 9*/ BPF_JUMP(BPF_JMP+ BPF_B, RTPROT_KERNEL, 0, 1),
    /*10*/ BPF_JUMP(BPF_JMP+ BPF_B, RTPROT_ZEBRA, 0, 3),
    /*11*/ BPF_STMT(BPF_LD|BPF_ABS|BPF_H, offsetof(struct nlmsghdr, nlmsg_type)),
    /*12*/ BPF_JUMP(BPF_JMP|BPF_JEQ|BPF_K, htons(RTM_NEWROUTE), 0, 1),
    /*13*/ BPF_STMT(BPF_RET|BPF_K, 0),		/* drop */
    /*14*/ BPF_STMT(BPF_RET|BPF_K, 0xffff),	/* keep */
>>>>>>> d0cee3d3
  };

  struct sock_fprog prog = {
    .len = sizeof(filter) / sizeof(filter[0]),
    .filter = filter,
  };

<<<<<<< HEAD
  if (setsockopt(sock, SOL_SOCKET, SO_ATTACH_FILTER, &prog, sizeof(prog)) < 0) 
=======
  if (setsockopt(sock, SOL_SOCKET, SO_ATTACH_FILTER, &prog, sizeof(prog)) < 0)
>>>>>>> d0cee3d3
    zlog_warn ("Can't install socket filter: %s\n", safe_strerror(errno));
}

/* Exported interface function.  This function simply calls
   netlink_socket (). */
void
kernel_init (void)
{
  unsigned long groups;

  groups = RTMGRP_LINK | RTMGRP_IPV4_ROUTE | RTMGRP_IPV4_IFADDR;
#ifdef HAVE_IPV6
  groups |= RTMGRP_IPV6_ROUTE | RTMGRP_IPV6_IFADDR;
#endif /* HAVE_IPV6 */
  netlink_socket (&netlink, groups);
  netlink_socket (&netlink_cmd, 0);

  /* Register kernel socket. */
  if (netlink.sock > 0)
    {
<<<<<<< HEAD
      /* Only want non-blocking on the netlink event socket */
      if (fcntl (netlink.sock, F_SETFL, O_NONBLOCK) < 0)
	zlog (NULL, LOG_ERR, "Can't set %s socket flags: %s", netlink.name,
		safe_strerror (errno));

      /* Set receive buffer size if it's set from command line */
      if (nl_rcvbufsize)
	netlink_recvbuf (&netlink, nl_rcvbufsize);

      netlink_install_filter (netlink.sock, netlink_cmd.snl.nl_pid);
=======
      netlink_install_filter (netlink.sock);
>>>>>>> d0cee3d3
      thread_add_read (zebrad.master, kernel_read, NULL, netlink.sock);
    }
}<|MERGE_RESOLUTION|>--- conflicted
+++ resolved
@@ -1850,7 +1850,6 @@
   return 0;
 }
 
-<<<<<<< HEAD
 /* Filter out messages from self that occur on listener socket,
    caused by our actions on the command socket
  */
@@ -1871,47 +1870,6 @@
     BPF_STMT(BPF_RET|BPF_K, 0),
     /* 6: ret 0xffff (keep)   */
     BPF_STMT(BPF_RET|BPF_K, 0xffff),
-=======
-/* Filter out messages from self that occur on listener socket */
-static void netlink_install_filter (int sock)
-{
-  /*
-   * Filter is equivalent to netlink_route_change
-   *
-   * if (h->nlmsg_type == RTM_DELROUTE || h->nlmsg_type == RTM_NEWROUTE) {
-   *    if (rtm->rtm_type != RTM_UNICAST)
-   *    	return 0;
-   *    if (rtm->rtm_flags & RTM_F_CLONED)
-   *    	return 0;
-   *    if (rtm->rtm_protocol == RTPROT_REDIRECT)
-   *    	return 0;
-   *    if (rtm->rtm_protocol == RTPROT_KERNEL)
-   *        return 0;
-   *    if (rtm->rtm_protocol == RTPROT_ZEBRA && h->nlmsg_type == RTM_NEWROUTE)
-   * 	return 0;
-   * }
-   * return 0xffff;
-   */
-  struct sock_filter filter[] = {
-    /* 0*/ BPF_STMT(BPF_LD|BPF_ABS|BPF_H, offsetof(struct nlmsghdr, nlmsg_type)),
-    /* 1*/ BPF_JUMP(BPF_JMP|BPF_JEQ|BPF_K, htons(RTM_DELROUTE), 1, 0),
-    /* 2*/ BPF_JUMP(BPF_JMP|BPF_JEQ|BPF_K, htons(RTM_NEWROUTE), 0, 11),
-    /* 3*/ BPF_STMT(BPF_LD|BPF_ABS|BPF_B,
-		    sizeof(struct nlmsghdr) + offsetof(struct rtmsg, rtm_type)),
-    /* 4*/ BPF_JUMP(BPF_JMP|BPF_B, RTN_UNICAST, 0, 8),
-    /* 5*/ BPF_STMT(BPF_LD|BPF_ABS|BPF_B,
-		    sizeof(struct nlmsghdr) + offsetof(struct rtmsg, rtm_flags)),
-    /* 6*/ BPF_JUMP(BPF_JMP|BPF_JSET|BPF_K, RTM_F_CLONED, 6, 0),
-    /* 7*/ BPF_STMT(BPF_LD|BPF_ABS|BPF_B,
-		    sizeof(struct nlmsghdr) + offsetof(struct rtmsg, rtm_protocol)),
-    /* 8*/ BPF_JUMP(BPF_JMP+ BPF_B, RTPROT_REDIRECT, 4, 0),
-    /* 9*/ BPF_JUMP(BPF_JMP+ BPF_B, RTPROT_KERNEL, 0, 1),
-    /*10*/ BPF_JUMP(BPF_JMP+ BPF_B, RTPROT_ZEBRA, 0, 3),
-    /*11*/ BPF_STMT(BPF_LD|BPF_ABS|BPF_H, offsetof(struct nlmsghdr, nlmsg_type)),
-    /*12*/ BPF_JUMP(BPF_JMP|BPF_JEQ|BPF_K, htons(RTM_NEWROUTE), 0, 1),
-    /*13*/ BPF_STMT(BPF_RET|BPF_K, 0),		/* drop */
-    /*14*/ BPF_STMT(BPF_RET|BPF_K, 0xffff),	/* keep */
->>>>>>> d0cee3d3
   };
 
   struct sock_fprog prog = {
@@ -1919,11 +1877,7 @@
     .filter = filter,
   };
 
-<<<<<<< HEAD
-  if (setsockopt(sock, SOL_SOCKET, SO_ATTACH_FILTER, &prog, sizeof(prog)) < 0) 
-=======
   if (setsockopt(sock, SOL_SOCKET, SO_ATTACH_FILTER, &prog, sizeof(prog)) < 0)
->>>>>>> d0cee3d3
     zlog_warn ("Can't install socket filter: %s\n", safe_strerror(errno));
 }
 
@@ -1944,7 +1898,6 @@
   /* Register kernel socket. */
   if (netlink.sock > 0)
     {
-<<<<<<< HEAD
       /* Only want non-blocking on the netlink event socket */
       if (fcntl (netlink.sock, F_SETFL, O_NONBLOCK) < 0)
 	zlog (NULL, LOG_ERR, "Can't set %s socket flags: %s", netlink.name,
@@ -1955,9 +1908,6 @@
 	netlink_recvbuf (&netlink, nl_rcvbufsize);
 
       netlink_install_filter (netlink.sock, netlink_cmd.snl.nl_pid);
-=======
-      netlink_install_filter (netlink.sock);
->>>>>>> d0cee3d3
       thread_add_read (zebrad.master, kernel_read, NULL, netlink.sock);
     }
 }