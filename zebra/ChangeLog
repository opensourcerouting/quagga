--- conflicted
+++ resolved
@@ -1,51 +1,9 @@
-<<<<<<< HEAD
+2005-09-21 David Young <dyoung@ojctech.com>
+
+	* zebra_rib.c: Fix rib_delete_ipv6() to match routes in the RIB by
+	  their gateway as well as by destination.
+
 2005-08-26 Hasso Tepper <hasso at quagga.net>
-=======
-2005-09-21 David Young <dyoung@ojctech.com>
-
-	* zebra_rib.c: Reduce the height of some staircases. Fix
-	  rib_delete_ipv6() to match routes in the RIB by their gateway as
-	  well as by destination.
-
-2005-09-21 Paul Jakma <paul.jakma@sun.com>
-
-	* zebra_rib.c: (static_uninstall_ipv{4,6}) Fix regression wrt
-	  removal of static routes with multiple-hops introduced with
-	  the workqueue conversion. We should free the relevant
-	  nexthop and then get rib_process to run, otherwise we just
-	  get same static route back again (with no way to unconfigure
-          it, because its already deleted from configuration).
-          
-2005-09-12 Paul Jakma <paul.jakma@sun.com>
-
-	* (general) RTM_CHANGE and implicit withdraw on RTM_NEWADDR
-	  support.
-	* connected.c: (connected_withdraw) new function. withdraw a
-	  connected subnet address set from zebra, and pass information
-	  along to clients.
-	  (connected_announce) similar, but to announce a new connected
-	  subnet address set.
-	  (connected_check_ipv4) renamed to connected_check, as its
-	  AFI independent.
-	  (connected_add_ipv{4,6}) Remove the connected address announce
-	  stuff, use connected_announce instead.
-	  If connected_check indicates address is already present,
-	  treat it as an implicit withdraw of the existing address, ie
-	  remove the old address details and replace with the new
-	  details.
-	  (connected_delete_ipv{4,6}) Use connected_withdraw.
-	  (connected_check_ipv6) deleted in favour of connected_check.
-	* connected.h: Rename connected_check_ipv4 to connected_check.
-	  delete connected_check_ipv6.
-	* interface.c: Use connected_check rather than the AFI specific
-	  symbols.
-	* kernel_socket.c: (rtm_read) RTM_CHANGE support. Create a 
-	  rib delete event for the existing route, before adding route
-	  again.
-	  (kernel_read) we can handle RTM_CHANGE now.
-
-2005-08-27 Hasso Tepper <hasso at quagga.net>
->>>>>>> 58eb5082
 
 	* zebra_rib.c, rib.h: Add distance and metric arguments to the
 	  rib_add_ipv6() function so that IPv6 routes in RIB can have correct
@@ -54,52 +12,11 @@
 	  rtread_proc.c,zserv.c: Pass metric and distance info to the
 	  rib_add_ipv6().
 
-<<<<<<< HEAD
 2005-06-12 Erik Muller <erikm@internap.com>
 
 	* zebra_rib.c (rib_weed_table): cat rib_process on deleted nodes so
 	  that if a selected route was removed, the new best route will be
 	  selected.
-=======
-2005-07-29 Paul Jakma <paul.jakma@sun.com>
-
-	* interface.c: (if_delete_update) should always be available, not
-	  just on RTM_IFANNOUNCE/NETLINK systems.
-	* kernel_socket.c: (ifan_read) only call if_delete_update when
-	  interface departs, dont if_delete, because we wish to retain
-	  interface configuration state even when interfaces are removed.
-	  (ifm_read) If we dont have RTM_IFANNOUNCE, then transitioning
-	  to down state is only chance we have to clean up interface in case
-	  it is deleted (eg Solaris down -> unplumb -> plumb up).
-	* redistribute.c: (zebra_interface_delete_update) should always be
-	  available, we /will/ call it now on all systems, via
-	  if_delete_update.
-	* zserv.c: (zsend_interface_delete) ditto
-	  (zsend_interface_address) Update the call-flow diagramme, to
-	  reflect that if_delete_update /is/ now called on all systems,
-	  potentially.
-	* zserv.h: (zsend_interface_delete) unconditionally exported, as
-	  above.
-	  
-2005-06-28 Paul Jakma <paul.jakma@sun.com>
-
-	* (global) Extern and static'ification, with related fixups
-	  of declarations, ensuring files include their own headers, etc.
-	* if_ioctl.c: (interface_info_ioctl) fix obvious arg mis-order in
-	  list loop
-	* kernel_socket.c: (RTA_{ADDR,ATTR}_GET) fix mistake, NULL check
-	  should be on DEST argument
-
-2005-06-14 Paul Jakma <paul.jakma@sun.com>
-
-	* kernel_socket.c: consolidate the IFAM{ADDR,MASK}GET and 
-	  RTM{ADDR,MASK}GET macros into generic rta_addrs macros,
-	  RTA_{ADDR,ATTR}_GET.
-	  (af_check) could use 'inline' attribute
-	  (ifam_read_mesg) remove IFAM{ADDR,MASK}GET macro, change to
-	  generic macro.
-	  (rtm_read_mesg) similar
->>>>>>> 58eb5082
 
 2005-06-12 Hasso Tepper <hasso at quagga.net>
 
